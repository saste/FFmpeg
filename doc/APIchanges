Never assume the API of libav* to be stable unless at least 1 month has passed
since the last major version increase or the API was added.

The last version increases were:
libavcodec:    2013-03-xx
libavdevice:   2013-03-xx
libavfilter:   2012-06-22
libavformat:   2013-03-xx
libavresample: 2012-10-05
libpostproc:   2011-04-18
libswresample: 2011-09-19
libswscale:    2011-06-20
libavutil:     2012-10-22


API changes, most recent first:

<<<<<<< HEAD
2013-03-07 - xxxxxx - lavu 52.18.100 - avstring.h,bprint.h
  Add av_escape() and av_bprint_escape() API.

2013-02-24 - xxxxxx - lavfi 3.41.100 - buffersink.h
  Add sample_rates field to AVABufferSinkParams.

2013-01-17 - a1a707f - lavf 54.61.100
  Add av_codec_get_tag2().

2013-01-01 - 2eb2e17 - lavfi 3.34.100
  Add avfilter_get_audio_buffer_ref_from_arrays_channels.

2012-12-20 - 34de47aa - lavfi 3.29.100 - avfilter.h
  Add AVFilterLink.channels, avfilter_link_get_channels()
  and avfilter_ref_get_channels().

2012-12-15 - 2ada584d - lavc 54.80.100 - avcodec.h
  Add pkt_size field to AVFrame.

2012-11-25 - c70ec631 - lavu 52.9.100 - opt.h
  Add the following convenience functions to opt.h:
   av_opt_get_image_size
   av_opt_get_pixel_fmt
   av_opt_get_sample_fmt
   av_opt_set_image_size
   av_opt_set_pixel_fmt
   av_opt_set_sample_fmt

2012-11-17 - 4cd74c81 - lavu 52.8.100 - bprint.h
  Add av_bprint_strftime().

2012-11-15 - 92648107 - lavu 52.7.100 - opt.h
  Add av_opt_get_key_value().

2012-11-13 - 79456652 - lavfi 3.23.100 - avfilter.h
  Add channels field to AVFilterBufferRefAudioProps.

2012-11-03 - 481fdeee - lavu 52.3.100 - opt.h
  Add AV_OPT_TYPE_SAMPLE_FMT value to AVOptionType enum.

2012-10-21 - 6fb2fd8 - lavc  54.68.100 - avcodec.h
                       lavfi  3.20.100 - avfilter.h
  Add AV_PKT_DATA_STRINGS_METADATA side data type, used to transmit key/value
  strings between AVPacket and AVFrame, and add metadata field to
  AVCodecContext (which shall not be accessed by users; see AVFrame metadata
  instead).

2012-09-27 - a70b493 - lavd 54.3.100 - version.h
  Add LIBAVDEVICE_IDENT symbol.

2012-09-27 - a70b493 - lavfi 3.18.100 - version.h
  Add LIBAVFILTER_IDENT symbol.

2012-09-27 - a70b493 - libswr 0.16.100 - version.h
  Add LIBSWRESAMPLE_VERSION, LIBSWRESAMPLE_BUILD
  and LIBSWRESAMPLE_IDENT symbols.

2012-09-06 - 29e972f - lavu 51.72.100 - parseutils.h
  Add av_small_strptime() time parsing function.

  Can be used as a stripped-down replacement for strptime(), on
  systems which do not support it.

2012-08-25 - 2626cc4 - lavf 54.28.100
  Matroska demuxer now identifies SRT subtitles as AV_CODEC_ID_SUBRIP instead
  of AV_CODEC_ID_TEXT.

2012-08-13 - 5c0d8bc - lavfi 3.8.100 - avfilter.h
  Add avfilter_get_class() function, and priv_class field to AVFilter
  struct.

2012-08-12 - a25346e - lavu 51.69.100 - opt.h
  Add AV_OPT_FLAG_FILTERING_PARAM symbol in opt.h.

2012-07-31 - 23fc4dd - lavc 54.46.100
  Add channels field to AVFrame.

2012-07-30 - f893904 - lavu 51.66.100
  Add av_get_channel_description()
  and av_get_standard_channel_layout() functions.

2012-07-21 - 016a472 - lavc 54.43.100
  Add decode_error_flags field to AVFrame.

2012-07-20 - b062936 - lavf 54.18.100
  Add avformat_match_stream_specifier() function.

2012-07-14 - f49ec1b - lavc 54.38.100 - avcodec.h
  Add metadata to AVFrame, and the accessor functions
  av_frame_get_metadata() and av_frame_set_metadata().

2012-07-10 - 0e003d8 - lavc 54.33.100
  Add av_fast_padded_mallocz().

2012-07-10 - 21d5609 - lavfi 3.2.0 - avfilter.h
  Add init_opaque() callback to AVFilter struct.

2012-06-26 - e6674e4 - lavu 51.63.100 - imgutils.h
  Add functions to libavutil/imgutils.h:
  av_image_get_buffer_size()
  av_image_fill_arrays()
  av_image_copy_to_buffer()

2012-06-24 - c41899a - lavu 51.62.100 - version.h
  version moved from avutil.h to version.h

2012-04-11 - 359abb1 - lavu 51.58.100 - error.h
  Add av_make_error_string() and av_err2str() utilities to
  libavutil/error.h.

2012-06-05 - 62b39d4 - lavc 54.24.100
  Add pkt_duration field to AVFrame.

2012-05-24 - f2ee065 - lavu 51.54.100
  Move AVPALETTE_SIZE and AVPALETTE_COUNT macros from
  libavcodec/avcodec.h to libavutil/pixfmt.h.

2012-05-14 - 94a9ac1 - lavf 54.5.100
  Add av_guess_sample_aspect_ratio() function.

2012-04-20 - 65fa7bc - lavfi 2.70.100
  Add avfilter_unref_bufferp() to avfilter.h.

2012-04-13 - 162e400 - lavfi 2.68.100
  Install libavfilter/asrc_abuffer.h public header.

2012-03-26 - a67d9cf - lavfi 2.66.100
  Add avfilter_fill_frame_from_{audio_,}buffer_ref() functions.
=======
2013-xx-xx - lavfi 3.6.0
  Add AVFilterGraph.nb_filters, deprecate AVFilterGraph.filter_count.
>>>>>>> 42c7c61a

2013-03-xx - Reference counted buffers - lavu 52.8.0, lavc 55.0.0, lavf 55.0.0,
lavd 54.0.0, lavfi 3.5.0
  xxxxxxx, xxxxxxx - add a new API for reference counted buffers and buffer
                     pools (new header libavutil/buffer.h).
  xxxxxxx - add AVPacket.buf to allow reference counting for the AVPacket data.
            Add av_packet_from_data() function for constructing packets from
            av_malloc()ed data.
  xxxxxxx - move AVFrame from lavc to lavu (new header libavutil/frame.h), add
            AVFrame.buf/extended_buf to allow reference counting for the AVFrame
            data. Add new API for working with reference-counted AVFrames.
  xxxxxxx - add the refcounted_frames field to AVCodecContext to make audio and
            video decoders return reference-counted frames. Add get_buffer2()
            callback to AVCodecContext which allocates reference-counted frames.
            Add avcodec_default_get_buffer2() as the default get_buffer2()
            implementation.
            Deprecate AVCodecContext.get_buffer() / release_buffer() /
            reget_buffer(), avcodec_default_get_buffer(),
            avcodec_default_reget_buffer(), avcodec_default_release_buffer().
            Remove avcodec_default_free_buffers(), which should not have ever
            been called from outside of lavc.
            Deprecate the following AVFrame fields:
                * base -- is now stored in AVBufferRef
                * reference, type, buffer_hints -- are unnecessary in the new API
                * hwaccel_picture_private, owner, thread_opaque -- should not
                  have been acessed from outside of lavc
                * qscale_table, qstride, qscale_type, mbskip_table, motion_val,
                  mb_type, dct_coeff, ref_index -- mpegvideo-specific tables,
                  which are not exported anymore.
  xxxxxxx - switch libavfilter to use AVFrame instead of AVFilterBufferRef. Add
            av_buffersrc_add_frame(), deprecate av_buffersrc_buffer().
            Add av_buffersink_get_frame() and av_buffersink_get_samples(),
            deprecate av_buffersink_read() and av_buffersink_read_samples().
            Deprecate AVFilterBufferRef and all functions for working with it.

2013-xx-xx - xxxxxxx - lavu 52.8.0 - avstring.h
  Add av_isdigit, av_isgraph, av_isspace, av_isxdigit.

2013-xx-xx - xxxxxxx - lavfi 3.4.0 - avfiltergraph.h
  Add resample_lavr_opts to AVFilterGraph for setting libavresample options
  for auto-inserted resample filters.

2013-xx-xx - xxxxxxx - lavu 52.7.0 - dict.h
  Add av_dict_parse_string() to set multiple key/value pairs at once from a
  string.

2013-01-xx - xxxxxxx - lavu 52.6.0 - avstring.h
  Add av_strnstr()

2013-01-xx - xxxxxxx - lavu 52.5.0 - hmac.h
  Add AVHMAC.

2013-01-13 - xxxxxxx - lavc 54.87.100 / 54.36.0 - vdpau.h
  Add AVVDPAUContext struct for VDPAU hardware-accelerated decoding.

2013-01-12 - dae382b / 169fb94 - lavu 52.14.100 / 52.4.0 - pixdesc.h
  Add AV_PIX_FMT_VDPAU flag.

2013-01-07 - 249fca3 / 074a00d - lavr 1.1.0
  Add avresample_set_channel_mapping() for input channel reordering,
  duplication, and silencing.

2012-12-29 - 2ce43b3 / d8fd06c - lavu 52.13.100 / 52.3.0 - avstring.h
  Add av_basename() and av_dirname().

2012-11-11 - 03b0787 / 5980f5d - lavu 52.6.100 / 52.2.0 - audioconvert.h
  Rename audioconvert.h to channel_layout.h. audioconvert.h is now deprecated.

2012-11-05 - 7d26be6 / dfde8a3 - lavu 52.5.100 / 52.1.0 - intmath.h
  Add av_ctz() for trailing zero bit count

2012-10-21 - e3a91c5 / a893655 - lavu 51.77.100 / 51.45.0 - error.h
  Add AVERROR_EXPERIMENTAL

2012-10-12 - a33ed6b / d2fcb35 - lavu 51.76.100 / 51.44.0 - pixdesc.h
  Add functions for accessing pixel format descriptors.
  Accessing the av_pix_fmt_descriptors array directly is now
  deprecated.

2012-10-11 - f391e40 / 9a92aea - lavu 51.75.100 / 51.43.0 - aes.h, md5.h, sha.h, tree.h
  Add functions for allocating the opaque contexts for the algorithms,

2012-10-10 - de31814 / b522000 - lavf 54.32.100 / 54.18.0 - avio.h
  Add avio_closep to complement avio_close.

2012-10-08 - ae77266 / 78071a1 - lavu 51.74.100 / 51.42.0 - pixfmt.h
  Rename PixelFormat to AVPixelFormat and all PIX_FMT_* to AV_PIX_FMT_*.
  To provide backwards compatibility, PixelFormat is now #defined as
  AVPixelFormat.
  Note that this can break user code that includes pixfmt.h and uses the
  'PixelFormat' identifier. Such code should either #undef PixelFormat
  or stop using the PixelFormat name.

2012-10-05 - 55c49af / e7ba5b1 - lavr 1.0.0 - avresample.h
  Data planes parameters to avresample_convert() and
  avresample_read() are now uint8_t** instead of void**.
  Libavresample is now stable.

2012-09-24 - 46a3595 / a42aada - lavc 54.59.100 / 54.28.0 - avcodec.h
  Add avcodec_free_frame(). This function must now
  be used for freeing an AVFrame.

2012-09-12 - e3e09f2 / 8919fee - lavu 51.73.100 / 51.41.0 - audioconvert.h
  Added AV_CH_LOW_FREQUENCY_2 channel mask value.

2012-09-04 - b21b5b0 / 686a329 - lavu 51.71.100 / 51.40.0 - opt.h
  Reordered the fields in default_val in AVOption, changed which
  default_val field is used for which AVOptionType.

2012-08-30 - 98298eb / a231832 - lavc 54.54.101 / 54.26.1 - avcodec.h
  Add codec descriptor properties AV_CODEC_PROP_LOSSY and
  AV_CODEC_PROP_LOSSLESS.

2012-08-18 - lavc 54.26 - avcodec.h
  Add codec descriptors for accessing codec properties without having
  to refer to a specific decoder or encoder.

  f5f3684 / c223d79 - Add an AVCodecDescriptor struct and functions
            avcodec_descriptor_get() and avcodec_descriptor_next().
  f5f3684 / 51efed1 - Add AVCodecDescriptor.props and AV_CODEC_PROP_INTRA_ONLY.
  6c180b3 / 91e59fe - Add avcodec_descriptor_get_by_name().

2012-08-08 - f5f3684 / 987170c - lavu 51.68.100 / 51.38.0 - dict.h
  Add av_dict_count().

2012-08-07 - 7a72695 / 104e10f - lavc 54.51.100 / 54.25.0 - avcodec.h
  Rename CodecID to AVCodecID and all CODEC_ID_* to AV_CODEC_ID_*.
  To provide backwards compatibility, CodecID is now #defined as AVCodecID.
  Note that this can break user code that includes avcodec.h and uses the
  'CodecID' identifier. Such code should either #undef CodecID or stop using the
  CodecID name.

2012-08-03 - e776ee8 / 239fdf1 - lavu 51.66.101 / 51.37.1 - cpu.h
                       lsws 2.1.1   - swscale.h
  Rename AV_CPU_FLAG_MMX2  ---> AV_CPU_FLAG_MMXEXT.
  Rename SWS_CPU_CAPS_MMX2 ---> SWS_CPU_CAPS_MMXEXT.

2012-07-29 - 7c26761 / 681ed00 - lavf 54.22.100 / 54.13.0 - avformat.h
  Add AVFMT_FLAG_NOBUFFER for low latency use cases.

2012-07-10 - 5fade8a - lavu 51.37.0
  Add av_malloc_array() and av_mallocz_array()

2012-06-22 - e847f41 / d3d3a32 - lavu 51.61.100 / 51.34.0
  Add av_usleep()

2012-06-20 - 4da42eb / ae0a301 - lavu 51.60.100 / 51.33.0
  Move av_gettime() to libavutil, add libavutil/time.h

2012-06-09 - 82edf67 / 3971be0 - lavr 0.0.3
  Add a parameter to avresample_build_matrix() for Dolby/DPLII downmixing.

2012-06-12 - c7b9eab / 9baeff9 - lavfi 2.79.100 / 2.23.0 - avfilter.h
  Add AVFilterContext.nb_inputs/outputs. Deprecate
  AVFilterContext.input/output_count.

2012-06-12 - c7b9eab / 84b9fbe - lavfi 2.79.100 / 2.22.0 - avfilter.h
  Add avfilter_pad_get_type() and avfilter_pad_get_name(). Those
  should now be used instead of accessing AVFilterPad members
  directly.

2012-06-12 - 3630a07 / b0f0dfc - lavu 51.57.100 / 51.32.0 - audioconvert.h
  Add av_get_channel_layout_channel_index(), av_get_channel_name()
  and av_channel_layout_extract_channel().

2012-05-25 - 53ce990 / 154486f - lavu 51.55.100 / 51.31.0 - opt.h
  Add av_opt_set_bin()

2012-05-15 - lavfi 2.74.100 / 2.17.0
  Add support for audio filters
  61930bd / ac71230, 1cbf7fb / a2cd9be - add video/audio buffer sink in a new installed
                    header buffersink.h
  1cbf7fb / 720c6b7 - add av_buffersrc_write_frame(), deprecate
            av_vsrc_buffer_add_frame()
  61930bd / ab16504 - add avfilter_copy_buf_props()
  61930bd / 9453c9e - add extended_data to AVFilterBuffer
  61930bd / 1b8c927 - add avfilter_get_audio_buffer_ref_from_arrays()

2012-05-09 - lavu 51.53.100 / 51.30.0 - samplefmt.h
  61930bd / 142e740 - add av_samples_copy()
  61930bd / 6d7f617 - add av_samples_set_silence()

2012-05-09 - 61930bd / a5117a2 - lavc 54.21.101 / 54.13.1
  For audio formats with fixed frame size, the last frame
  no longer needs to be padded with silence, libavcodec
  will handle this internally (effectively all encoders
  behave as if they had CODEC_CAP_SMALL_LAST_FRAME set).

2012-05-07 - 653d117 / 828bd08 - lavc 54.20.100 / 54.13.0 - avcodec.h
  Add sample_rate and channel_layout fields to AVFrame.

2012-05-01 - 2330eb1 / 4010d72 - lavr 0.0.1
  Change AV_MIX_COEFF_TYPE_Q6 to AV_MIX_COEFF_TYPE_Q8.

2012-04-25 - e890b68 / 3527a73 - lavu 51.48.100 / 51.29.0 - cpu.h
  Add av_parse_cpu_flags()

2012-04-24 - 3ead79e / c8af852 - lavr 0.0.0
  Add libavresample audio conversion library

2012-04-20 - 3194ab7 / 0c0d1bc - lavu 51.47.100 / 51.28.0 - audio_fifo.h
  Add audio FIFO functions:
    av_audio_fifo_free()
    av_audio_fifo_alloc()
    av_audio_fifo_realloc()
    av_audio_fifo_write()
    av_audio_fifo_read()
    av_audio_fifo_drain()
    av_audio_fifo_reset()
    av_audio_fifo_size()
    av_audio_fifo_space()

2012-04-14 - lavfi 2.70.100 / 2.16.0 - avfiltergraph.h
  7432bcf / d7bcc71 Add avfilter_graph_parse2().

2012-04-08 - 6bfb304 / 4d693b0 - lavu 51.46.100 / 51.27.0 - samplefmt.h
  Add av_get_packed_sample_fmt() and av_get_planar_sample_fmt()

2012-03-21 - b75c67d - lavu 51.43.100
  Add bprint.h for bprint API.

2012-02-21 - 9cbf17e - lavc 54.4.100
  Add av_get_pcm_codec() function.

2012-02-16 - 560b224 - libswr 0.7.100
  Add swr_set_matrix() function.

2012-02-09 - c28e7af - lavu 51.39.100
  Add a new installed header libavutil/timestamp.h with timestamp
  utilities.

2012-02-06 - 70ffda3 - lavu 51.38.100
  Add av_parse_ratio() function to parseutils.h.

2012-02-06 - 70ffda3 - lavu 51.38.100
  Add AV_LOG_MAX_OFFSET macro to log.h.

2012-02-02 - 0eaa123 - lavu 51.37.100
  Add public timecode helpers.

2012-01-24 - 0c3577b - lavfi 2.60.100
  Add avfilter_graph_dump.

2012-03-20 - 0ebd836 / 3c90cc2 - lavfo 54.2.0
  Deprecate av_read_packet(), use av_read_frame() with
  AVFMT_FLAG_NOPARSE | AVFMT_FLAG_NOFILLIN in AVFormatContext.flags

2012-03-05 - lavc 54.10.100 / 54.8.0
  f095391 / 6699d07 Add av_get_exact_bits_per_sample()
  f095391 / 9524cf7 Add av_get_audio_frame_duration()

2012-03-04 - 2af8f2c / 44fe77b - lavc 54.8.100 / 54.7.0 - avcodec.h
  Add av_codec_is_encoder/decoder().

2012-03-01 - 1eb7f39 / 442c132 - lavc 54.5.100 / 54.3.0 - avcodec.h
  Add av_packet_shrink_side_data.

2012-02-29 - 79ae084 / dd2a4bc - lavf 54.2.100 / 54.2.0 - avformat.h
  Add AVStream.attached_pic and AV_DISPOSITION_ATTACHED_PIC,
  used for dealing with attached pictures/cover art.

2012-02-25 - 305e4b3 / c9bca80 - lavu 51.41.100 / 51.24.0 - error.h
  Add AVERROR_UNKNOWN
  NOTE: this was backported to 0.8

2012-02-20 - eadd426 / e9cda85 - lavc 54.2.100 / 54.2.0
  Add duration field to AVCodecParserContext

2012-02-20 - eadd426 / 0b42a93 - lavu 51.40.100 / 51.23.1 - mathematics.h
  Add av_rescale_q_rnd()

2012-02-08 - f2b20b7 / 38d5533 - lavu 51.38.101 / 51.22.1 - pixdesc.h
  Add PIX_FMT_PSEUDOPAL flag.

2012-02-08 - f2b20b7 / 52f82a1 - lavc 54.2.100 / 54.1.0
  Add avcodec_encode_video2() and deprecate avcodec_encode_video().

2012-02-01 - 4c677df / 316fc74 - lavc 54.1.0
  Add av_fast_padded_malloc() as alternative for av_realloc() when aligned
  memory is required. The buffer will always have FF_INPUT_BUFFER_PADDING_SIZE
  zero-padded bytes at the end.

2012-01-31 - a369a6b / dd6d3b0 - lavf 54.1.0
  Add avformat_get_riff_video_tags() and avformat_get_riff_audio_tags().
  NOTE: this was backported to 0.8

2012-01-31 - a369a6b / af08d9a - lavc 54.1.0
  Add avcodec_is_open() function.
  NOTE: this was backported to 0.8

2012-01-30 - 151ecc2 / 8b93312 - lavu 51.36.100 / 51.22.0 - intfloat.h
  Add a new installed header libavutil/intfloat.h with int/float punning
  functions.
  NOTE: this was backported to 0.8

2012-01-25 - lavf 53.31.100 / 53.22.0
  3c5fe5b / f1caf01 Allow doing av_write_frame(ctx, NULL) for flushing possible
          buffered data within a muxer. Added AVFMT_ALLOW_FLUSH for
          muxers supporting it (av_write_frame makes sure it is called
          only for muxers with this flag).

2012-01-15 - lavc 53.56.105 / 53.34.0
  New audio encoding API:
  67f5650 / b2c75b6 Add CODEC_CAP_VARIABLE_FRAME_SIZE capability for use by audio
          encoders.
  67f5650 / 5ee5fa0 Add avcodec_fill_audio_frame() as a convenience function.
  67f5650 / b2c75b6 Add avcodec_encode_audio2() and deprecate avcodec_encode_audio().
          Add AVCodec.encode2().

2012-01-12 - b18e17e / 3167dc9 - lavfi 2.59.100 / 2.15.0
  Add a new installed header -- libavfilter/version.h -- with version macros.

2011-12-08 - a502939 - lavfi 2.52.0
  Add av_buffersink_poll_frame() to buffersink.h.

2011-12-08 - 26c6fec - lavu 51.31.0
  Add av_log_format_line.

2011-12-03 - 976b095 - lavu 51.30.0
  Add AVERROR_BUG.

2011-11-24 - 573ffbb - lavu 51.28.1
  Add av_get_alt_sample_fmt() to samplefmt.h.

2011-11-03 - 96949da - lavu 51.23.0
  Add av_strcasecmp() and av_strncasecmp() to avstring.h.

2011-10-20 - b35e9e1 - lavu 51.22.0
  Add av_strtok() to avstring.h.

2012-01-03 - ad1c8dd / b73ec05 - lavu 51.34.100 / 51.21.0
  Add av_popcount64

2011-12-18 - 7c29313 / 8400b12 - lavc 53.46.1 / 53.28.1
  Deprecate AVFrame.age. The field is unused.

2011-12-12 - 8bc7fe4 / 5266045 - lavf 53.25.0 / 53.17.0
  Add avformat_close_input().
  Deprecate av_close_input_file() and av_close_input_stream().

2011-12-02 - e4de716 / 0eea212 - lavc 53.40.0 / 53.25.0
  Add nb_samples and extended_data fields to AVFrame.
  Deprecate AVCODEC_MAX_AUDIO_FRAME_SIZE.
  Deprecate avcodec_decode_audio3() in favor of avcodec_decode_audio4().
  avcodec_decode_audio4() writes output samples to an AVFrame, which allows
  audio decoders to use get_buffer().

2011-12-04 - e4de716 / 560f773 - lavc 53.40.0 / 53.24.0
  Change AVFrame.data[4]/base[4]/linesize[4]/error[4] to [8] at next major bump.
  Change AVPicture.data[4]/linesize[4] to [8] at next major bump.
  Change AVCodecContext.error[4] to [8] at next major bump.
  Add AV_NUM_DATA_POINTERS to simplify the bump transition.

2011-11-23 - 8e576d5 / bbb46f3 - lavu 51.27.0 / 51.18.0
  Add av_samples_get_buffer_size(), av_samples_fill_arrays(), and
  av_samples_alloc(), to samplefmt.h.

2011-11-23 - 8e576d5 / 8889cc4 - lavu 51.27.0 / 51.17.0
  Add planar sample formats and av_sample_fmt_is_planar() to samplefmt.h.

2011-11-19 - dbb38bc / f3a29b7 - lavc 53.36.0 / 53.21.0
  Move some AVCodecContext fields to a new private struct, AVCodecInternal,
  which is accessed from a new field, AVCodecContext.internal.
  - fields moved:
      AVCodecContext.internal_buffer       --> AVCodecInternal.buffer
      AVCodecContext.internal_buffer_count --> AVCodecInternal.buffer_count
      AVCodecContext.is_copy               --> AVCodecInternal.is_copy

2011-11-16 - 8709ba9 / 6270671 - lavu 51.26.0 / 51.16.0
  Add av_timegm()

2011-11-13 - lavf 53.21.0 / 53.15.0
  New interrupt callback API, allowing per-AVFormatContext/AVIOContext
  interrupt callbacks.
  5f268ca / 6aa0b98 Add AVIOInterruptCB struct and the interrupt_callback field to
          AVFormatContext.
  5f268ca / 1dee0ac Add avio_open2() with additional parameters. Those are
          an interrupt callback and an options AVDictionary.
          This will allow passing AVOptions to protocols after lavf
          54.0.

2011-11-06 - 13b7781 / ba04ecf - lavu 51.24.0 / 51.14.0
  Add av_strcasecmp() and av_strncasecmp() to avstring.h.

2011-11-06 - 13b7781 / 07b172f - lavu 51.24.0 / 51.13.0
  Add av_toupper()/av_tolower()

2011-11-05 - d8cab5c / b6d08f4 - lavf 53.19.0 / 53.13.0
  Add avformat_network_init()/avformat_network_deinit()

2011-10-27 - 6faf0a2 / 512557b - lavc 53.24.0 / 53.15.0
  Remove avcodec_parse_frame.
  Deprecate AVCodecContext.parse_only and CODEC_CAP_PARSE_ONLY.

2011-10-19 - d049257 / 569129a - lavf 53.17.0 / 53.10.0
  Add avformat_new_stream(). Deprecate av_new_stream().

2011-10-13 - 91eb1b1 / b631fba - lavf 53.16.0 / 53.9.0
  Add AVFMT_NO_BYTE_SEEK AVInputFormat flag.

2011-10-12 - lavu 51.21.0 / 51.12.0
  AVOptions API rewrite.

  - f884ef0 / 145f741 FF_OPT_TYPE* renamed to AV_OPT_TYPE_*
  - new setting/getting functions with slightly different semantics:
        f884ef0 / dac66da av_set_string3 -> av_opt_set
                av_set_double  -> av_opt_set_double
                av_set_q       -> av_opt_set_q
                av_set_int     -> av_opt_set_int

        f884ef0 / 41d9d51 av_get_string  -> av_opt_get
                av_get_double  -> av_opt_get_double
                av_get_q       -> av_opt_get_q
                av_get_int     -> av_opt_get_int

  - f884ef0 / 8c5dcaa trivial rename av_next_option -> av_opt_next
  - f884ef0 / 641c7af new functions - av_opt_child_next, av_opt_child_class_next
    and av_opt_find2()

2011-09-22 - a70e787 - lavu 51.17.0
  Add av_x_if_null().

2011-09-18 - 645cebb - lavc 53.16.0
  Add showall flag2

2011-09-16 - ea8de10 - lavfi 2.42.0
  Add avfilter_all_channel_layouts.

2011-09-16 - 9899037 - lavfi 2.41.0
  Rename avfilter_all_* function names to avfilter_make_all_*.

  In particular, apply the renames:
  avfilter_all_formats         -> avfilter_make_all_formats
  avfilter_all_channel_layouts -> avfilter_make_all_channel_layouts
  avfilter_all_packing_formats -> avfilter_make_all_packing_formats

2011-09-12 - 4381bdd - lavfi 2.40.0
  Change AVFilterBufferRefAudioProps.sample_rate type from uint32_t to int.

2011-09-12 - 2c03174 - lavfi 2.40.0
  Simplify signature for avfilter_get_audio_buffer(), make it
  consistent with avfilter_get_video_buffer().

2011-09-06 - 4f7dfe1 - lavfi 2.39.0
  Rename libavfilter/vsink_buffer.h to libavfilter/buffersink.h.

2011-09-06 - c4415f6 - lavfi 2.38.0
  Unify video and audio sink API.

  In particular, add av_buffersink_get_buffer_ref(), deprecate
  av_vsink_buffer_get_video_buffer_ref() and change the value for the
  opaque field passed to the abuffersink init function.

2011-09-04 - 61e2e29 - lavu 51.16.0
  Add av_asprintf().

2011-08-22 - dacd827 - lavf 53.10.0
  Add av_find_program_from_stream().

2011-08-20 - 69e2c1a - lavu 51.13.0
  Add av_get_media_type_string().

2011-09-03 - 1889c67 / fb4ca26 - lavc 53.13.0
                       lavf 53.11.0
                       lsws  2.1.0
  Add {avcodec,avformat,sws}_get_class().

2011-08-03 - 1889c67 / c11fb82 - lavu 51.15.0
  Add AV_OPT_SEARCH_FAKE_OBJ flag for av_opt_find() function.

2011-08-14 - 323b930 - lavu 51.12.0
  Add av_fifo_peek2(), deprecate av_fifo_peek().

2011-08-26 - lavu 51.14.0 / 51.9.0
  - 976a8b2 / add41de..976a8b2 / abc78a5 Do not include intfloat_readwrite.h,
    mathematics.h, rational.h, pixfmt.h, or log.h from avutil.h.

2011-08-16 - 27fbe31 / 48f9e45 - lavf 53.11.0 / 53.8.0
  Add avformat_query_codec().

2011-08-16 - 27fbe31 / bca06e7 - lavc 53.11.0
  Add avcodec_get_type().

2011-08-06 - 0cb233c / 2f63440 - lavf 53.7.0
  Add error_recognition to AVFormatContext.

2011-08-02 - 1d186e9 / 9d39cbf - lavc 53.9.1
  Add AV_PKT_FLAG_CORRUPT AVPacket flag.

2011-07-16 - b57df29 - lavfi 2.27.0
  Add audio packing negotiation fields and helper functions.

  In particular, add AVFilterPacking enum, planar, in_packings and
  out_packings fields to AVFilterLink, and the functions:
  avfilter_set_common_packing_formats()
  avfilter_all_packing_formats()

2011-07-10 - 3602ad7 / a67c061 - lavf 53.6.0
  Add avformat_find_stream_info(), deprecate av_find_stream_info().
  NOTE: this was backported to 0.7

2011-07-10 - 3602ad7 / 0b950fe - lavc 53.8.0
  Add avcodec_open2(), deprecate avcodec_open().
  NOTE: this was backported to 0.7

  Add avcodec_alloc_context3. Deprecate avcodec_alloc_context() and
  avcodec_alloc_context2().

2011-07-01 - b442ca6 - lavf 53.5.0 - avformat.h
  Add function av_get_output_timestamp().

2011-06-28 - 5129336 - lavu 51.11.0 - avutil.h
  Define the AV_PICTURE_TYPE_NONE value in AVPictureType enum.

2011-06-19 - fd2c0a5 - lavfi 2.23.0 - avfilter.h
  Add layout negotiation fields and helper functions.

  In particular, add in_chlayouts and out_chlayouts to AVFilterLink,
  and the functions:
  avfilter_set_common_sample_formats()
  avfilter_set_common_channel_layouts()
  avfilter_all_channel_layouts()

2011-06-19 - 527ca39 - lavfi 2.22.0 - AVFilterFormats
  Change type of AVFilterFormats.formats from int * to int64_t *,
  and update formats handling API accordingly.

  avfilter_make_format_list() still takes a int32_t array and converts
  it to int64_t. A new function, avfilter_make_format64_list(), that
  takes int64_t arrays has been added.

2011-06-19 - 44f669e - lavfi 2.21.0 - vsink_buffer.h
  Add video sink buffer and vsink_buffer.h public header.

2011-06-12 - 9fdf772 - lavfi 2.18.0 - avcodec.h
  Add avfilter_get_video_buffer_ref_from_frame() function in
  libavfilter/avcodec.h.

2011-06-12 - c535494 - lavfi 2.17.0 - avfiltergraph.h
  Add avfilter_inout_alloc() and avfilter_inout_free() functions.

2011-06-12 - 6119b23 - lavfi 2.16.0 - avfilter_graph_parse()
  Change avfilter_graph_parse() signature.

2011-06-23 - 686959e / 67e9ae1 - lavu 51.10.0 / 51.8.0 - attributes.h
  Add av_printf_format().

2011-06-16 - 2905e3f / 05e84c9, 2905e3f / 25de595 - lavf 53.4.0 / 53.2.0 - avformat.h
  Add avformat_open_input and avformat_write_header().
  Deprecate av_open_input_stream, av_open_input_file,
  AVFormatParameters and av_write_header.

2011-06-16 - 2905e3f / 7e83e1c, 2905e3f / dc59ec5 - lavu 51.9.0 / 51.7.0 - opt.h
  Add av_opt_set_dict() and av_opt_find().
  Deprecate av_find_opt().
  Add AV_DICT_APPEND flag.

2011-06-10 - 45fb647 / cb7c11c - lavu 51.6.0 - opt.h
  Add av_opt_flag_is_set().

2011-06-10 - c381960 - lavfi 2.15.0 - avfilter_get_audio_buffer_ref_from_arrays
  Add avfilter_get_audio_buffer_ref_from_arrays() to avfilter.h.

2011-06-09 - f9ecb84 / d9f80ea - lavu 51.8.0 - AVMetadata
  Move AVMetadata from lavf to lavu and rename it to
  AVDictionary -- new installed header dict.h.
  All av_metadata_* functions renamed to av_dict_*.

2011-06-07 - d552f61 / a6703fa - lavu 51.8.0 - av_get_bytes_per_sample()
  Add av_get_bytes_per_sample() in libavutil/samplefmt.h.
  Deprecate av_get_bits_per_sample_fmt().

2011-06-05 - f956924 / b39b062 - lavu 51.8.0 - opt.h
  Add av_opt_free convenience function.

2011-06-06 - 95a0242 - lavfi 2.14.0 - AVFilterBufferRefAudioProps
  Remove AVFilterBufferRefAudioProps.size, and use nb_samples in
  avfilter_get_audio_buffer() and avfilter_default_get_audio_buffer() in
  place of size.

2011-06-06 - 0bc2cca - lavu 51.6.0 - av_samples_alloc()
  Switch nb_channels and nb_samples parameters order in
  av_samples_alloc().

2011-06-06 - e1c7414 - lavu 51.5.0 - av_samples_*
  Change the data layout created by av_samples_fill_arrays() and
  av_samples_alloc().

2011-06-06 - 27bcf55 - lavfi 2.13.0 - vsrc_buffer.h
  Make av_vsrc_buffer_add_video_buffer_ref() accepts an additional
  flags parameter in input.

2011-06-03 - e977ca2 - lavfi 2.12.0 - avfilter_link_free()
  Add avfilter_link_free() function.

2011-06-02 - 5ad38d9 - lavu 51.4.0 - av_force_cpu_flags()
  Add av_cpu_flags() in libavutil/cpu.h.

2011-05-28 - e71f260 - lavu 51.3.0 - pixdesc.h
  Add av_get_pix_fmt_name() in libavutil/pixdesc.h, and deprecate
  avcodec_get_pix_fmt_name() in libavcodec/avcodec.h in its favor.

2011-05-25 - 39e4206 / 30315a8 - lavf 53.3.0 - avformat.h
  Add fps_probe_size to AVFormatContext.

2011-05-22 - 5ecdfd0 - lavf 53.2.0 - avformat.h
  Introduce avformat_alloc_output_context2() and deprecate
  avformat_alloc_output_context().

2011-05-22 - 83db719 - lavfi 2.10.0 - vsrc_buffer.h
  Make libavfilter/vsrc_buffer.h public.

2011-05-19 - c000a9f - lavfi 2.8.0 - avcodec.h
  Add av_vsrc_buffer_add_frame() to libavfilter/avcodec.h.

2011-05-14 - 9fdf772 - lavfi 2.6.0 - avcodec.h
  Add avfilter_get_video_buffer_ref_from_frame() to libavfilter/avcodec.h.

2011-05-18 - 75a37b5 / 64150ff - lavc 53.7.0 - AVCodecContext.request_sample_fmt
  Add request_sample_fmt field to AVCodecContext.

2011-05-10 - 59eb12f / 188dea1 - lavc 53.6.0 - avcodec.h
  Deprecate AVLPCType and the following fields in
  AVCodecContext: lpc_coeff_precision, prediction_order_method,
  min_partition_order, max_partition_order, lpc_type, lpc_passes.
  Corresponding FLAC encoder options should be used instead.

2011-05-07 - 9fdf772 - lavfi 2.5.0 - avcodec.h
  Add libavfilter/avcodec.h header and avfilter_copy_frame_props()
  function.

2011-05-07 - 18ded93 - lavc 53.5.0 - AVFrame
  Add format field to AVFrame.

2011-05-07 - 22333a6 - lavc 53.4.0 - AVFrame
  Add width and height fields to AVFrame.

2011-05-01 - 35fe66a - lavfi 2.4.0 - avfilter.h
  Rename AVFilterBufferRefVideoProps.pixel_aspect to
  sample_aspect_ratio.

2011-05-01 - 77e9dee - lavc 53.3.0 - AVFrame
  Add a sample_aspect_ratio field to AVFrame.

2011-05-01 - 1ba5727 - lavc 53.2.0 - AVFrame
  Add a pkt_pos field to AVFrame.

2011-04-29 - 35ceaa7 - lavu 51.2.0 - mem.h
  Add av_dynarray_add function for adding
  an element to a dynamic array.

2011-04-26 - d7e5aeb / bebe72f - lavu 51.1.0 - avutil.h
  Add AVPictureType enum and av_get_picture_type_char(), deprecate
  FF_*_TYPE defines and av_get_pict_type_char() defined in
  libavcodec/avcodec.h.

2011-04-26 - d7e5aeb / 10d3940 - lavfi 2.3.0 - avfilter.h
  Add pict_type and key_frame fields to AVFilterBufferRefVideo.

2011-04-26 - d7e5aeb / 7a11c82 - lavfi 2.2.0 - vsrc_buffer
  Add sample_aspect_ratio fields to vsrc_buffer arguments

2011-04-21 - 8772156 / 94f7451 - lavc 53.1.0 - avcodec.h
  Add CODEC_CAP_SLICE_THREADS for codecs supporting sliced threading.

2011-04-15 - lavc 52.120.0 - avcodec.h
  AVPacket structure got additional members for passing side information:
    c407984 / 4de339e introduce side information for AVPacket
    c407984 / 2d8591c make containers pass palette change in AVPacket

2011-04-12 - lavf 52.107.0 - avio.h
  Avio cleanup, part II - deprecate the entire URLContext API:
    c55780d / 175389c add avio_check as a replacement for url_exist
    9891004 / ff1ec0c add avio_pause and avio_seek_time as replacements
            for _av_url_read_fseek/fpause
    d4d0932 / cdc6a87 deprecate av_protocol_next(), avio_enum_protocols
            should be used instead.
    c88caa5 / 80c6e23 rename url_set_interrupt_cb->avio_set_interrupt_cb.
    c88caa5 / f87b1b3 rename open flags: URL_* -> AVIO_*
    d4d0932 / f8270bb add avio_enum_protocols.
    d4d0932 / 5593f03 deprecate URLProtocol.
    d4d0932 / c486dad deprecate URLContext.
    d4d0932 / 026e175 deprecate the typedef for URLInterruptCB
    c88caa5 / 8e76a19 deprecate av_register_protocol2.
    11d7841 / b840484 deprecate URL_PROTOCOL_FLAG_NESTED_SCHEME
    11d7841 / 1305d93 deprecate av_url_read_seek
    11d7841 / fa104e1 deprecate av_url_read_pause
    434f248 / 727c7aa deprecate url_get_filename().
    434f248 / 5958df3 deprecate url_max_packet_size().
    434f248 / 1869ea0 deprecate url_get_file_handle().
    434f248 / 32a97d4 deprecate url_filesize().
    434f248 / e52a914 deprecate url_close().
    434f248 / 58a48c6 deprecate url_seek().
    434f248 / 925e908 deprecate url_write().
    434f248 / dce3756 deprecate url_read_complete().
    434f248 / bc371ac deprecate url_read().
    434f248 / 0589da0 deprecate url_open().
    434f248 / 62eaaea deprecate url_connect.
    434f248 / 5652bb9 deprecate url_alloc.
    434f248 / 333e894 deprecate url_open_protocol
    434f248 / e230705 deprecate url_poll and URLPollEntry

2011-04-08 - lavf 52.106.0 - avformat.h
  Minor avformat.h cleanup:
    d4d0932 / a9bf9d8 deprecate av_guess_image2_codec
    d4d0932 / c3675df rename avf_sdp_create->av_sdp_create

2011-04-03 - lavf 52.105.0 - avio.h
  Large-scale renaming/deprecating of AVIOContext-related functions:
    2cae980 / 724f6a0 deprecate url_fdopen
    2cae980 / 403ee83 deprecate url_open_dyn_packet_buf
    2cae980 / 6dc7d80 rename url_close_dyn_buf       -> avio_close_dyn_buf
    2cae980 / b92c545 rename url_open_dyn_buf        -> avio_open_dyn_buf
    2cae980 / 8978fed introduce an AVIOContext.seekable field as a replacement for
            AVIOContext.is_streamed and url_is_streamed()
    1caa412 / b64030f deprecate get_checksum()
    1caa412 / 4c4427a deprecate init_checksum()
    2fd41c9 / 4ec153b deprecate udp_set_remote_url/get_local_port
    4fa0e24 / 933e90a deprecate av_url_read_fseek/fpause
    4fa0e24 / 8d9769a deprecate url_fileno
    0fecf26 / b7f2fdd rename put_flush_packet -> avio_flush
    0fecf26 / 35f1023 deprecate url_close_buf
    0fecf26 / 83fddae deprecate url_open_buf
    0fecf26 / d9d86e0 rename url_fprintf -> avio_printf
    0fecf26 / 59f65d9 deprecate url_setbufsize
    6947b0c / 3e68b3b deprecate url_ferror
    e8bb2e2 deprecate url_fget_max_packet_size
    76aa876 rename url_fsize -> avio_size
    e519753 deprecate url_fgetc
    655e45e deprecate url_fgets
    a2704c9 rename url_ftell -> avio_tell
    e16ead0 deprecate get_strz() in favor of avio_get_str
    0300db8,2af07d3 rename url_fskip -> avio_skip
    6b4aa5d rename url_fseek -> avio_seek
    61840b4 deprecate put_tag
    22a3212 rename url_fopen/fclose -> avio_open/close.
    0ac8e2b deprecate put_nbyte
    77eb550 rename put_byte          -> avio_w8
                   put_[b/l]e<type>  -> avio_w[b/l]<type>
                   put_buffer        -> avio_write
    b7effd4 rename get_byte          -> avio_r8,
                   get_[b/l]e<type>  -> avio_r[b/l]<type>
                   get_buffer        -> avio_read
    b3db9ce deprecate get_partial_buffer
    8d9ac96 rename av_alloc_put_byte -> avio_alloc_context

2011-03-25 - 27ef7b1 / 34b47d7 - lavc 52.115.0 - AVCodecContext.audio_service_type
  Add audio_service_type field to AVCodecContext.

2011-03-17 - e309fdc - lavu 50.40.0 - pixfmt.h
  Add PIX_FMT_BGR48LE and PIX_FMT_BGR48BE pixel formats

2011-03-02 - 863c471 - lavf  52.103.0 - av_pkt_dump2, av_pkt_dump_log2
  Add new functions av_pkt_dump2, av_pkt_dump_log2 that uses the
  source stream timebase for outputting timestamps. Deprecate
  av_pkt_dump and av_pkt_dump_log.

2011-02-20 - e731b8d - lavf  52.102.0 - avio.h
  * e731b8d - rename init_put_byte() to ffio_init_context(), deprecating the
              original, and move it to a private header so it is no longer
              part of our public API. Instead, use av_alloc_put_byte().
  * ae628ec - rename ByteIOContext to AVIOContext.

2011-02-16 - 09d171b - lavf  52.101.0 - avformat.h
                       lavu  52.39.0  - parseutils.h
  * 610219a - Add av_ prefix to dump_format().
  * f6c7375 - Replace parse_date() in lavf with av_parse_time() in lavu.
  * ab0287f - Move find_info_tag from lavf to lavu and add av_prefix to it.

2011-02-15 - lavu 52.38.0 - merge libavcore
  libavcore is merged back completely into libavutil

2011-02-10 - 55bad0c - lavc 52.113.0 - vbv_delay
  Add vbv_delay field to AVCodecContext

2011-02-14 - 24a83bd - lavf 52.100.0 - AV_DISPOSITION_CLEAN_EFFECTS
  Add AV_DISPOSITION_CLEAN_EFFECTS disposition flag.

2011-02-14 - 910b5b8 - lavfi 1.76.0 - AVFilterLink sample_aspect_ratio
  Add sample_aspect_ratio field to AVFilterLink.

2011-02-10 - 12c14cd - lavf 52.99.0 - AVStream.disposition
  Add AV_DISPOSITION_HEARING_IMPAIRED and AV_DISPOSITION_VISUAL_IMPAIRED.

2011-02-09 - c0b102c - lavc 52.112.0 - avcodec_thread_init()
  Deprecate avcodec_thread_init()/avcodec_thread_free() use; instead
  set thread_count before calling avcodec_open.

2011-02-09 - 37b00b4 - lavc 52.111.0 - threading API
  Add CODEC_CAP_FRAME_THREADS with new restrictions on get_buffer()/
  release_buffer()/draw_horiz_band() callbacks for appropriate codecs.
  Add thread_type and active_thread_type fields to AVCodecContext.

2011-02-08 - 3940caa - lavf 52.98.0 - av_probe_input_buffer
  Add av_probe_input_buffer() to avformat.h for probing format from a
  ByteIOContext.

2011-02-06 - fe174fc - lavf 52.97.0 - avio.h
  Add flag for non-blocking protocols: URL_FLAG_NONBLOCK

2011-02-04 - f124b08 - lavf 52.96.0 - avformat_free_context()
  Add avformat_free_context() in avformat.h.

2011-02-03 - f5b82f4 - lavc 52.109.0 - add CODEC_ID_PRORES
  Add CODEC_ID_PRORES to avcodec.h.

2011-02-03 - fe9a3fb - lavc 52.109.0 - H.264 profile defines
  Add defines for H.264 * Constrained Baseline and Intra profiles

2011-02-02 - lavf 52.95.0
  * 50196a9 - add a new installed header version.h.
  * 4efd5cf, dccbd97, 93b78d1 - add several variants of public
    avio_{put,get}_str* functions.  Deprecate corresponding semi-public
    {put,get}_str*.

2011-02-02 - dfd2a00 - lavu 50.37.0 - log.h
  Make av_dlog public.

2011-01-31 - 7b3ea55 - lavfi 1.76.0 - vsrc_buffer
  Add sample_aspect_ratio fields to vsrc_buffer arguments

2011-01-31 - 910b5b8 - lavfi 1.75.0 - AVFilterLink sample_aspect_ratio
  Add sample_aspect_ratio field to AVFilterLink.

2011-01-15 - a242ac3 - lavfi 1.74.0 - AVFilterBufferRefAudioProps
  Rename AVFilterBufferRefAudioProps.samples_nb to nb_samples.

2011-01-14 - 7f88a5b - lavf 52.93.0 - av_metadata_copy()
  Add av_metadata_copy() in avformat.h.

2011-01-07 - 81c623f - lavc 52.107.0 - deprecate reordered_opaque
  Deprecate reordered_opaque in favor of pkt_pts/dts.

2011-01-07 - 1919fea - lavc 52.106.0 - pkt_dts
  Add pkt_dts to AVFrame, this will in the future allow multithreading decoders
  to not mess up dts.

2011-01-07 - 393cbb9 - lavc 52.105.0 - pkt_pts
  Add pkt_pts to AVFrame.

2011-01-07 - 060ec0a - lavc 52.104.0 - av_get_profile_name()
  Add av_get_profile_name to libavcodec/avcodec.h.

2010-12-27 - 0ccabee - lavfi 1.71.0 - AV_PERM_NEG_LINESIZES
  Add AV_PERM_NEG_LINESIZES in avfilter.h.

2010-12-27 - 9128ae0 - lavf 52.91.0 - av_find_best_stream()
  Add av_find_best_stream to libavformat/avformat.h.

2010-12-27 - 107a7e3 - lavf 52.90.0
  Add AVFMT_NOSTREAMS flag for formats with no streams,
  like e.g. text metadata.

2010-12-22 - 0328b9e - lavu 50.36.0 - file.h
  Add functions av_file_map() and av_file_unmap() in file.h.

2010-12-19 - 0bc55f5 - lavu 50.35.0 - error.h
  Add "not found" error codes:
  AVERROR_DEMUXER_NOT_FOUND
  AVERROR_MUXER_NOT_FOUND
  AVERROR_DECODER_NOT_FOUND
  AVERROR_ENCODER_NOT_FOUND
  AVERROR_PROTOCOL_NOT_FOUND
  AVERROR_FILTER_NOT_FOUND
  AVERROR_BSF_NOT_FOUND
  AVERROR_STREAM_NOT_FOUND

2010-12-09 - c61cdd0 - lavcore 0.16.0 - avcore.h
  Move AV_NOPTS_VALUE, AV_TIME_BASE, AV_TIME_BASE_Q symbols from
  avcodec.h to avcore.h.

2010-12-04 - 16cfc96 - lavc 52.98.0 - CODEC_CAP_NEG_LINESIZES
  Add CODEC_CAP_NEG_LINESIZES codec capability flag in avcodec.h.

2010-12-04 - bb4afa1 - lavu 50.34.0 - av_get_pix_fmt_string()
  Deprecate avcodec_pix_fmt_string() in favor of
  pixdesc.h/av_get_pix_fmt_string().

2010-12-04 - 4da12e3 - lavcore 0.15.0 - av_image_alloc()
  Add av_image_alloc() to libavcore/imgutils.h.

2010-12-02 - 037be76 - lavfi 1.67.0 - avfilter_graph_create_filter()
  Add function avfilter_graph_create_filter() in avfiltergraph.h.

2010-11-25 - 4723bc2 - lavfi 1.65.0 - avfilter_get_video_buffer_ref_from_arrays()
  Add function avfilter_get_video_buffer_ref_from_arrays() in
  avfilter.h.

2010-11-21 - 176a615 - lavcore 0.14.0 - audioconvert.h
  Add a public audio channel API in audioconvert.h, and deprecate the
  corresponding functions in libavcodec:
  avcodec_get_channel_name()
  avcodec_get_channel_layout()
  avcodec_get_channel_layout_string()
  avcodec_channel_layout_num_channels()
  and the CH_* macros defined in libavcodec/avcodec.h.

2010-11-21 - 6bfc268 - lavf 52.85.0 - avformat.h
  Add av_append_packet().

2010-11-21 - a08d918 - lavc 52.97.0 - avcodec.h
  Add av_grow_packet().

2010-11-17 - 0985e1a - lavcore 0.13.0 - parseutils.h
  Add av_parse_color() declared in libavcore/parseutils.h.

2010-11-13 - cb2c971 - lavc 52.95.0 - AVCodecContext
  Add AVCodecContext.subtitle_header and AVCodecContext.subtitle_header_size
  fields.

2010-11-13 - 5aaea02 - lavfi 1.62.0 - avfiltergraph.h
  Make avfiltergraph.h public.

2010-11-13 - 4fcbb2a - lavfi 1.61.0 - avfiltergraph.h
  Remove declarations from avfiltergraph.h for the functions:
  avfilter_graph_check_validity()
  avfilter_graph_config_links()
  avfilter_graph_config_formats()
  which are now internal.
  Use avfilter_graph_config() instead.

2010-11-08 - d2af720 - lavu 50.33.0 - eval.h
  Deprecate functions:
  av_parse_and_eval_expr(),
  av_parse_expr(),
  av_eval_expr(),
  av_free_expr(),
  in favor of the functions:
  av_expr_parse_and_eval(),
  av_expr_parse(),
  av_expr_eval(),
  av_expr_free().

2010-11-08 - 24de0ed - lavfi 1.59.0 - avfilter_free()
  Rename avfilter_destroy() to avfilter_free().
  This change breaks libavfilter API/ABI.

2010-11-07 - 1e80a0e - lavfi 1.58.0 - avfiltergraph.h
  Remove graphparser.h header, move AVFilterInOut and
  avfilter_graph_parse() declarations to libavfilter/avfiltergraph.h.

2010-11-07 - 7313132 - lavfi 1.57.0 - AVFilterInOut
  Rename field AVFilterInOut.filter to AVFilterInOut.filter_ctx.
  This change breaks libavfilter API.

2010-11-04 - 97dd1e4 - lavfi 1.56.0 - avfilter_graph_free()
  Rename avfilter_graph_destroy() to avfilter_graph_free().
  This change breaks libavfilter API/ABI.

2010-11-04 - e15aeea - lavfi 1.55.0 - avfilter_graph_alloc()
  Add avfilter_graph_alloc() to libavfilter/avfiltergraph.h.

2010-11-02 - 6f84cd1 - lavcore 0.12.0 - av_get_bits_per_sample_fmt()
  Add av_get_bits_per_sample_fmt() to libavcore/samplefmt.h and
  deprecate av_get_bits_per_sample_format().

2010-11-02 - d63e456 - lavcore 0.11.0 - samplefmt.h
  Add sample format functions in libavcore/samplefmt.h:
  av_get_sample_fmt_name(),
  av_get_sample_fmt(),
  av_get_sample_fmt_string(),
  and deprecate the corresponding libavcodec/audioconvert.h functions:
  avcodec_get_sample_fmt_name(),
  avcodec_get_sample_fmt(),
  avcodec_sample_fmt_string().

2010-11-02 - 262d1c5 - lavcore 0.10.0 - samplefmt.h
  Define enum AVSampleFormat in libavcore/samplefmt.h, deprecate enum
  SampleFormat.

2010-10-16 - 2a24df9 - lavfi 1.52.0 - avfilter_graph_config()
  Add the function avfilter_graph_config() in avfiltergraph.h.

2010-10-15 - 03700d3 - lavf 52.83.0 - metadata API
  Change demuxers to export metadata in generic format and
  muxers to accept generic format. Deprecate the public
  conversion API.

2010-10-10 - 867ae7a - lavfi 1.49.0 - AVFilterLink.time_base
  Add time_base field to AVFilterLink.

2010-09-27 - c85eef4 - lavu 50.31.0 - av_set_options_string()
  Move av_set_options_string() from libavfilter/parseutils.h to
  libavutil/opt.h.

2010-09-27 - acc0490 - lavfi 1.47.0 - AVFilterLink
  Make the AVFilterLink fields srcpad and dstpad store the pointers to
  the source and destination pads, rather than their indexes.

2010-09-27 - 372e288 - lavu 50.30.0 - av_get_token()
  Move av_get_token() from libavfilter/parseutils.h to
  libavutil/avstring.h.

2010-09-26 - 635d4ae - lsws 0.12.0 - swscale.h
  Add the functions sws_alloc_context() and sws_init_context().

2010-09-26 - 6ed0404 - lavu 50.29.0 - opt.h
  Move libavcodec/opt.h to libavutil/opt.h.

2010-09-24 - 1c1c80f - lavu 50.28.0 - av_log_set_flags()
  Default of av_log() changed due to many problems to the old no repeat
  detection. Read the docs of AV_LOG_SKIP_REPEATED in log.h before
  enabling it for your app!.

2010-09-24 - f66eb58 - lavc 52.90.0 - av_opt_show2()
  Deprecate av_opt_show() in favor or av_opt_show2().

2010-09-14 - bc6f0af - lavu 50.27.0 - av_popcount()
  Add av_popcount() to libavutil/common.h.

2010-09-08 - c6c98d0 - lavu 50.26.0 - av_get_cpu_flags()
  Add av_get_cpu_flags().

2010-09-07 - 34017fd - lavcore 0.9.0 - av_image_copy()
  Add av_image_copy().

2010-09-07 - 9686abb - lavcore 0.8.0 - av_image_copy_plane()
  Add av_image_copy_plane().

2010-09-07 - 9b7269e - lavcore 0.7.0 - imgutils.h
  Adopt hierarchical scheme for the imgutils.h function names,
  deprecate the old names.

2010-09-04 - 7160bb7 - lavu 50.25.0 - AV_CPU_FLAG_*
  Deprecate the FF_MM_* flags defined in libavcodec/avcodec.h in favor
  of the AV_CPU_FLAG_* flags defined in libavutil/cpu.h.

2010-08-26 - 5da19b5 - lavc 52.87.0 - avcodec_get_channel_layout()
  Add avcodec_get_channel_layout() in audioconvert.h.

2010-08-20 - e344336 - lavcore 0.6.0 - av_fill_image_max_pixsteps()
  Rename av_fill_image_max_pixstep() to av_fill_image_max_pixsteps().

2010-08-18 - a6ddf8b - lavcore 0.5.0 - av_fill_image_max_pixstep()
  Add av_fill_image_max_pixstep() in imgutils.h.

2010-08-17 - 4f2d2e4 - lavu 50.24.0 - AV_NE()
  Add the AV_NE macro.

2010-08-17 - ad2c950 - lavfi 1.36.0 - audio framework
  Implement AVFilterBufferRefAudioProps struct for audio properties,
  get_audio_buffer(), filter_samples() functions and related changes.

2010-08-12 - 81c1eca - lavcore 0.4.0 - av_get_image_linesize()
  Add av_get_image_linesize() in imgutils.h.

2010-08-11 - c1db7bf - lavfi 1.34.0 - AVFilterBufferRef
  Resize data and linesize arrays in AVFilterBufferRef to 8.

  This change breaks libavfilter API/ABI.

2010-08-11 - 9f08d80 - lavc 52.85.0 - av_picture_data_copy()
  Add av_picture_data_copy in avcodec.h.

2010-08-11 - 84c0386 - lavfi 1.33.0 - avfilter_open()
  Change avfilter_open() signature:
  AVFilterContext *avfilter_open(AVFilter *filter, const char *inst_name) ->
  int avfilter_open(AVFilterContext **filter_ctx, AVFilter *filter, const char *inst_name);

  This change breaks libavfilter API/ABI.

2010-08-11 - cc80caf - lavfi 1.32.0 - AVFilterBufferRef
  Add a type field to AVFilterBufferRef, and move video specific
  properties to AVFilterBufferRefVideoProps.

  This change breaks libavfilter API/ABI.

2010-08-07 - 5d4890d - lavfi 1.31.0 - AVFilterLink
  Rename AVFilterLink fields:
  AVFilterLink.srcpic    ->  AVFilterLink.src_buf
  AVFilterLink.cur_pic   ->  AVFilterLink.cur_buf
  AVFilterLink.outpic    ->  AVFilterLink.out_buf

2010-08-07 - 7fce481 - lavfi 1.30.0
  Rename functions and fields:
  avfilter_(un)ref_pic       -> avfilter_(un)ref_buffer
  avfilter_copy_picref_props -> avfilter_copy_buffer_ref_props
  AVFilterBufferRef.pic      -> AVFilterBufferRef.buffer

2010-08-07 - ecc8dad - lavfi 1.29.0 - AVFilterBufferRef
  Rename AVFilterPicRef to AVFilterBufferRef.

2010-08-07 - d54e094 - lavfi 1.28.0 - AVFilterBuffer
  Move format field from AVFilterBuffer to AVFilterPicRef.

2010-08-06 - bf176f5 - lavcore 0.3.0 - av_check_image_size()
  Deprecate avcodec_check_dimensions() in favor of the function
  av_check_image_size() defined in libavcore/imgutils.h.

2010-07-30 - 56b5e9d - lavfi 1.27.0 - AVFilterBuffer
  Increase size of the arrays AVFilterBuffer.data and
  AVFilterBuffer.linesize from 4 to 8.

  This change breaks libavfilter ABI.

2010-07-29 - e7bd48a - lavcore 0.2.0 - imgutils.h
  Add functions av_fill_image_linesizes() and
  av_fill_image_pointers(), declared in libavcore/imgutils.h.

2010-07-27 - 126b638 - lavcore 0.1.0 - parseutils.h
  Deprecate av_parse_video_frame_size() and av_parse_video_frame_rate()
  defined in libavcodec in favor of the newly added functions
  av_parse_video_size() and av_parse_video_rate() declared in
  libavcore/parseutils.h.

2010-07-23 - 4485247 - lavu 50.23.0 - mathematics.h
  Add the M_PHI constant definition.

2010-07-22 - bdab614 - lavfi 1.26.0 - media format generalization
  Add a type field to AVFilterLink.

  Change the field types:
  enum PixelFormat format   -> int format   in AVFilterBuffer
  enum PixelFormat *formats -> int *formats in AVFilterFormats
  enum PixelFormat *format  -> int format   in AVFilterLink

  Change the function signatures:
  AVFilterFormats *avfilter_make_format_list(const enum PixelFormat *pix_fmts); ->
  AVFilterFormats *avfilter_make_format_list(const int *fmts);

  int avfilter_add_colorspace(AVFilterFormats **avff, enum PixelFormat pix_fmt); ->
  int avfilter_add_format    (AVFilterFormats **avff, int fmt);

  AVFilterFormats *avfilter_all_colorspaces(void); ->
  AVFilterFormats *avfilter_all_formats    (enum AVMediaType type);

  This change breaks libavfilter API/ABI.

2010-07-21 - aac6ca6 - lavcore 0.0.0
  Add libavcore.

2010-07-17 - b5c582f - lavfi 1.25.0 - AVFilterBuffer
  Remove w and h fields from AVFilterBuffer.

2010-07-17 - f0d77b2 - lavfi 1.24.0 - AVFilterBuffer
  Rename AVFilterPic to AVFilterBuffer.

2010-07-17 - 57fe80f - lavf 52.74.0 - url_fskip()
  Make url_fskip() return an int error code instead of void.

2010-07-11 - 23940f1 - lavc 52.83.0
  Add AVCodecContext.lpc_type and AVCodecContext.lpc_passes fields.
  Add AVLPCType enum.
  Deprecate AVCodecContext.use_lpc.

2010-07-11 - e1d7c88 - lavc 52.82.0 - avsubtitle_free()
  Add a function for free the contents of a AVSubtitle generated by
  avcodec_decode_subtitle.

2010-07-11 - b91d08f - lavu 50.22.0 - bswap.h and intreadwrite.h
  Make the bswap.h and intreadwrite.h API public.

2010-07-08 - ce1cd1c - lavu 50.21.0 - pixdesc.h
  Rename read/write_line() to av_read/write_image_line().

2010-07-07 - 4d508e4 - lavfi 1.21.0 - avfilter_copy_picref_props()
  Add avfilter_copy_picref_props().

2010-07-03 - 2d525ef - lavc 52.79.0
  Add FF_COMPLIANCE_UNOFFICIAL and change all instances of
  FF_COMPLIANCE_INOFFICIAL to use FF_COMPLIANCE_UNOFFICIAL.

2010-07-02 - 89eec74 - lavu 50.20.0 - lfg.h
  Export av_lfg_init(), av_lfg_get(), av_mlfg_get(), and av_bmg_get() through
  lfg.h.

2010-06-28 - a52e2c3 - lavfi 1.20.1 - av_parse_color()
  Extend av_parse_color() syntax, make it accept an alpha value specifier and
  set the alpha value to 255 by default.

2010-06-22 - 735cf6b - lavf 52.71.0 - URLProtocol.priv_data_size, priv_data_class
  Add priv_data_size and priv_data_class to URLProtocol.

2010-06-22 - ffbb289 - lavf 52.70.0 - url_alloc(), url_connect()
  Add url_alloc() and url_connect().

2010-06-22 - 9b07a2d - lavf 52.69.0 - av_register_protocol2()
  Add av_register_protocol2(), deprecating av_register_protocol().

2010-06-09 - 65db058 - lavu 50.19.0 - av_compare_mod()
  Add av_compare_mod() to libavutil/mathematics.h.

2010-06-05 - 0b99215 - lavu 50.18.0 - eval API
  Make the eval API public.

2010-06-04 - 31878fc - lavu 50.17.0 - AV_BASE64_SIZE
  Add AV_BASE64_SIZE() macro.

2010-06-02 - 7e566bb - lavc 52.73.0 - av_get_codec_tag_string()
  Add av_get_codec_tag_string().

2010-06-01 - 2b99142 - lsws 0.11.0 - convertPalette API
  Add sws_convertPalette8ToPacked32() and sws_convertPalette8ToPacked24().

2010-05-26 - 93ebfee - lavc 52.72.0 - CODEC_CAP_EXPERIMENTAL
  Add CODEC_CAP_EXPERIMENTAL flag.
  NOTE: this was backported to 0.6

2010-05-23 - 9977863 - lavu 50.16.0 - av_get_random_seed()
  Add av_get_random_seed().

2010-05-18 - 796ac23 - lavf 52.63.0 - AVFMT_FLAG_RTP_HINT
  Add AVFMT_FLAG_RTP_HINT as possible value for AVFormatContext.flags.
  NOTE: this was backported to 0.6

2010-05-09 - b6bc205 - lavfi 1.20.0 - AVFilterPicRef
  Add interlaced and top_field_first fields to AVFilterPicRef.

------------------------------8<-------------------------------------
                   0.6 branch was cut here
----------------------------->8--------------------------------------

2010-05-01 - 8e2ee18 - lavf 52.62.0 - probe function
  Add av_probe_input_format2 to API, it allows ignoring probe
  results below given score and returns the actual probe score.

2010-04-01 - 3dd6180 - lavf 52.61.0 - metadata API
  Add a flag for av_metadata_set2() to disable overwriting of
  existing tags.

2010-04-01 - 0fb49b5 - lavc 52.66.0
  Add avcodec_get_edge_width().

2010-03-31 - d103218 - lavc 52.65.0
  Add avcodec_copy_context().

2010-03-31 - 1a70d12 - lavf 52.60.0 - av_match_ext()
  Make av_match_ext() public.

2010-03-31 - 1149150 - lavu 50.14.0 - AVMediaType
  Move AVMediaType enum from libavcodec to libavutil.

2010-03-31 - 72415b2 - lavc 52.64.0 - AVMediaType
  Define AVMediaType enum, and use it instead of enum CodecType, which
  is deprecated and will be dropped at the next major bump.

2010-03-25 - 8795823 - lavu 50.13.0 - av_strerror()
  Implement av_strerror().

2010-03-23 - e1484eb - lavc 52.60.0 - av_dct_init()
  Support DCT-I and DST-I.

2010-03-15 - b8819c8 - lavf 52.56.0 - AVFormatContext.start_time_realtime
  Add AVFormatContext.start_time_realtime field.

2010-03-13 - 5bb5c1d - lavfi 1.18.0 - AVFilterPicRef.pos
  Add AVFilterPicRef.pos field.

2010-03-13 - 60c144f - lavu 50.12.0 - error.h
  Move error code definitions from libavcodec/avcodec.h to
  the new public header libavutil/error.h.

2010-03-07 - c709483 - lavc 52.56.0 - avfft.h
  Add public FFT interface.

2010-03-06 - ac6ef86 - lavu 50.11.0 - av_stristr()
  Add av_stristr().

2010-03-03 - 4b83fc0 - lavu 50.10.0 - av_tree_enumerate()
  Add av_tree_enumerate().

2010-02-07 - b687c1a - lavu 50.9.0 - av_compare_ts()
  Add av_compare_ts().

2010-02-05 - 3f3dc76 - lsws 0.10.0 - sws_getCoefficients()
  Add sws_getCoefficients().

2010-02-01 - ca76a11 - lavf 52.50.0 - metadata API
  Add a list of generic tag names, change 'author' -> 'artist',
  'year' -> 'date'.

2010-01-30 - 80a07f6 - lavu 50.8.0 - av_get_pix_fmt()
  Add av_get_pix_fmt().

2010-01-21 - 01cc47d - lsws 0.9.0 - sws_scale()
  Change constness attributes of sws_scale() parameters.

2010-01-10 - 3fb8e77 - lavfi 1.15.0 - avfilter_graph_config_links()
  Add a log_ctx parameter to avfilter_graph_config_links().

2010-01-07 - 8e9767f - lsws 0.8.0 - sws_isSupported{In,Out}put()
  Add sws_isSupportedInput() and sws_isSupportedOutput() functions.

2010-01-06 - c1d662f - lavfi 1.14.0 - avfilter_add_colorspace()
  Change the avfilter_add_colorspace() signature, make it accept an
  (AVFilterFormats **) rather than an (AVFilterFormats *) as before.

2010-01-03 - 4fd1f18 - lavfi 1.13.0 - avfilter_add_colorspace()
  Add avfilter_add_colorspace().

2010-01-02 - 8eb631f - lavf 52.46.0 - av_match_ext()
  Add av_match_ext(), it should be used in place of match_ext().

2010-01-01 - a1f547b - lavf 52.45.0 - av_guess_format()
  Add av_guess_format(), it should be used in place of guess_format().

2009-12-13 - a181981 - lavf 52.43.0 - metadata API
  Add av_metadata_set2(), AV_METADATA_DONT_STRDUP_KEY and
  AV_METADATA_DONT_STRDUP_VAL.

2009-12-13 - 277c733 - lavu 50.7.0 - avstring.h API
  Add av_d2str().

2009-12-13 - 02b398e - lavc 52.42.0 - AVStream
  Add avg_frame_rate.

2009-12-12 - 3ba69a1 - lavu 50.6.0 - av_bmg_next()
  Introduce the av_bmg_next() function.

2009-12-05 - a13a543 - lavfi 1.12.0 - avfilter_draw_slice()
  Add a slice_dir parameter to avfilter_draw_slice().

2009-11-26 - 4cc3f6a - lavfi 1.11.0 - AVFilter
  Remove the next field from AVFilter, this is not anymore required.

2009-11-25 - 1433c4a - lavfi 1.10.0 - avfilter_next()
  Introduce the avfilter_next() function.

2009-11-25 - 86a60fa - lavfi 1.9.0 - avfilter_register()
  Change the signature of avfilter_register() to make it return an
  int. This is required since now the registration operation may fail.

2009-11-25 - 74a0059 - lavu 50.5.0 - pixdesc.h API
  Make the pixdesc.h API public.

2009-10-27 - 243110f - lavfi 1.5.0 - AVFilter.next
  Add a next field to AVFilter, this is used for simplifying the
  registration and management of the registered filters.

2009-10-23 - cccd292 - lavfi 1.4.1 - AVFilter.description
  Add a description field to AVFilter.

2009-10-19 - 6b5dc05 - lavfi 1.3.0 - avfilter_make_format_list()
  Change the interface of avfilter_make_format_list() from
  avfilter_make_format_list(int n, ...) to
  avfilter_make_format_list(enum PixelFormat *pix_fmts).

2009-10-18 - 0eb4ff9 - lavfi 1.0.0 - avfilter_get_video_buffer()
  Make avfilter_get_video_buffer() recursive and add the w and h
  parameters to it.

2009-10-07 - 46c40e4 - lavfi 0.5.1 - AVFilterPic
  Add w and h fields to AVFilterPic.

2009-06-22 - 92400be - lavf 52.34.1 - AVFormatContext.packet_size
  This is now an unsigned int instead of a signed int.

2009-06-19 - a4276ba - lavc 52.32.0 - AVSubtitle.pts
  Add a pts field to AVSubtitle which gives the subtitle packet pts
  in AV_TIME_BASE. Some subtitle de-/encoders (e.g. XSUB) will
  not work right without this.

2009-06-03 - 8f3f2e0 - lavc 52.30.2 - AV_PKT_FLAG_KEY
  PKT_FLAG_KEY has been deprecated and will be dropped at the next
  major version. Use AV_PKT_FLAG_KEY instead.

2009-06-01 - f988ce6 - lavc 52.30.0 - av_lockmgr_register()
  av_lockmgr_register() can be used to register a callback function
  that lavc (and in the future, libraries that depend on lavc) can use
  to implement mutexes. The application should provide a callback function
  that implements the AV_LOCK_* operations described in avcodec.h.
  When the lock manager is registered, FFmpeg is guaranteed to behave
  correctly in a multi-threaded application.

2009-04-30 - ce1d9c8 - lavc 52.28.0 - av_free_packet()
  av_free_packet() is no longer an inline function. It is now exported.

2009-04-11 - 80d403f - lavc 52.25.0 - deprecate av_destruct_packet_nofree()
  Please use NULL instead. This has been supported since r16506
  (lavf > 52.23.1, lavc > 52.10.0).

2009-04-07 - 7a00bba - lavc 52.23.0 - avcodec_decode_video/audio/subtitle
  The old decoding functions are deprecated, all new code should use the
  new functions avcodec_decode_video2(), avcodec_decode_audio3() and
  avcodec_decode_subtitle2(). These new functions take an AVPacket *pkt
  argument instead of a const uint8_t *buf / int buf_size pair.

2009-04-03 - 7b09db3 - lavu 50.3.0 - av_fifo_space()
  Introduce the av_fifo_space() function.

2009-04-02 - fabd246 - lavc 52.23.0 - AVPacket
  Move AVPacket declaration from libavformat/avformat.h to
  libavcodec/avcodec.h.

2009-03-22 - 6e08ca9 - lavu 50.2.0 - RGB32 pixel formats
  Convert the pixel formats PIX_FMT_ARGB, PIX_FMT_RGBA, PIX_FMT_ABGR,
  PIX_FMT_BGRA, which were defined as macros, into enum PixelFormat values.
  Conversely PIX_FMT_RGB32, PIX_FMT_RGB32_1, PIX_FMT_BGR32 and
  PIX_FMT_BGR32_1 are now macros.
  avcodec_get_pix_fmt() now recognizes the "rgb32" and "bgr32" aliases.
  Re-sort the enum PixelFormat list accordingly.
  This change breaks API/ABI backward compatibility.

2009-03-22 - f82674e - lavu 50.1.0 - PIX_FMT_RGB5X5 endian variants
  Add the enum PixelFormat values:
  PIX_FMT_RGB565BE, PIX_FMT_RGB565LE, PIX_FMT_RGB555BE, PIX_FMT_RGB555LE,
  PIX_FMT_BGR565BE, PIX_FMT_BGR565LE, PIX_FMT_BGR555BE, PIX_FMT_BGR555LE.

2009-03-21 - ee6624e - lavu 50.0.0  - av_random*
  The Mersenne Twister PRNG implemented through the av_random* functions
  was removed. Use the lagged Fibonacci PRNG through the av_lfg* functions
  instead.

2009-03-08 - 41dd680 - lavu 50.0.0  - AVFifoBuffer
  av_fifo_init, av_fifo_read, av_fifo_write and av_fifo_realloc were dropped
  and replaced by av_fifo_alloc, av_fifo_generic_read, av_fifo_generic_write
  and av_fifo_realloc2.
  In addition, the order of the function arguments of av_fifo_generic_read
  was changed to match av_fifo_generic_write.
  The AVFifoBuffer/struct AVFifoBuffer may only be used in an opaque way by
  applications, they may not use sizeof() or directly access members.

2009-03-01 - ec26457 - lavf 52.31.0 - Generic metadata API
  Introduce a new metadata API (see av_metadata_get() and friends).
  The old API is now deprecated and should not be used anymore. This especially
  includes the following structure fields:
    - AVFormatContext.title
    - AVFormatContext.author
    - AVFormatContext.copyright
    - AVFormatContext.comment
    - AVFormatContext.album
    - AVFormatContext.year
    - AVFormatContext.track
    - AVFormatContext.genre
    - AVStream.language
    - AVStream.filename
    - AVProgram.provider_name
    - AVProgram.name
    - AVChapter.title<|MERGE_RESOLUTION|>--- conflicted
+++ resolved
@@ -15,7 +15,6 @@
 
 API changes, most recent first:
 
-<<<<<<< HEAD
 2013-03-07 - xxxxxx - lavu 52.18.100 - avstring.h,bprint.h
   Add av_escape() and av_bprint_escape() API.
 
@@ -144,10 +143,9 @@
 
 2012-03-26 - a67d9cf - lavfi 2.66.100
   Add avfilter_fill_frame_from_{audio_,}buffer_ref() functions.
-=======
+
 2013-xx-xx - lavfi 3.6.0
   Add AVFilterGraph.nb_filters, deprecate AVFilterGraph.filter_count.
->>>>>>> 42c7c61a
 
 2013-03-xx - Reference counted buffers - lavu 52.8.0, lavc 55.0.0, lavf 55.0.0,
 lavd 54.0.0, lavfi 3.5.0
