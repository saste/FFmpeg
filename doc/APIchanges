--- conflicted
+++ resolved
@@ -13,20 +13,16 @@
 
 API changes, most recent first:
 
-<<<<<<< HEAD
 2011-11-03 - 96949da - lavu 51.23.0
   Add av_strcasecmp() and av_strncasecmp() to avstring.h.
 
 2011-10-20 - b35e9e1 - lavu 51.22.0
   Add av_strtok() to avstring.h.
 
-2011-10-27 - 512557b - lavc 53.15.0
-=======
 2011-11-xx - xxxxxxx - lavf 53.13.0
   Add avformat_network_init()/avformat_network_uninit()
 
-2011-xx-xx - xxxxxxx - lavc 53.15.0
->>>>>>> 18ae3626
+2011-10-27 - 512557b - lavc 53.15.0
   Remove avcodec_parse_frame.
   Deprecate AVCodecContext.parse_only and CODEC_CAP_PARSE_ONLY.
 
