\input texinfo @c -*- texinfo -*-

@settitle avconv Documentation
@titlepage
@center @titlefont{avconv Documentation}
@end titlepage

@top

@contents

@chapter Synopsis

The generic syntax is:

@example
@c man begin SYNOPSIS
avconv [global options] [[infile options][@option{-i} @var{infile}]]... @{[outfile options] @var{outfile}@}...
@c man end
@end example

@chapter Description
@c man begin DESCRIPTION

avconv is a very fast video and audio converter that can also grab from
a live audio/video source. It can also convert between arbitrary sample
rates and resize video on the fly with a high quality polyphase filter.

avconv reads from an arbitrary number of input "files" (which can be regular
files, pipes, network streams, grabbing devices, etc.), specified by the
@code{-i} option, and writes to an arbitrary number of output "files", which are
specified by a plain output filename. Anything found on the commandline which
cannot be interpreted as an option is considered to be an output filename.

Each input or output file can in principle contain any number of streams of
different types (video/audio/subtitle/attachment/data). Allowed number and/or
types of streams can be limited by the container format. Selecting, which
streams from which inputs go into output, is done either automatically or with
the @code{-map} option (see the Stream selection chapter).

To refer to input files in options, you must use their indices (0-based). E.g.
the first input file is @code{0}, the second is @code{1} etc. Similarly, streams
within a file are referred to by their indices. E.g. @code{2:3} refers to the
fourth stream in the third input file. See also the Stream specifiers chapter.

As a general rule, options are applied to the next specified
file. Therefore, order is important, and you can have the same
option on the command line multiple times. Each occurrence is
then applied to the next input or output file.
Exceptions from this rule are the global options (e.g. verbosity level),
which should be specified first.

Do not mix input and output files -- first specify all input files, then all
output files. Also do not mix options which belong to different files. All
options apply ONLY to the next input or output file and are reset between files.

@itemize
@item
To set the video bitrate of the output file to 64kbit/s:
@example
avconv -i input.avi -b 64k output.avi
@end example

@item
To force the frame rate of the output file to 24 fps:
@example
avconv -i input.avi -r 24 output.avi
@end example

@item
To force the frame rate of the input file (valid for raw formats only)
to 1 fps and the frame rate of the output file to 24 fps:
@example
avconv -r 1 -i input.m2v -r 24 output.avi
@end example
@end itemize

The format option may be needed for raw input files.

@c man end DESCRIPTION

@chapter Stream selection
@c man begin STREAM SELECTION

By default avconv tries to pick the "best" stream of each type present in input
files and add them to each output file. For video, this means the highest
resolution, for audio the highest channel count. For subtitle it's simply the
first subtitle stream.

You can disable some of those defaults by using @code{-vn/-an/-sn} options. For
full manual control, use the @code{-map} option, which disables the defaults just
described.

@c man end STREAM SELECTION

@chapter Options
@c man begin OPTIONS

@include avtools-common-opts.texi

@section Main options

@table @option

@item -f @var{fmt} (@emph{input/output})
Force input or output file format. The format is normally autodetected for input
files and guessed from file extension for output files, so this option is not
needed in most cases.

@item -i @var{filename} (@emph{input})
input file name

@item -y (@emph{global})
Overwrite output files without asking.

@item -n (@emph{global})
Do not overwrite output files but exit if file exists.

@item -c[:@var{stream_specifier}] @var{codec} (@emph{input/output,per-stream})
@itemx -codec[:@var{stream_specifier}] @var{codec} (@emph{input/output,per-stream})
Select an encoder (when used before an output file) or a decoder (when used
before an input file) for one or more streams. @var{codec} is the name of a
decoder/encoder or a special value @code{copy} (output only) to indicate that
the stream is not to be reencoded.

For example
@example
avconv -i INPUT -map 0 -c:v libx264 -c:a copy OUTPUT
@end example
encodes all video streams with libx264 and copies all audio streams.

For each stream, the last matching @code{c} option is applied, so
@example
avconv -i INPUT -map 0 -c copy -c:v:1 libx264 -c:a:137 libvorbis OUTPUT
@end example
will copy all the streams except the second video, which will be encoded with
libx264, and the 138th audio, which will be encoded with libvorbis.

@item -t @var{duration} (@emph{output})
Stop writing the output after its duration reaches @var{duration}.
@var{duration} may be a number in seconds, or in @code{hh:mm:ss[.xxx]} form.

@item -fs @var{limit_size} (@emph{output})
Set the file size limit.

@item -ss @var{position} (@emph{input/output})
When used as an input option (before @code{-i}), seeks in this input file to
@var{position}. When used as an output option (before an output filename),
decodes but discards input until the timestamps reach @var{position}. This is
slower, but more accurate.

@var{position} may be either in seconds or in @code{hh:mm:ss[.xxx]} form.

@item -itsoffset @var{offset} (@emph{input})
Set the input time offset in seconds.
@code{[-]hh:mm:ss[.xxx]} syntax is also supported.
The offset is added to the timestamps of the input files.
Specifying a positive offset means that the corresponding
streams are delayed by @var{offset} seconds.

@item -metadata[:metadata_specifier] @var{key}=@var{value} (@emph{output,per-metadata})
Set a metadata key/value pair.

An optional @var{metadata_specifier} may be given to set metadata
on streams or chapters. See @code{-map_metadata} documentation for
details.

This option overrides metadata set with @code{-map_metadata}. It is
also possible to delete metadata by using an empty value.

For example, for setting the title in the output file:
@example
avconv -i in.avi -metadata title="my title" out.flv
@end example

To set the language of the second stream:
@example
avconv -i INPUT -metadata:s:1 language=eng OUTPUT
@end example

@item -target @var{type} (@emph{output})
Specify target file type (@code{vcd}, @code{svcd}, @code{dvd}, @code{dv},
@code{dv50}). @var{type} may be prefixed with @code{pal-}, @code{ntsc-} or
@code{film-} to use the corresponding standard. All the format options
(bitrate, codecs, buffer sizes) are then set automatically. You can just type:

@example
avconv -i myfile.avi -target vcd /tmp/vcd.mpg
@end example

Nevertheless you can specify additional options as long as you know
they do not conflict with the standard, as in:

@example
avconv -i myfile.avi -target vcd -bf 2 /tmp/vcd.mpg
@end example

@item -dframes @var{number} (@emph{output})
Set the number of data frames to record. This is an alias for @code{-frames:d}.

@item -frames[:@var{stream_specifier}] @var{framecount} (@emph{output,per-stream})
Stop writing to the stream after @var{framecount} frames.

@item -q[:@var{stream_specifier}] @var{q} (@emph{output,per-stream})
@itemx -qscale[:@var{stream_specifier}] @var{q} (@emph{output,per-stream})
Use fixed quality scale (VBR). The meaning of @var{q} is
codec-dependent.

@item -filter[:@var{stream_specifier}] @var{filter_graph} (@emph{output,per-stream})
@var{filter_graph} is a description of the filter graph to apply to
the stream. Use @code{-filters} to show all the available filters
(including also sources and sinks).
@item -pre[:@var{stream_specifier}] @var{preset_name} (@emph{output,per-stream})
Specify the preset for matching stream(s).

@item -stats (@emph{global})
Print encoding progress/statistics. On by default.

@item -attach @var{filename} (@emph{output})
Add an attachment to the output file. This is supported by a few formats
like Matroska for e.g. fonts used in rendering subtitles. Attachments
are implemented as a specific type of stream, so this option will add
a new stream to the file. It is then possible to use per-stream options
on this stream in the usual way. Attachment streams created with this
option will be created after all the other streams (i.e. those created
with @code{-map} or automatic mappings).

Note that for Matroska you also have to set the mimetype metadata tag:
@example
avconv -i INPUT -attach DejaVuSans.ttf -metadata:s:2 mimetype=application/x-truetype-font out.mkv
@end example
(assuming that the attachment stream will be third in the output file).

@item -dump_attachment[:@var{stream_specifier}] @var{filename} (@emph{input,per-stream})
Extract the matching attachment stream into a file named @var{filename}. If
@var{filename} is empty, then the value of the @code{filename} metadata tag
will be used.

E.g. to extract the first attachment to a file named 'out.ttf':
@example
avconv -dump_attachment:t:0 out.ttf INPUT
@end example
To extract all attachments to files determined by the @code{filename} tag:
@example
avconv -dump_attachment:t "" INPUT
@end example

Technical note -- attachments are implemented as codec extradata, so this
option can actually be used to extract extradata from any stream, not just
attachments.

@end table

@section Video Options

@table @option
@item -vframes @var{number} (@emph{output})
Set the number of video frames to record. This is an alias for @code{-frames:v}.
@item -r[:@var{stream_specifier}] @var{fps} (@emph{input/output,per-stream})
Set frame rate (Hz value, fraction or abbreviation), (default = 25).
@item -s[:@var{stream_specifier}] @var{size} (@emph{input/output,per-stream})
<<<<<<< HEAD
Set frame size. The format is @samp{wxh} (ffserver default = 160x128, avconv default = same as source).
=======
Set frame size. The format is @samp{wxh} (default - same as source).
>>>>>>> 2e87b4c5
The following abbreviations are recognized:
@table @samp
@item sqcif
128x96
@item qcif
176x144
@item cif
352x288
@item 4cif
704x576
@item 16cif
1408x1152
@item qqvga
160x120
@item qvga
320x240
@item vga
640x480
@item svga
800x600
@item xga
1024x768
@item uxga
1600x1200
@item qxga
2048x1536
@item sxga
1280x1024
@item qsxga
2560x2048
@item hsxga
5120x4096
@item wvga
852x480
@item wxga
1366x768
@item wsxga
1600x1024
@item wuxga
1920x1200
@item woxga
2560x1600
@item wqsxga
3200x2048
@item wquxga
3840x2400
@item whsxga
6400x4096
@item whuxga
7680x4800
@item cga
320x200
@item ega
640x350
@item hd480
852x480
@item hd720
1280x720
@item hd1080
1920x1080
@end table

@item -aspect[:@var{stream_specifier}] @var{aspect} (@emph{output,per-stream})
Set the video display aspect ratio specified by @var{aspect}.

@var{aspect} can be a floating point number string, or a string of the
form @var{num}:@var{den}, where @var{num} and @var{den} are the
numerator and denominator of the aspect ratio. For example "4:3",
"16:9", "1.3333", and "1.7777" are valid argument values.

@item -vn (@emph{output})
Disable video recording.
@item -bt @var{tolerance}
Set video bitrate tolerance (in bits, default 4000k).
Has a minimum value of: (target_bitrate/target_framerate).
In 1-pass mode, bitrate tolerance specifies how far ratecontrol is
willing to deviate from the target average bitrate value. This is
not related to min/max bitrate. Lowering tolerance too much has
an adverse effect on quality.
@item -maxrate @var{bitrate}
Set max video bitrate (in bit/s).
Requires -bufsize to be set.
@item -minrate @var{bitrate}
Set min video bitrate (in bit/s).
Most useful in setting up a CBR encode:
@example
avconv -i myfile.avi -b 4000k -minrate 4000k -maxrate 4000k -bufsize 1835k out.m2v
@end example
It is of little use elsewise.
@item -bufsize @var{size}
Set video buffer verifier buffer size (in bits).
@item -vcodec @var{codec} (@emph{output})
Set the video codec. This is an alias for @code{-codec:v}.
@item -same_quant
Use same quantizer as source (implies VBR).

Note that this is NOT SAME QUALITY. Do not use this option unless you know you
need it.

@item -pass @var{n}
Select the pass number (1 or 2). It is used to do two-pass
video encoding. The statistics of the video are recorded in the first
pass into a log file (see also the option -passlogfile),
and in the second pass that log file is used to generate the video
at the exact requested bitrate.
On pass 1, you may just deactivate audio and set output to null,
examples for Windows and Unix:
@example
avconv -i foo.mov -c:v libxvid -pass 1 -an -f rawvideo -y NUL
avconv -i foo.mov -c:v libxvid -pass 1 -an -f rawvideo -y /dev/null
@end example

@item -passlogfile @var{prefix} (@emph{global})
Set two-pass log file name prefix to @var{prefix}, the default file name
prefix is ``av2pass''. The complete file name will be
@file{PREFIX-N.log}, where N is a number specific to the output
stream.

@item -vf @var{filter_graph} (@emph{output})
@var{filter_graph} is a description of the filter graph to apply to
the input video.
Use the option "-filters" to show all the available filters (including
also sources and sinks).  This is an alias for @code{-filter:v}.

@end table

@section Advanced Video Options

@table @option
@item -pix_fmt[:@var{stream_specifier}] @var{format} (@emph{input/output,per-stream})
Set pixel format. Use @code{-pix_fmts} to show all the supported
pixel formats.
@item -sws_flags @var{flags} (@emph{input/output})
Set SwScaler flags.
@item -g @var{gop_size}
Set the group of pictures size.
@item -vdt @var{n}
Discard threshold.
@item -qmin @var{q}
minimum video quantizer scale (VBR)
@item -qmax @var{q}
maximum video quantizer scale (VBR)
@item -qdiff @var{q}
maximum difference between the quantizer scales (VBR)
@item -qblur @var{blur}
video quantizer scale blur (VBR) (range 0.0 - 1.0)
@item -qcomp @var{compression}
video quantizer scale compression (VBR) (default 0.5).
Constant of ratecontrol equation. Recommended range for default rc_eq: 0.0-1.0

@item -lmin @var{lambda}
minimum video lagrange factor (VBR)
@item -lmax @var{lambda}
max video lagrange factor (VBR)
@item -mblmin @var{lambda}
minimum macroblock quantizer scale (VBR)
@item -mblmax @var{lambda}
maximum macroblock quantizer scale (VBR)

These four options (lmin, lmax, mblmin, mblmax) use 'lambda' units,
but you may use the QP2LAMBDA constant to easily convert from 'q' units:
@example
avconv -i src.ext -lmax 21*QP2LAMBDA dst.ext
@end example

@item -rc_init_cplx @var{complexity}
initial complexity for single pass encoding
@item -b_qfactor @var{factor}
qp factor between P- and B-frames
@item -i_qfactor @var{factor}
qp factor between P- and I-frames
@item -b_qoffset @var{offset}
qp offset between P- and B-frames
@item -i_qoffset @var{offset}
qp offset between P- and I-frames
@item -rc_eq @var{equation}
Set rate control equation (see section "Expression Evaluation")
(default = @code{tex^qComp}).

When computing the rate control equation expression, besides the
standard functions defined in the section "Expression Evaluation", the
following functions are available:
@table @var
@item bits2qp(bits)
@item qp2bits(qp)
@end table

and the following constants are available:
@table @var
@item iTex
@item pTex
@item tex
@item mv
@item fCode
@item iCount
@item mcVar
@item var
@item isI
@item isP
@item isB
@item avgQP
@item qComp
@item avgIITex
@item avgPITex
@item avgPPTex
@item avgBPTex
@item avgTex
@end table

@item -rc_override[:@var{stream_specifier}] @var{override} (@emph{output,per-stream})
rate control override for specific intervals
@item -me_method @var{method}
Set motion estimation method to @var{method}.
Available methods are (from lowest to best quality):
@table @samp
@item zero
Try just the (0, 0) vector.
@item phods
@item log
@item x1
@item hex
@item umh
@item epzs
(default method)
@item full
exhaustive search (slow and marginally better than epzs)
@end table

@item -er @var{n}
Set error resilience to @var{n}.
@table @samp
@item 1
FF_ER_CAREFUL (default)
@item 2
FF_ER_COMPLIANT
@item 3
FF_ER_AGGRESSIVE
@item 4
FF_ER_VERY_AGGRESSIVE
@end table

@item -ec @var{bit_mask}
Set error concealment to @var{bit_mask}. @var{bit_mask} is a bit mask of
the following values:
@table @samp
@item 1
FF_EC_GUESS_MVS (default = enabled)
@item 2
FF_EC_DEBLOCK (default = enabled)
@end table

@item -bf @var{frames}
Use 'frames' B-frames (supported for MPEG-1, MPEG-2 and MPEG-4).
@item -mbd @var{mode}
macroblock decision
@table @samp
@item 0
FF_MB_DECISION_SIMPLE: Use mb_cmp (cannot change it yet in avconv).
@item 1
FF_MB_DECISION_BITS: Choose the one which needs the fewest bits.
@item 2
FF_MB_DECISION_RD: rate distortion
@end table

@item -bug @var{param}
Work around encoder bugs that are not auto-detected.
@item -strict @var{strictness}
How strictly to follow the standards.

@item -deinterlace
Deinterlace pictures.
@item -vstats
Dump video coding statistics to @file{vstats_HHMMSS.log}.
@item -vstats_file @var{file}
Dump video coding statistics to @var{file}.
@item -top[:@var{stream_specifier}] @var{n} (@emph{output,per-stream})
top=1/bottom=0/auto=-1 field first
@item -dc @var{precision}
Intra_dc_precision.
@item -vtag @var{fourcc/tag} (@emph{output})
Force video tag/fourcc. This is an alias for @code{-tag:v}.
@item -qphist (@emph{global})
Show QP histogram.
@item -force_key_frames[:@var{stream_specifier}] @var{time}[,@var{time}...] (@emph{output,per-stream})
Force key frames at the specified timestamps, more precisely at the first
frames after each specified time.
This option can be useful to ensure that a seek point is present at a
chapter mark or any other designated place in the output file.
The timestamps must be specified in ascending order.

@item -copyinkf[:@var{stream_specifier}] (@emph{output,per-stream})
When doing stream copy, copy also non-key frames found at the
beginning.
@end table

@section Audio Options

@table @option
@item -aframes @var{number} (@emph{output})
Set the number of audio frames to record. This is an alias for @code{-frames:a}.
@item -ar[:@var{stream_specifier}] @var{freq} (@emph{input/output,per-stream})
Set the audio sampling frequency. For output streams it is set by
default to the frequency of the corresponding input stream. For input
streams this option only makes sense for audio grabbing devices and raw
demuxers and is mapped to the corresponding demuxer options.
@item -aq @var{q} (@emph{output})
Set the audio quality (codec-specific, VBR). This is an alias for -q:a.
@item -ac[:@var{stream_specifier}] @var{channels} (@emph{input/output,per-stream})
Set the number of audio channels. For output streams it is set by
default to the number of input audio channels. For input streams
this option only makes sense for audio grabbing devices and raw demuxers
and is mapped to the corresponding demuxer options.
@item -an (@emph{output})
Disable audio recording.
@item -acodec @var{codec} (@emph{input/output})
Set the audio codec. This is an alias for @code{-codec:a}.
@item -sample_fmt[:@var{stream_specifier}] @var{sample_fmt} (@emph{output,per-stream})
Set the audio sample format. Use @code{-sample_fmts} to get a list
of supported sample formats.
@end table

@section Advanced Audio options:

@table @option
@item -atag @var{fourcc/tag} (@emph{output})
Force audio tag/fourcc. This is an alias for @code{-tag:a}.
@item -audio_service_type @var{type}
Set the type of service that the audio stream contains.
@table @option
@item ma
Main Audio Service (default)
@item ef
Effects
@item vi
Visually Impaired
@item hi
Hearing Impaired
@item di
Dialogue
@item co
Commentary
@item em
Emergency
@item vo
Voice Over
@item ka
Karaoke
@end table
@end table

@section Subtitle options:

@table @option
@item -scodec @var{codec} (@emph{input/output})
Set the subtitle codec. This is an alias for @code{-codec:s}.
@item -sn (@emph{output})
Disable subtitle recording.
@end table

@section Audio/Video grab options

@table @option
@item -isync (@emph{global})
Synchronize read on input.
@end table

@section Advanced options

@table @option
@item -map [-]@var{input_file_id}[:@var{stream_specifier}][,@var{sync_file_id}[:@var{stream_specifier}]] (@emph{output})

Designate one or more input streams as a source for the output file. Each input
stream is identified by the input file index @var{input_file_id} and
the input stream index @var{input_stream_id} within the input
file. Both indices start at 0. If specified,
@var{sync_file_id}:@var{stream_specifier} sets which input stream
is used as a presentation sync reference.

The first @code{-map} option on the command line specifies the
source for output stream 0, the second @code{-map} option specifies
the source for output stream 1, etc.

A @code{-} character before the stream identifier creates a "negative" mapping.
It disables matching streams from already created mappings.

For example, to map ALL streams from the first input file to output
@example
avconv -i INPUT -map 0 output
@end example

For example, if you have two audio streams in the first input file,
these streams are identified by "0:0" and "0:1". You can use
@code{-map} to select which streams to place in an output file. For
example:
@example
avconv -i INPUT -map 0:1 out.wav
@end example
will map the input stream in @file{INPUT} identified by "0:1" to
the (single) output stream in @file{out.wav}.

For example, to select the stream with index 2 from input file
@file{a.mov} (specified by the identifier "0:2"), and stream with
index 6 from input @file{b.mov} (specified by the identifier "1:6"),
and copy them to the output file @file{out.mov}:
@example
avconv -i a.mov -i b.mov -c copy -map 0:2 -map 1:6 out.mov
@end example

To select all video and the third audio stream from an input file:
@example
avconv -i INPUT -map 0:v -map 0:a:2 OUTPUT
@end example

To map all the streams except the second audio, use negative mappings
@example
avconv -i INPUT -map 0 -map -0:a:1 OUTPUT
@end example

Note that using this option disables the default mappings for this output file.

@item -map_metadata[:@var{metadata_type}][:@var{index}] @var{infile}[:@var{metadata_type}][:@var{index}] (@emph{output,per-metadata})
Set metadata information of the next output file from @var{infile}. Note that
those are file indices (zero-based), not filenames.
Optional @var{metadata_type} parameters specify, which metadata to copy - (g)lobal
(i.e. metadata that applies to the whole file), per-(s)tream, per-(c)hapter or
per-(p)rogram. All metadata specifiers other than global must be followed by the
stream/chapter/program index. If metadata specifier is omitted, it defaults to
global.

By default, global metadata is copied from the first input file,
per-stream and per-chapter metadata is copied along with streams/chapters. These
default mappings are disabled by creating any mapping of the relevant type. A negative
file index can be used to create a dummy mapping that just disables automatic copying.

For example to copy metadata from the first stream of the input file to global metadata
of the output file:
@example
avconv -i in.ogg -map_metadata 0:s:0 out.mp3
@end example
@item -map_chapters @var{input_file_index} (@emph{output})
Copy chapters from input file with index @var{input_file_index} to the next
output file. If no chapter mapping is specified, then chapters are copied from
the first input file with at least one chapter. Use a negative file index to
disable any chapter copying.
@item -debug
Print specific debug info.
@item -benchmark (@emph{global})
Show benchmarking information at the end of an encode.
Shows CPU time used and maximum memory consumption.
Maximum memory consumption is not supported on all systems,
it will usually display as 0 if not supported.
@item -timelimit @var{duration} (@emph{global})
Exit after avconv has been running for @var{duration} seconds.
@item -dump (@emph{global})
Dump each input packet to stderr.
@item -hex (@emph{global})
When dumping packets, also dump the payload.
@item -ps @var{size}
Set RTP payload size in bytes.
@item -re (@emph{input})
Read input at native frame rate. Mainly used to simulate a grab device.
@item -threads @var{count}
Thread count.
@item -vsync @var{parameter}
Video sync method.

@table @option
@item 0
Each frame is passed with its timestamp from the demuxer to the muxer.
@item 1
Frames will be duplicated and dropped to achieve exactly the requested
constant framerate.
@item 2
Frames are passed through with their timestamp or dropped so as to
prevent 2 frames from having the same timestamp.
@item -1
Chooses between 1 and 2 depending on muxer capabilities. This is the
default method.
@end table

With -map you can select from which stream the timestamps should be
taken. You can leave either video or audio unchanged and sync the
remaining stream(s) to the unchanged one.

@item -async @var{samples_per_second}
Audio sync method. "Stretches/squeezes" the audio stream to match the timestamps,
the parameter is the maximum samples per second by which the audio is changed.
-async 1 is a special case where only the start of the audio stream is corrected
without any later correction.
@item -copyts
Copy timestamps from input to output.
@item -copytb
Copy input stream time base from input to output when stream copying.
@item -shortest
Finish encoding when the shortest input stream ends.
@item -dts_delta_threshold
Timestamp discontinuity delta threshold.
@item -muxdelay @var{seconds} (@emph{input})
Set the maximum demux-decode delay.
@item -muxpreload @var{seconds} (@emph{input})
Set the initial demux-decode delay.
@item -streamid @var{output-stream-index}:@var{new-value} (@emph{output})
Assign a new stream-id value to an output stream. This option should be
specified prior to the output filename to which it applies.
For the situation where multiple output files exist, a streamid
may be reassigned to a different value.

For example, to set the stream 0 PID to 33 and the stream 1 PID to 36 for
an output mpegts file:
@example
avconv -i infile -streamid 0:33 -streamid 1:36 out.ts
@end example

@item -bsf[:@var{stream_specifier}] @var{bitstream_filters} (@emph{output,per-stream})
Set bitstream filters for matching streams. @var{bistream_filters} is
a comma-separated list of bitstream filters. Use the @code{-bsfs} option
to get the list of bitstream filters.
@example
avconv -i h264.mp4 -c:v copy -vbsf h264_mp4toannexb -an out.h264
@end example
@example
avconv -i file.mov -an -vn -sbsf mov2textsub -c:s copy -f rawvideo sub.txt
@end example

@item -tag[:@var{stream_specifier}] @var{codec_tag} (@emph{output,per-stream})
Force a tag/fourcc for matching streams.
@end table
@c man end OPTIONS

@chapter Tips
@c man begin TIPS

@itemize
@item
For streaming at very low bitrate application, use a low frame rate
and a small GOP size. This is especially true for RealVideo where
the Linux player does not seem to be very fast, so it can miss
frames. An example is:

@example
avconv -g 3 -r 3 -t 10 -b 50k -s qcif -f rv10 /tmp/b.rm
@end example

@item
The parameter 'q' which is displayed while encoding is the current
quantizer. The value 1 indicates that a very good quality could
be achieved. The value 31 indicates the worst quality. If q=31 appears
too often, it means that the encoder cannot compress enough to meet
your bitrate. You must either increase the bitrate, decrease the
frame rate or decrease the frame size.

@item
If your computer is not fast enough, you can speed up the
compression at the expense of the compression ratio. You can use
'-me zero' to speed up motion estimation, and '-intra' to disable
motion estimation completely (you have only I-frames, which means it
is about as good as JPEG compression).

@item
To have very low audio bitrates, reduce the sampling frequency
(down to 22050 Hz for MPEG audio, 22050 or 11025 for AC-3).

@item
To have a constant quality (but a variable bitrate), use the option
'-qscale n' when 'n' is between 1 (excellent quality) and 31 (worst
quality).

@end itemize
@c man end TIPS

@chapter Examples
@c man begin EXAMPLES

@section Preset files

A preset file contains a sequence of @var{option=value} pairs, one for
each line, specifying a sequence of options which can be specified also on
the command line. Lines starting with the hash ('#') character are ignored and
are used to provide comments. Empty lines are also ignored. Check the
@file{presets} directory in the Libav source tree for examples.

Preset files are specified with the @code{pre} option, this option takes a
preset name as input.  Avconv searches for a file named @var{preset_name}.avpreset in
the directories @file{$AVCONV_DATADIR} (if set), and @file{$HOME/.avconv}, and in
the data directory defined at configuration time (usually @file{$PREFIX/share/avconv})
in that order.  For example, if the argument is @code{libx264-max}, it will
search for the file @file{libx264-max.avpreset}.

@section Video and Audio grabbing

If you specify the input format and device then avconv can grab video
and audio directly.

@example
avconv -f oss -i /dev/dsp -f video4linux2 -i /dev/video0 /tmp/out.mpg
@end example

Note that you must activate the right video source and channel before
launching avconv with any TV viewer such as
@uref{http://linux.bytesex.org/xawtv/, xawtv} by Gerd Knorr. You also
have to set the audio recording levels correctly with a
standard mixer.

@section X11 grabbing

Grab the X11 display with avconv via

@example
avconv -f x11grab -s cif -r 25 -i :0.0 /tmp/out.mpg
@end example

0.0 is display.screen number of your X11 server, same as
the DISPLAY environment variable.

@example
avconv -f x11grab -s cif -r 25 -i :0.0+10,20 /tmp/out.mpg
@end example

0.0 is display.screen number of your X11 server, same as the DISPLAY environment
variable. 10 is the x-offset and 20 the y-offset for the grabbing.

@section Video and Audio file format conversion

Any supported file format and protocol can serve as input to avconv:

Examples:
@itemize
@item
You can use YUV files as input:

@example
avconv -i /tmp/test%d.Y /tmp/out.mpg
@end example

It will use the files:
@example
/tmp/test0.Y, /tmp/test0.U, /tmp/test0.V,
/tmp/test1.Y, /tmp/test1.U, /tmp/test1.V, etc...
@end example

The Y files use twice the resolution of the U and V files. They are
raw files, without header. They can be generated by all decent video
decoders. You must specify the size of the image with the @option{-s} option
if avconv cannot guess it.

@item
You can input from a raw YUV420P file:

@example
avconv -i /tmp/test.yuv /tmp/out.avi
@end example

test.yuv is a file containing raw YUV planar data. Each frame is composed
of the Y plane followed by the U and V planes at half vertical and
horizontal resolution.

@item
You can output to a raw YUV420P file:

@example
avconv -i mydivx.avi hugefile.yuv
@end example

@item
You can set several input files and output files:

@example
avconv -i /tmp/a.wav -s 640x480 -i /tmp/a.yuv /tmp/a.mpg
@end example

Converts the audio file a.wav and the raw YUV video file a.yuv
to MPEG file a.mpg.

@item
You can also do audio and video conversions at the same time:

@example
avconv -i /tmp/a.wav -ar 22050 /tmp/a.mp2
@end example

Converts a.wav to MPEG audio at 22050 Hz sample rate.

@item
You can encode to several formats at the same time and define a
mapping from input stream to output streams:

@example
avconv -i /tmp/a.wav -map 0:a -b 64k /tmp/a.mp2 -map 0:a -b 128k /tmp/b.mp2
@end example

Converts a.wav to a.mp2 at 64 kbits and to b.mp2 at 128 kbits. '-map
file:index' specifies which input stream is used for each output
stream, in the order of the definition of output streams.

@item
You can transcode decrypted VOBs:

@example
avconv -i snatch_1.vob -f avi -c:v mpeg4 -b:v 800k -g 300 -bf 2 -c:a libmp3lame -b:a 128k snatch.avi
@end example

This is a typical DVD ripping example; the input is a VOB file, the
output an AVI file with MPEG-4 video and MP3 audio. Note that in this
command we use B-frames so the MPEG-4 stream is DivX5 compatible, and
GOP size is 300 which means one intra frame every 10 seconds for 29.97fps
input video. Furthermore, the audio stream is MP3-encoded so you need
to enable LAME support by passing @code{--enable-libmp3lame} to configure.
The mapping is particularly useful for DVD transcoding
to get the desired audio language.

NOTE: To see the supported input formats, use @code{avconv -formats}.

@item
You can extract images from a video, or create a video from many images:

For extracting images from a video:
@example
avconv -i foo.avi -r 1 -s WxH -f image2 foo-%03d.jpeg
@end example

This will extract one video frame per second from the video and will
output them in files named @file{foo-001.jpeg}, @file{foo-002.jpeg},
etc. Images will be rescaled to fit the new WxH values.

If you want to extract just a limited number of frames, you can use the
above command in combination with the -vframes or -t option, or in
combination with -ss to start extracting from a certain point in time.

For creating a video from many images:
@example
avconv -f image2 -i foo-%03d.jpeg -r 12 -s WxH foo.avi
@end example

The syntax @code{foo-%03d.jpeg} specifies to use a decimal number
composed of three digits padded with zeroes to express the sequence
number. It is the same syntax supported by the C printf function, but
only formats accepting a normal integer are suitable.

@item
You can put many streams of the same type in the output:

@example
avconv -i test1.avi -i test2.avi -map 0.3 -map 0.2 -map 0.1 -map 0.0 -c copy test12.nut
@end example

The resulting output file @file{test12.avi} will contain first four streams from
the input file in reverse order.

@end itemize
@c man end EXAMPLES

@include eval.texi
@include encoders.texi
@include demuxers.texi
@include muxers.texi
@include indevs.texi
@include outdevs.texi
@include protocols.texi
@include bitstream_filters.texi
@include filters.texi
@include metadata.texi

@ignore

@setfilename avconv
@settitle avconv video converter

@c man begin SEEALSO
<<<<<<< HEAD
ffplay(1), ffprobe(1), ffserver(1) and the FFmpeg HTML documentation
=======
avplay(1), avprobe(1) and the Libav HTML documentation
>>>>>>> 2e87b4c5
@c man end

@c man begin AUTHORS
The Libav developers
@c man end

@end ignore

@bye<|MERGE_RESOLUTION|>--- conflicted
+++ resolved
@@ -259,11 +259,7 @@
 @item -r[:@var{stream_specifier}] @var{fps} (@emph{input/output,per-stream})
 Set frame rate (Hz value, fraction or abbreviation), (default = 25).
 @item -s[:@var{stream_specifier}] @var{size} (@emph{input/output,per-stream})
-<<<<<<< HEAD
-Set frame size. The format is @samp{wxh} (ffserver default = 160x128, avconv default = same as source).
-=======
 Set frame size. The format is @samp{wxh} (default - same as source).
->>>>>>> 2e87b4c5
 The following abbreviations are recognized:
 @table @samp
 @item sqcif
@@ -1032,11 +1028,8 @@
 @settitle avconv video converter
 
 @c man begin SEEALSO
-<<<<<<< HEAD
 ffplay(1), ffprobe(1), ffserver(1) and the FFmpeg HTML documentation
-=======
-avplay(1), avprobe(1) and the Libav HTML documentation
->>>>>>> 2e87b4c5
+
 @c man end
 
 @c man begin AUTHORS
