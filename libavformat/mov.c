/*
 * MOV demuxer
 * Copyright (c) 2001 Fabrice Bellard
 * Copyright (c) 2009 Baptiste Coudurier <baptiste dot coudurier at gmail dot com>
 *
 * first version by Francois Revol <revol@free.fr>
 * seek function by Gael Chardon <gael.dev@4now.net>
 *
 * This file is part of FFmpeg.
 *
 * FFmpeg is free software; you can redistribute it and/or
 * modify it under the terms of the GNU Lesser General Public
 * License as published by the Free Software Foundation; either
 * version 2.1 of the License, or (at your option) any later version.
 *
 * FFmpeg is distributed in the hope that it will be useful,
 * but WITHOUT ANY WARRANTY; without even the implied warranty of
 * MERCHANTABILITY or FITNESS FOR A PARTICULAR PURPOSE.  See the GNU
 * Lesser General Public License for more details.
 *
 * You should have received a copy of the GNU Lesser General Public
 * License along with FFmpeg; if not, write to the Free Software
 * Foundation, Inc., 51 Franklin Street, Fifth Floor, Boston, MA 02110-1301 USA
 */

#include <inttypes.h>
#include <limits.h>
#include <stdint.h>

#include "libavutil/attributes.h"
#include "libavutil/channel_layout.h"
#include "libavutil/display.h"
#include "libavutil/intreadwrite.h"
#include "libavutil/intfloat.h"
#include "libavutil/mathematics.h"
#include "libavutil/time_internal.h"
#include "libavutil/avstring.h"
#include "libavutil/dict.h"
#include "libavutil/opt.h"
#include "libavutil/timecode.h"
#include "libavcodec/ac3tab.h"
#include "avformat.h"
#include "internal.h"
#include "avio_internal.h"
#include "riff.h"
#include "isom.h"
#include "libavcodec/get_bits.h"
#include "id3v1.h"
#include "mov_chan.h"
#include "replaygain.h"

#if CONFIG_ZLIB
#include <zlib.h>
#endif

#include "qtpalette.h"


#undef NDEBUG
#include <assert.h>

/* those functions parse an atom */
/* links atom IDs to parse functions */
typedef struct MOVParseTableEntry {
    uint32_t type;
    int (*parse)(MOVContext *ctx, AVIOContext *pb, MOVAtom atom);
} MOVParseTableEntry;

static int mov_read_default(MOVContext *c, AVIOContext *pb, MOVAtom atom);
static int mov_read_mfra(MOVContext *c, AVIOContext *f);

static int mov_metadata_track_or_disc_number(MOVContext *c, AVIOContext *pb,
                                             unsigned len, const char *key)
{
    char buf[16];

    short current, total = 0;
    avio_rb16(pb); // unknown
    current = avio_rb16(pb);
    if (len >= 6)
        total = avio_rb16(pb);
    if (!total)
        snprintf(buf, sizeof(buf), "%d", current);
    else
        snprintf(buf, sizeof(buf), "%d/%d", current, total);
    c->fc->event_flags |= AVFMT_EVENT_FLAG_METADATA_UPDATED;
    av_dict_set(&c->fc->metadata, key, buf, 0);

    return 0;
}

static int mov_metadata_int8_bypass_padding(MOVContext *c, AVIOContext *pb,
                                            unsigned len, const char *key)
{
    /* bypass padding bytes */
    avio_r8(pb);
    avio_r8(pb);
    avio_r8(pb);

    c->fc->event_flags |= AVFMT_EVENT_FLAG_METADATA_UPDATED;
    av_dict_set_int(&c->fc->metadata, key, avio_r8(pb), 0);

    return 0;
}

static int mov_metadata_int8_no_padding(MOVContext *c, AVIOContext *pb,
                                        unsigned len, const char *key)
{
    c->fc->event_flags |= AVFMT_EVENT_FLAG_METADATA_UPDATED;
    av_dict_set_int(&c->fc->metadata, key, avio_r8(pb), 0);

    return 0;
}

static int mov_metadata_gnre(MOVContext *c, AVIOContext *pb,
                             unsigned len, const char *key)
{
    short genre;

    avio_r8(pb); // unknown

    genre = avio_r8(pb);
    if (genre < 1 || genre > ID3v1_GENRE_MAX)
        return 0;
    c->fc->event_flags |= AVFMT_EVENT_FLAG_METADATA_UPDATED;
    av_dict_set(&c->fc->metadata, key, ff_id3v1_genre_str[genre-1], 0);

    return 0;
}

static const uint32_t mac_to_unicode[128] = {
    0x00C4,0x00C5,0x00C7,0x00C9,0x00D1,0x00D6,0x00DC,0x00E1,
    0x00E0,0x00E2,0x00E4,0x00E3,0x00E5,0x00E7,0x00E9,0x00E8,
    0x00EA,0x00EB,0x00ED,0x00EC,0x00EE,0x00EF,0x00F1,0x00F3,
    0x00F2,0x00F4,0x00F6,0x00F5,0x00FA,0x00F9,0x00FB,0x00FC,
    0x2020,0x00B0,0x00A2,0x00A3,0x00A7,0x2022,0x00B6,0x00DF,
    0x00AE,0x00A9,0x2122,0x00B4,0x00A8,0x2260,0x00C6,0x00D8,
    0x221E,0x00B1,0x2264,0x2265,0x00A5,0x00B5,0x2202,0x2211,
    0x220F,0x03C0,0x222B,0x00AA,0x00BA,0x03A9,0x00E6,0x00F8,
    0x00BF,0x00A1,0x00AC,0x221A,0x0192,0x2248,0x2206,0x00AB,
    0x00BB,0x2026,0x00A0,0x00C0,0x00C3,0x00D5,0x0152,0x0153,
    0x2013,0x2014,0x201C,0x201D,0x2018,0x2019,0x00F7,0x25CA,
    0x00FF,0x0178,0x2044,0x20AC,0x2039,0x203A,0xFB01,0xFB02,
    0x2021,0x00B7,0x201A,0x201E,0x2030,0x00C2,0x00CA,0x00C1,
    0x00CB,0x00C8,0x00CD,0x00CE,0x00CF,0x00CC,0x00D3,0x00D4,
    0xF8FF,0x00D2,0x00DA,0x00DB,0x00D9,0x0131,0x02C6,0x02DC,
    0x00AF,0x02D8,0x02D9,0x02DA,0x00B8,0x02DD,0x02DB,0x02C7,
};

static int mov_read_mac_string(MOVContext *c, AVIOContext *pb, int len,
                               char *dst, int dstlen)
{
    char *p = dst;
    char *end = dst+dstlen-1;
    int i;

    for (i = 0; i < len; i++) {
        uint8_t t, c = avio_r8(pb);
        if (c < 0x80 && p < end)
            *p++ = c;
        else if (p < end)
            PUT_UTF8(mac_to_unicode[c-0x80], t, if (p < end) *p++ = t;);
    }
    *p = 0;
    return p - dst;
}

static int mov_read_covr(MOVContext *c, AVIOContext *pb, int type, int len)
{
    AVPacket pkt;
    AVStream *st;
    MOVStreamContext *sc;
    enum AVCodecID id;
    int ret;

    switch (type) {
    case 0xd:  id = AV_CODEC_ID_MJPEG; break;
    case 0xe:  id = AV_CODEC_ID_PNG;   break;
    case 0x1b: id = AV_CODEC_ID_BMP;   break;
    default:
        av_log(c->fc, AV_LOG_WARNING, "Unknown cover type: 0x%x.\n", type);
        avio_skip(pb, len);
        return 0;
    }

    st = avformat_new_stream(c->fc, NULL);
    if (!st)
        return AVERROR(ENOMEM);
    sc = av_mallocz(sizeof(*sc));
    if (!sc)
        return AVERROR(ENOMEM);
    st->priv_data = sc;

    ret = av_get_packet(pb, &pkt, len);
    if (ret < 0)
        return ret;

    st->disposition              |= AV_DISPOSITION_ATTACHED_PIC;

    st->attached_pic              = pkt;
    st->attached_pic.stream_index = st->index;
    st->attached_pic.flags       |= AV_PKT_FLAG_KEY;

    st->codec->codec_type = AVMEDIA_TYPE_VIDEO;
    st->codec->codec_id   = id;

    return 0;
}

static int mov_metadata_loci(MOVContext *c, AVIOContext *pb, unsigned len)
{
    char language[4] = { 0 };
    char buf[100];
    uint16_t langcode = 0;
    double longitude, latitude;
    const char *key = "location";

    if (len < 4 + 2 + 1 + 1 + 4 + 4 + 4)
        return AVERROR_INVALIDDATA;

    avio_skip(pb, 4); // version+flags
    langcode = avio_rb16(pb);
    ff_mov_lang_to_iso639(langcode, language);
    len -= 6;

    len -= avio_get_str(pb, len, buf, sizeof(buf)); // place name
    if (len < 1)
        return AVERROR_INVALIDDATA;
    avio_skip(pb, 1); // role
    len -= 1;

    if (len < 14)
        return AVERROR_INVALIDDATA;
    longitude = ((int32_t) avio_rb32(pb)) / (float) (1 << 16);
    latitude  = ((int32_t) avio_rb32(pb)) / (float) (1 << 16);

    // Try to output in the same format as the ?xyz field
    snprintf(buf, sizeof(buf), "%+08.4f%+09.4f/", latitude, longitude);
    if (*language && strcmp(language, "und")) {
        char key2[16];
        snprintf(key2, sizeof(key2), "%s-%s", key, language);
        av_dict_set(&c->fc->metadata, key2, buf, 0);
    }
    c->fc->event_flags |= AVFMT_EVENT_FLAG_METADATA_UPDATED;
    return av_dict_set(&c->fc->metadata, key, buf, 0);
}

static int mov_read_udta_string(MOVContext *c, AVIOContext *pb, MOVAtom atom)
{
    char tmp_key[5];
    char key2[32], language[4] = {0};
    char *str = NULL;
    const char *key = NULL;
    uint16_t langcode = 0;
    uint32_t data_type = 0, str_size, str_size_alloc;
    int (*parse)(MOVContext*, AVIOContext*, unsigned, const char*) = NULL;
    int raw = 0;

    switch (atom.type) {
    case MKTAG( '@','P','R','M'): key = "premiere_version"; raw = 1; break;
    case MKTAG( '@','P','R','Q'): key = "quicktime_version"; raw = 1; break;
    case MKTAG( 'X','M','P','_'):
        if (c->export_xmp) { key = "xmp"; raw = 1; } break;
    case MKTAG( 'a','A','R','T'): key = "album_artist";    break;
    case MKTAG( 'a','k','I','D'): key = "account_type";
        parse = mov_metadata_int8_no_padding; break;
    case MKTAG( 'a','p','I','D'): key = "account_id"; break;
    case MKTAG( 'c','a','t','g'): key = "category"; break;
    case MKTAG( 'c','p','i','l'): key = "compilation";
        parse = mov_metadata_int8_no_padding; break;
    case MKTAG( 'c','p','r','t'): key = "copyright"; break;
    case MKTAG( 'd','e','s','c'): key = "description"; break;
    case MKTAG( 'd','i','s','k'): key = "disc";
        parse = mov_metadata_track_or_disc_number; break;
    case MKTAG( 'e','g','i','d'): key = "episode_uid";
        parse = mov_metadata_int8_no_padding; break;
    case MKTAG( 'g','n','r','e'): key = "genre";
        parse = mov_metadata_gnre; break;
    case MKTAG( 'h','d','v','d'): key = "hd_video";
        parse = mov_metadata_int8_no_padding; break;
    case MKTAG( 'k','e','y','w'): key = "keywords";  break;
    case MKTAG( 'l','d','e','s'): key = "synopsis";  break;
    case MKTAG( 'l','o','c','i'):
        return mov_metadata_loci(c, pb, atom.size);
    case MKTAG( 'p','c','s','t'): key = "podcast";
        parse = mov_metadata_int8_no_padding; break;
    case MKTAG( 'p','g','a','p'): key = "gapless_playback";
        parse = mov_metadata_int8_no_padding; break;
    case MKTAG( 'p','u','r','d'): key = "purchase_date"; break;
    case MKTAG( 'r','t','n','g'): key = "rating";
        parse = mov_metadata_int8_no_padding; break;
    case MKTAG( 's','o','a','a'): key = "sort_album_artist"; break;
    case MKTAG( 's','o','a','l'): key = "sort_album";   break;
    case MKTAG( 's','o','a','r'): key = "sort_artist";  break;
    case MKTAG( 's','o','c','o'): key = "sort_composer"; break;
    case MKTAG( 's','o','n','m'): key = "sort_name";    break;
    case MKTAG( 's','o','s','n'): key = "sort_show";    break;
    case MKTAG( 's','t','i','k'): key = "media_type";
        parse = mov_metadata_int8_no_padding; break;
    case MKTAG( 't','r','k','n'): key = "track";
        parse = mov_metadata_track_or_disc_number; break;
    case MKTAG( 't','v','e','n'): key = "episode_id"; break;
    case MKTAG( 't','v','e','s'): key = "episode_sort";
        parse = mov_metadata_int8_bypass_padding; break;
    case MKTAG( 't','v','n','n'): key = "network";   break;
    case MKTAG( 't','v','s','h'): key = "show";      break;
    case MKTAG( 't','v','s','n'): key = "season_number";
        parse = mov_metadata_int8_bypass_padding; break;
    case MKTAG(0xa9,'A','R','T'): key = "artist";    break;
    case MKTAG(0xa9,'P','R','D'): key = "producer";  break;
    case MKTAG(0xa9,'a','l','b'): key = "album";     break;
    case MKTAG(0xa9,'a','u','t'): key = "artist";    break;
    case MKTAG(0xa9,'c','h','p'): key = "chapter";   break;
    case MKTAG(0xa9,'c','m','t'): key = "comment";   break;
    case MKTAG(0xa9,'c','o','m'): key = "composer";  break;
    case MKTAG(0xa9,'c','p','y'): key = "copyright"; break;
    case MKTAG(0xa9,'d','a','y'): key = "date";      break;
    case MKTAG(0xa9,'d','i','r'): key = "director";  break;
    case MKTAG(0xa9,'d','i','s'): key = "disclaimer"; break;
    case MKTAG(0xa9,'e','d','1'): key = "edit_date"; break;
    case MKTAG(0xa9,'e','n','c'): key = "encoder";   break;
    case MKTAG(0xa9,'f','m','t'): key = "original_format"; break;
    case MKTAG(0xa9,'g','e','n'): key = "genre";     break;
    case MKTAG(0xa9,'g','r','p'): key = "grouping";  break;
    case MKTAG(0xa9,'h','s','t'): key = "host_computer"; break;
    case MKTAG(0xa9,'i','n','f'): key = "comment";   break;
    case MKTAG(0xa9,'l','y','r'): key = "lyrics";    break;
    case MKTAG(0xa9,'m','a','k'): key = "make";      break;
    case MKTAG(0xa9,'m','o','d'): key = "model";     break;
    case MKTAG(0xa9,'n','a','m'): key = "title";     break;
    case MKTAG(0xa9,'o','p','e'): key = "original_artist"; break;
    case MKTAG(0xa9,'p','r','d'): key = "producer";  break;
    case MKTAG(0xa9,'p','r','f'): key = "performers"; break;
    case MKTAG(0xa9,'r','e','q'): key = "playback_requirements"; break;
    case MKTAG(0xa9,'s','r','c'): key = "original_source"; break;
    case MKTAG(0xa9,'s','t','3'): key = "subtitle";  break;
    case MKTAG(0xa9,'s','w','r'): key = "encoder";   break;
    case MKTAG(0xa9,'t','o','o'): key = "encoder";   break;
    case MKTAG(0xa9,'t','r','k'): key = "track";     break;
    case MKTAG(0xa9,'u','r','l'): key = "URL";       break;
    case MKTAG(0xa9,'w','r','n'): key = "warning";   break;
    case MKTAG(0xa9,'w','r','t'): key = "composer";  break;
    case MKTAG(0xa9,'x','y','z'): key = "location";  break;
    }

    if (c->itunes_metadata && atom.size > 8) {
        int data_size = avio_rb32(pb);
        int tag = avio_rl32(pb);
        if (tag == MKTAG('d','a','t','a')) {
            data_type = avio_rb32(pb); // type
            avio_rb32(pb); // unknown
            str_size = data_size - 16;
            atom.size -= 16;

            if (atom.type == MKTAG('c', 'o', 'v', 'r')) {
                int ret = mov_read_covr(c, pb, data_type, str_size);
                if (ret < 0) {
                    av_log(c->fc, AV_LOG_ERROR, "Error parsing cover art.\n");
                }
                return ret;
            }
        } else return 0;
    } else if (atom.size > 4 && key && !c->itunes_metadata && !raw) {
        str_size = avio_rb16(pb); // string length
        langcode = avio_rb16(pb);
        ff_mov_lang_to_iso639(langcode, language);
        atom.size -= 4;
    } else
        str_size = atom.size;

    if (c->export_all && !key) {
        snprintf(tmp_key, 5, "%.4s", (char*)&atom.type);
        key = tmp_key;
    }

    if (!key)
        return 0;
    if (atom.size < 0)
        return AVERROR_INVALIDDATA;

<<<<<<< HEAD
    // worst-case requirement for output string in case of utf8 coded input
    str_size_alloc = raw ? str_size + 1 : str_size * 2;
=======
    // allocate twice as much as worst-case
    str_size_alloc = (raw ? str_size : str_size * 2) + 1;
>>>>>>> 6f4364ab
    str = av_malloc(str_size_alloc);
    if (!str)
        return AVERROR(ENOMEM);

    if (parse)
        parse(c, pb, str_size, key);
    else {
        if (!raw && (data_type == 3 || (data_type == 0 && (langcode < 0x400 || langcode == 0x7fff)))) { // MAC Encoded
            mov_read_mac_string(c, pb, str_size, str, str_size_alloc);
        } else {
            int ret = avio_read(pb, str, str_size);
            if (ret != str_size) {
                av_freep(&str);
                return ret < 0 ? ret : AVERROR_INVALIDDATA;
            }
            str[str_size] = 0;
        }
        c->fc->event_flags |= AVFMT_EVENT_FLAG_METADATA_UPDATED;
        av_dict_set(&c->fc->metadata, key, str, 0);
        if (*language && strcmp(language, "und")) {
            snprintf(key2, sizeof(key2), "%s-%s", key, language);
            av_dict_set(&c->fc->metadata, key2, str, 0);
        }
    }
    av_dlog(c->fc, "lang \"%3s\" ", language);
    av_dlog(c->fc, "tag \"%s\" value \"%s\" atom \"%.4s\" %d %"PRId64"\n",
            key, str, (char*)&atom.type, str_size_alloc, atom.size);

    av_freep(&str);
    return 0;
}

static int mov_read_chpl(MOVContext *c, AVIOContext *pb, MOVAtom atom)
{
    int64_t start;
    int i, nb_chapters, str_len, version;
    char str[256+1];

    if ((atom.size -= 5) < 0)
        return 0;

    version = avio_r8(pb);
    avio_rb24(pb);
    if (version)
        avio_rb32(pb); // ???
    nb_chapters = avio_r8(pb);

    for (i = 0; i < nb_chapters; i++) {
        if (atom.size < 9)
            return 0;

        start = avio_rb64(pb);
        str_len = avio_r8(pb);

        if ((atom.size -= 9+str_len) < 0)
            return 0;

        avio_read(pb, str, str_len);
        str[str_len] = 0;
        avpriv_new_chapter(c->fc, i, (AVRational){1,10000000}, start, AV_NOPTS_VALUE, str);
    }
    return 0;
}

#define MIN_DATA_ENTRY_BOX_SIZE 12
static int mov_read_dref(MOVContext *c, AVIOContext *pb, MOVAtom atom)
{
    AVStream *st;
    MOVStreamContext *sc;
    int entries, i, j;

    if (c->fc->nb_streams < 1)
        return 0;
    st = c->fc->streams[c->fc->nb_streams-1];
    sc = st->priv_data;

    avio_rb32(pb); // version + flags
    entries = avio_rb32(pb);
    if (entries >  (atom.size - 1) / MIN_DATA_ENTRY_BOX_SIZE + 1 ||
        entries >= UINT_MAX / sizeof(*sc->drefs))
        return AVERROR_INVALIDDATA;
    av_free(sc->drefs);
    sc->drefs_count = 0;
    sc->drefs = av_mallocz(entries * sizeof(*sc->drefs));
    if (!sc->drefs)
        return AVERROR(ENOMEM);
    sc->drefs_count = entries;

    for (i = 0; i < sc->drefs_count; i++) {
        MOVDref *dref = &sc->drefs[i];
        uint32_t size = avio_rb32(pb);
        int64_t next = avio_tell(pb) + size - 4;

        if (size < 12)
            return AVERROR_INVALIDDATA;

        dref->type = avio_rl32(pb);
        avio_rb32(pb); // version + flags
        av_dlog(c->fc, "type %.4s size %d\n", (char*)&dref->type, size);

        if (dref->type == MKTAG('a','l','i','s') && size > 150) {
            /* macintosh alias record */
            uint16_t volume_len, len;
            int16_t type;

            avio_skip(pb, 10);

            volume_len = avio_r8(pb);
            volume_len = FFMIN(volume_len, 27);
            avio_read(pb, dref->volume, 27);
            dref->volume[volume_len] = 0;
            av_log(c->fc, AV_LOG_DEBUG, "volume %s, len %d\n", dref->volume, volume_len);

            avio_skip(pb, 12);

            len = avio_r8(pb);
            len = FFMIN(len, 63);
            avio_read(pb, dref->filename, 63);
            dref->filename[len] = 0;
            av_log(c->fc, AV_LOG_DEBUG, "filename %s, len %d\n", dref->filename, len);

            avio_skip(pb, 16);

            /* read next level up_from_alias/down_to_target */
            dref->nlvl_from = avio_rb16(pb);
            dref->nlvl_to   = avio_rb16(pb);
            av_log(c->fc, AV_LOG_DEBUG, "nlvl from %d, nlvl to %d\n",
                   dref->nlvl_from, dref->nlvl_to);

            avio_skip(pb, 16);

            for (type = 0; type != -1 && avio_tell(pb) < next; ) {
                if(avio_feof(pb))
                    return AVERROR_EOF;
                type = avio_rb16(pb);
                len = avio_rb16(pb);
                av_log(c->fc, AV_LOG_DEBUG, "type %d, len %d\n", type, len);
                if (len&1)
                    len += 1;
                if (type == 2) { // absolute path
                    av_free(dref->path);
                    dref->path = av_mallocz(len+1);
                    if (!dref->path)
                        return AVERROR(ENOMEM);
                    avio_read(pb, dref->path, len);
                    if (len > volume_len && !strncmp(dref->path, dref->volume, volume_len)) {
                        len -= volume_len;
                        memmove(dref->path, dref->path+volume_len, len);
                        dref->path[len] = 0;
                    }
                    for (j = 0; j < len; j++)
                        if (dref->path[j] == ':')
                            dref->path[j] = '/';
                    av_log(c->fc, AV_LOG_DEBUG, "path %s\n", dref->path);
                } else if (type == 0) { // directory name
                    av_free(dref->dir);
                    dref->dir = av_malloc(len+1);
                    if (!dref->dir)
                        return AVERROR(ENOMEM);
                    if (avio_read(pb, dref->dir, len) != len)
                        return AVERROR_INVALIDDATA;
                    dref->dir[len] = 0;
                    for (j = 0; j < len; j++)
                        if (dref->dir[j] == ':')
                            dref->dir[j] = '/';
                    av_log(c->fc, AV_LOG_DEBUG, "dir %s\n", dref->dir);
                } else
                    avio_skip(pb, len);
            }
        }
        avio_seek(pb, next, SEEK_SET);
    }
    return 0;
}

static int mov_read_hdlr(MOVContext *c, AVIOContext *pb, MOVAtom atom)
{
    AVStream *st;
    uint32_t type;
    uint32_t av_unused ctype;
    int title_size;
    char *title_str;

    if (c->fc->nb_streams < 1) // meta before first trak
        return 0;

    st = c->fc->streams[c->fc->nb_streams-1];

    avio_r8(pb); /* version */
    avio_rb24(pb); /* flags */

    /* component type */
    ctype = avio_rl32(pb);
    type = avio_rl32(pb); /* component subtype */

    av_dlog(c->fc, "ctype= %.4s (0x%08x)\n", (char*)&ctype, ctype);
    av_dlog(c->fc, "stype= %.4s\n", (char*)&type);

    if     (type == MKTAG('v','i','d','e'))
        st->codec->codec_type = AVMEDIA_TYPE_VIDEO;
    else if (type == MKTAG('s','o','u','n'))
        st->codec->codec_type = AVMEDIA_TYPE_AUDIO;
    else if (type == MKTAG('m','1','a',' '))
        st->codec->codec_id = AV_CODEC_ID_MP2;
    else if ((type == MKTAG('s','u','b','p')) || (type == MKTAG('c','l','c','p')))
        st->codec->codec_type = AVMEDIA_TYPE_SUBTITLE;

    avio_rb32(pb); /* component  manufacture */
    avio_rb32(pb); /* component flags */
    avio_rb32(pb); /* component flags mask */

    title_size = atom.size - 24;
    if (title_size > 0) {
        title_str = av_malloc(title_size + 1); /* Add null terminator */
        if (!title_str)
            return AVERROR(ENOMEM);
        avio_read(pb, title_str, title_size);
        title_str[title_size] = 0;
        if (title_str[0])
            av_dict_set(&st->metadata, "handler_name", title_str +
                        (!c->isom && title_str[0] == title_size - 1), 0);
        av_freep(&title_str);
    }

    return 0;
}

int ff_mov_read_esds(AVFormatContext *fc, AVIOContext *pb)
{
    AVStream *st;
    int tag;

    if (fc->nb_streams < 1)
        return 0;
    st = fc->streams[fc->nb_streams-1];

    avio_rb32(pb); /* version + flags */
    ff_mp4_read_descr(fc, pb, &tag);
    if (tag == MP4ESDescrTag) {
        ff_mp4_parse_es_descr(pb, NULL);
    } else
        avio_rb16(pb); /* ID */

    ff_mp4_read_descr(fc, pb, &tag);
    if (tag == MP4DecConfigDescrTag)
        ff_mp4_read_dec_config_descr(fc, st, pb);
    return 0;
}

static int mov_read_esds(MOVContext *c, AVIOContext *pb, MOVAtom atom)
{
    return ff_mov_read_esds(c->fc, pb);
}

static int mov_read_dac3(MOVContext *c, AVIOContext *pb, MOVAtom atom)
{
    AVStream *st;
    int ac3info, acmod, lfeon, bsmod;

    if (c->fc->nb_streams < 1)
        return 0;
    st = c->fc->streams[c->fc->nb_streams-1];

    ac3info = avio_rb24(pb);
    bsmod = (ac3info >> 14) & 0x7;
    acmod = (ac3info >> 11) & 0x7;
    lfeon = (ac3info >> 10) & 0x1;
    st->codec->channels = ((int[]){2,1,2,3,3,4,4,5})[acmod] + lfeon;
    st->codec->channel_layout = avpriv_ac3_channel_layout_tab[acmod];
    if (lfeon)
        st->codec->channel_layout |= AV_CH_LOW_FREQUENCY;
    st->codec->audio_service_type = bsmod;
    if (st->codec->channels > 1 && bsmod == 0x7)
        st->codec->audio_service_type = AV_AUDIO_SERVICE_TYPE_KARAOKE;

    return 0;
}

static int mov_read_dec3(MOVContext *c, AVIOContext *pb, MOVAtom atom)
{
    AVStream *st;
    int eac3info, acmod, lfeon, bsmod;

    if (c->fc->nb_streams < 1)
        return 0;
    st = c->fc->streams[c->fc->nb_streams-1];

    /* No need to parse fields for additional independent substreams and its
     * associated dependent substreams since libavcodec's E-AC-3 decoder
     * does not support them yet. */
    avio_rb16(pb); /* data_rate and num_ind_sub */
    eac3info = avio_rb24(pb);
    bsmod = (eac3info >> 12) & 0x1f;
    acmod = (eac3info >>  9) & 0x7;
    lfeon = (eac3info >>  8) & 0x1;
    st->codec->channel_layout = avpriv_ac3_channel_layout_tab[acmod];
    if (lfeon)
        st->codec->channel_layout |= AV_CH_LOW_FREQUENCY;
    st->codec->channels = av_get_channel_layout_nb_channels(st->codec->channel_layout);
    st->codec->audio_service_type = bsmod;
    if (st->codec->channels > 1 && bsmod == 0x7)
        st->codec->audio_service_type = AV_AUDIO_SERVICE_TYPE_KARAOKE;

    return 0;
}

static int mov_read_chan(MOVContext *c, AVIOContext *pb, MOVAtom atom)
{
    AVStream *st;

    if (c->fc->nb_streams < 1)
        return 0;
    st = c->fc->streams[c->fc->nb_streams-1];

    if (atom.size < 16)
        return 0;

    /* skip version and flags */
    avio_skip(pb, 4);

    ff_mov_read_chan(c->fc, pb, st, atom.size - 4);

    return 0;
}

static int mov_read_wfex(MOVContext *c, AVIOContext *pb, MOVAtom atom)
{
    AVStream *st;
    int ret;

    if (c->fc->nb_streams < 1)
        return 0;
    st = c->fc->streams[c->fc->nb_streams-1];

    if ((ret = ff_get_wav_header(pb, st->codec, atom.size)) < 0)
        av_log(c->fc, AV_LOG_WARNING, "get_wav_header failed\n");

    return ret;
}

static int mov_read_pasp(MOVContext *c, AVIOContext *pb, MOVAtom atom)
{
    const int num = avio_rb32(pb);
    const int den = avio_rb32(pb);
    AVStream *st;

    if (c->fc->nb_streams < 1)
        return 0;
    st = c->fc->streams[c->fc->nb_streams-1];

    if ((st->sample_aspect_ratio.den != 1 || st->sample_aspect_ratio.num) && // default
        (den != st->sample_aspect_ratio.den || num != st->sample_aspect_ratio.num)) {
        av_log(c->fc, AV_LOG_WARNING,
               "sample aspect ratio already set to %d:%d, ignoring 'pasp' atom (%d:%d)\n",
               st->sample_aspect_ratio.num, st->sample_aspect_ratio.den,
               num, den);
    } else if (den != 0) {
        st->sample_aspect_ratio.num = num;
        st->sample_aspect_ratio.den = den;
    }
    return 0;
}

/* this atom contains actual media data */
static int mov_read_mdat(MOVContext *c, AVIOContext *pb, MOVAtom atom)
{
    if (atom.size == 0) /* wrong one (MP4) */
        return 0;
    c->found_mdat=1;
    return 0; /* now go for moov */
}

/* read major brand, minor version and compatible brands and store them as metadata */
static int mov_read_ftyp(MOVContext *c, AVIOContext *pb, MOVAtom atom)
{
    uint32_t minor_ver;
    int comp_brand_size;
    char* comp_brands_str;
    uint8_t type[5] = {0};

    avio_read(pb, type, 4);
    if (strcmp(type, "qt  "))
        c->isom = 1;
    av_log(c->fc, AV_LOG_DEBUG, "ISO: File Type Major Brand: %.4s\n",(char *)&type);
    av_dict_set(&c->fc->metadata, "major_brand", type, 0);
    minor_ver = avio_rb32(pb); /* minor version */
    av_dict_set_int(&c->fc->metadata, "minor_version", minor_ver, 0);

    comp_brand_size = atom.size - 8;
    if (comp_brand_size < 0)
        return AVERROR_INVALIDDATA;
    comp_brands_str = av_malloc(comp_brand_size + 1); /* Add null terminator */
    if (!comp_brands_str)
        return AVERROR(ENOMEM);
    avio_read(pb, comp_brands_str, comp_brand_size);
    comp_brands_str[comp_brand_size] = 0;
    av_dict_set(&c->fc->metadata, "compatible_brands", comp_brands_str, 0);
    av_freep(&comp_brands_str);

    return 0;
}

/* this atom should contain all header atoms */
static int mov_read_moov(MOVContext *c, AVIOContext *pb, MOVAtom atom)
{
    int ret;

    if (c->found_moov) {
        av_log(c->fc, AV_LOG_WARNING, "Found duplicated MOOV Atom. Skipped it\n");
        avio_skip(pb, atom.size);
        return 0;
    }

    if ((ret = mov_read_default(c, pb, atom)) < 0)
        return ret;
    /* we parsed the 'moov' atom, we can terminate the parsing as soon as we find the 'mdat' */
    /* so we don't parse the whole file if over a network */
    c->found_moov=1;
    return 0; /* now go for mdat */
}

static int mov_read_moof(MOVContext *c, AVIOContext *pb, MOVAtom atom)
{
    if (!c->has_looked_for_mfra && c->use_mfra_for > 0) {
        c->has_looked_for_mfra = 1;
        if (pb->seekable) {
            int ret;
            av_log(c->fc, AV_LOG_VERBOSE, "stream has moof boxes, will look "
                    "for a mfra\n");
            if ((ret = mov_read_mfra(c, pb)) < 0) {
                av_log(c->fc, AV_LOG_VERBOSE, "found a moof box but failed to "
                        "read the mfra (may be a live ismv)\n");
            }
        } else {
            av_log(c->fc, AV_LOG_VERBOSE, "found a moof box but stream is not "
                    "seekable, can not look for mfra\n");
        }
    }
    c->fragment.moof_offset = c->fragment.implicit_offset = avio_tell(pb) - 8;
    av_dlog(c->fc, "moof offset %"PRIx64"\n", c->fragment.moof_offset);
    return mov_read_default(c, pb, atom);
}

static void mov_metadata_creation_time(AVDictionary **metadata, int64_t time)
{
    char buffer[32];
    if (time) {
        struct tm *ptm, tmbuf;
        time_t timet;
        if(time >= 2082844800)
            time -= 2082844800;  /* seconds between 1904-01-01 and Epoch */
        timet = time;
        ptm = gmtime_r(&timet, &tmbuf);
        if (!ptm) return;
        if (strftime(buffer, sizeof(buffer), "%Y-%m-%d %H:%M:%S", ptm))
            av_dict_set(metadata, "creation_time", buffer, 0);
    }
}

static int mov_read_mdhd(MOVContext *c, AVIOContext *pb, MOVAtom atom)
{
    AVStream *st;
    MOVStreamContext *sc;
    int version;
    char language[4] = {0};
    unsigned lang;
    int64_t creation_time;

    if (c->fc->nb_streams < 1)
        return 0;
    st = c->fc->streams[c->fc->nb_streams-1];
    sc = st->priv_data;

    if (sc->time_scale) {
        av_log(c->fc, AV_LOG_ERROR, "Multiple mdhd?\n");
        return AVERROR_INVALIDDATA;
    }

    version = avio_r8(pb);
    if (version > 1) {
        avpriv_request_sample(c->fc, "Version %d", version);
        return AVERROR_PATCHWELCOME;
    }
    avio_rb24(pb); /* flags */
    if (version == 1) {
        creation_time = avio_rb64(pb);
        avio_rb64(pb);
    } else {
        creation_time = avio_rb32(pb);
        avio_rb32(pb); /* modification time */
    }
    mov_metadata_creation_time(&st->metadata, creation_time);

    sc->time_scale = avio_rb32(pb);
    st->duration = (version == 1) ? avio_rb64(pb) : avio_rb32(pb); /* duration */

    lang = avio_rb16(pb); /* language */
    if (ff_mov_lang_to_iso639(lang, language))
        av_dict_set(&st->metadata, "language", language, 0);
    avio_rb16(pb); /* quality */

    return 0;
}

static int mov_read_mvhd(MOVContext *c, AVIOContext *pb, MOVAtom atom)
{
    int64_t creation_time;
    int version = avio_r8(pb); /* version */
    avio_rb24(pb); /* flags */

    if (version == 1) {
        creation_time = avio_rb64(pb);
        avio_rb64(pb);
    } else {
        creation_time = avio_rb32(pb);
        avio_rb32(pb); /* modification time */
    }
    mov_metadata_creation_time(&c->fc->metadata, creation_time);
    c->time_scale = avio_rb32(pb); /* time scale */

    av_dlog(c->fc, "time scale = %i\n", c->time_scale);

    c->duration = (version == 1) ? avio_rb64(pb) : avio_rb32(pb); /* duration */
    // set the AVCodecContext duration because the duration of individual tracks
    // may be inaccurate
    if (c->time_scale > 0 && !c->trex_data)
        c->fc->duration = av_rescale(c->duration, AV_TIME_BASE, c->time_scale);
    avio_rb32(pb); /* preferred scale */

    avio_rb16(pb); /* preferred volume */

    avio_skip(pb, 10); /* reserved */

    avio_skip(pb, 36); /* display matrix */

    avio_rb32(pb); /* preview time */
    avio_rb32(pb); /* preview duration */
    avio_rb32(pb); /* poster time */
    avio_rb32(pb); /* selection time */
    avio_rb32(pb); /* selection duration */
    avio_rb32(pb); /* current time */
    avio_rb32(pb); /* next track ID */
    return 0;
}

static int mov_read_enda(MOVContext *c, AVIOContext *pb, MOVAtom atom)
{
    AVStream *st;
    int little_endian;

    if (c->fc->nb_streams < 1)
        return 0;
    st = c->fc->streams[c->fc->nb_streams-1];

    little_endian = avio_rb16(pb) & 0xFF;
    av_dlog(c->fc, "enda %d\n", little_endian);
    if (little_endian == 1) {
        switch (st->codec->codec_id) {
        case AV_CODEC_ID_PCM_S24BE:
            st->codec->codec_id = AV_CODEC_ID_PCM_S24LE;
            break;
        case AV_CODEC_ID_PCM_S32BE:
            st->codec->codec_id = AV_CODEC_ID_PCM_S32LE;
            break;
        case AV_CODEC_ID_PCM_F32BE:
            st->codec->codec_id = AV_CODEC_ID_PCM_F32LE;
            break;
        case AV_CODEC_ID_PCM_F64BE:
            st->codec->codec_id = AV_CODEC_ID_PCM_F64LE;
            break;
        default:
            break;
        }
    }
    return 0;
}

static int mov_read_colr(MOVContext *c, AVIOContext *pb, MOVAtom atom)
{
    AVStream *st;
    char color_parameter_type[5] = { 0 };
    int color_primaries, color_trc, color_matrix;

    if (c->fc->nb_streams < 1)
        return 0;
    st = c->fc->streams[c->fc->nb_streams - 1];

    avio_read(pb, color_parameter_type, 4);
    if (strncmp(color_parameter_type, "nclx", 4) &&
        strncmp(color_parameter_type, "nclc", 4)) {
        av_log(c->fc, AV_LOG_WARNING, "unsupported color_parameter_type %s\n",
               color_parameter_type);
        return 0;
    }

    color_primaries = avio_rb16(pb);
    color_trc = avio_rb16(pb);
    color_matrix = avio_rb16(pb);

    av_dlog(c->fc, "%s: pri %d trc %d matrix %d",
            color_parameter_type, color_primaries, color_trc, color_matrix);

    if (c->isom) {
        uint8_t color_range = avio_r8(pb) >> 7;
        av_dlog(c->fc, " full %"PRIu8"", color_range);
        if (color_range)
            st->codec->color_range = AVCOL_RANGE_JPEG;
        else
            st->codec->color_range = AVCOL_RANGE_MPEG;
        /* 14496-12 references JPEG XR specs (rather than the more complete
         * 23001-8) so some adjusting is required */
        if (color_primaries >= AVCOL_PRI_FILM)
            color_primaries = AVCOL_PRI_UNSPECIFIED;
        if ((color_trc >= AVCOL_TRC_LINEAR &&
             color_trc <= AVCOL_TRC_LOG_SQRT) ||
            color_trc >= AVCOL_TRC_BT2020_10)
            color_trc = AVCOL_TRC_UNSPECIFIED;
        if (color_matrix >= AVCOL_SPC_BT2020_NCL)
            color_matrix = AVCOL_SPC_UNSPECIFIED;
        st->codec->color_primaries = color_primaries;
        st->codec->color_trc = color_trc;
        st->codec->colorspace = color_matrix;
    } else {
        /* color primaries, Table 4-4 */
        switch (color_primaries) {
        case 1: st->codec->color_primaries = AVCOL_PRI_BT709; break;
        case 5: st->codec->color_primaries = AVCOL_PRI_SMPTE170M; break;
        case 6: st->codec->color_primaries = AVCOL_PRI_SMPTE240M; break;
        }
        /* color transfer, Table 4-5 */
        switch (color_trc) {
        case 1: st->codec->color_trc = AVCOL_TRC_BT709; break;
        case 7: st->codec->color_trc = AVCOL_TRC_SMPTE240M; break;
        }
        /* color matrix, Table 4-6 */
        switch (color_matrix) {
        case 1: st->codec->colorspace = AVCOL_SPC_BT709; break;
        case 6: st->codec->colorspace = AVCOL_SPC_BT470BG; break;
        case 7: st->codec->colorspace = AVCOL_SPC_SMPTE240M; break;
        }
    }
    av_dlog(c->fc, "\n");

    return 0;
}

static int mov_read_fiel(MOVContext *c, AVIOContext *pb, MOVAtom atom)
{
    AVStream *st;
    unsigned mov_field_order;
    enum AVFieldOrder decoded_field_order = AV_FIELD_UNKNOWN;

    if (c->fc->nb_streams < 1) // will happen with jp2 files
        return 0;
    st = c->fc->streams[c->fc->nb_streams-1];
    if (atom.size < 2)
        return AVERROR_INVALIDDATA;
    mov_field_order = avio_rb16(pb);
    if ((mov_field_order & 0xFF00) == 0x0100)
        decoded_field_order = AV_FIELD_PROGRESSIVE;
    else if ((mov_field_order & 0xFF00) == 0x0200) {
        switch (mov_field_order & 0xFF) {
        case 0x01: decoded_field_order = AV_FIELD_TT;
                   break;
        case 0x06: decoded_field_order = AV_FIELD_BB;
                   break;
        case 0x09: decoded_field_order = AV_FIELD_TB;
                   break;
        case 0x0E: decoded_field_order = AV_FIELD_BT;
                   break;
        }
    }
    if (decoded_field_order == AV_FIELD_UNKNOWN && mov_field_order) {
        av_log(NULL, AV_LOG_ERROR, "Unknown MOV field order 0x%04x\n", mov_field_order);
    }
    st->codec->field_order = decoded_field_order;

    return 0;
}

/* FIXME modify qdm2/svq3/h264 decoders to take full atom as extradata */
static int mov_read_extradata(MOVContext *c, AVIOContext *pb, MOVAtom atom,
                              enum AVCodecID codec_id)
{
    AVStream *st;
    uint64_t size;
    uint8_t *buf;
    int err;

    if (c->fc->nb_streams < 1) // will happen with jp2 files
        return 0;
    st= c->fc->streams[c->fc->nb_streams-1];

    if (st->codec->codec_id != codec_id)
        return 0; /* unexpected codec_id - don't mess with extradata */

    size= (uint64_t)st->codec->extradata_size + atom.size + 8 + FF_INPUT_BUFFER_PADDING_SIZE;
    if (size > INT_MAX || (uint64_t)atom.size > INT_MAX)
        return AVERROR_INVALIDDATA;
    if ((err = av_reallocp(&st->codec->extradata, size)) < 0) {
        st->codec->extradata_size = 0;
        return err;
    }
    buf = st->codec->extradata + st->codec->extradata_size;
    st->codec->extradata_size= size - FF_INPUT_BUFFER_PADDING_SIZE;
    AV_WB32(       buf    , atom.size + 8);
    AV_WL32(       buf + 4, atom.type);
    err = avio_read(pb, buf + 8, atom.size);
    if (err < 0) {
        return err;
    } else if (err < atom.size) {
        av_log(c->fc, AV_LOG_WARNING, "truncated extradata\n");
        st->codec->extradata_size -= atom.size - err;
    }
    memset(buf + 8 + err, 0, FF_INPUT_BUFFER_PADDING_SIZE);
    return 0;
}

/* wrapper functions for reading ALAC/AVS/MJPEG/MJPEG2000 extradata atoms only for those codecs */
static int mov_read_alac(MOVContext *c, AVIOContext *pb, MOVAtom atom)
{
    return mov_read_extradata(c, pb, atom, AV_CODEC_ID_ALAC);
}

static int mov_read_avss(MOVContext *c, AVIOContext *pb, MOVAtom atom)
{
    return mov_read_extradata(c, pb, atom, AV_CODEC_ID_AVS);
}

static int mov_read_jp2h(MOVContext *c, AVIOContext *pb, MOVAtom atom)
{
    return mov_read_extradata(c, pb, atom, AV_CODEC_ID_JPEG2000);
}

static int mov_read_avid(MOVContext *c, AVIOContext *pb, MOVAtom atom)
{
    int ret = mov_read_extradata(c, pb, atom, AV_CODEC_ID_AVUI);
    if(ret == 0)
        ret = mov_read_extradata(c, pb, atom, AV_CODEC_ID_DNXHD);
    return ret;
}

static int mov_read_targa_y216(MOVContext *c, AVIOContext *pb, MOVAtom atom)
{
    int ret = mov_read_extradata(c, pb, atom, AV_CODEC_ID_TARGA_Y216);

    if (!ret && c->fc->nb_streams >= 1) {
        AVCodecContext *avctx = c->fc->streams[c->fc->nb_streams-1]->codec;
        if (avctx->extradata_size >= 40) {
            avctx->height = AV_RB16(&avctx->extradata[36]);
            avctx->width  = AV_RB16(&avctx->extradata[38]);
        }
    }
    return ret;
}

static int mov_read_ares(MOVContext *c, AVIOContext *pb, MOVAtom atom)
{
    if (c->fc->nb_streams >= 1) {
        AVCodecContext *codec = c->fc->streams[c->fc->nb_streams-1]->codec;
        if (codec->codec_tag == MKTAG('A', 'V', 'i', 'n') &&
            codec->codec_id == AV_CODEC_ID_H264 &&
            atom.size > 11) {
            avio_skip(pb, 10);
            /* For AVID AVCI50, force width of 1440 to be able to select the correct SPS and PPS */
            if (avio_rb16(pb) == 0xd4d)
                codec->width = 1440;
            return 0;
        }
    }

    return mov_read_avid(c, pb, atom);
}

static int mov_read_svq3(MOVContext *c, AVIOContext *pb, MOVAtom atom)
{
    return mov_read_extradata(c, pb, atom, AV_CODEC_ID_SVQ3);
}

static int mov_read_wave(MOVContext *c, AVIOContext *pb, MOVAtom atom)
{
    AVStream *st;

    if (c->fc->nb_streams < 1)
        return 0;
    st = c->fc->streams[c->fc->nb_streams-1];

    if ((uint64_t)atom.size > (1<<30))
        return AVERROR_INVALIDDATA;

    if (st->codec->codec_id == AV_CODEC_ID_QDM2 ||
        st->codec->codec_id == AV_CODEC_ID_QDMC ||
        st->codec->codec_id == AV_CODEC_ID_SPEEX) {
        // pass all frma atom to codec, needed at least for QDMC and QDM2
        av_free(st->codec->extradata);
        if (ff_get_extradata(st->codec, pb, atom.size) < 0)
            return AVERROR(ENOMEM);
    } else if (atom.size > 8) { /* to read frma, esds atoms */
        int ret;
        if ((ret = mov_read_default(c, pb, atom)) < 0)
            return ret;
    } else
        avio_skip(pb, atom.size);
    return 0;
}

/**
 * This function reads atom content and puts data in extradata without tag
 * nor size unlike mov_read_extradata.
 */
static int mov_read_glbl(MOVContext *c, AVIOContext *pb, MOVAtom atom)
{
    AVStream *st;

    if (c->fc->nb_streams < 1)
        return 0;
    st = c->fc->streams[c->fc->nb_streams-1];

    if ((uint64_t)atom.size > (1<<30))
        return AVERROR_INVALIDDATA;

    if (atom.size >= 10) {
        // Broken files created by legacy versions of libavformat will
        // wrap a whole fiel atom inside of a glbl atom.
        unsigned size = avio_rb32(pb);
        unsigned type = avio_rl32(pb);
        avio_seek(pb, -8, SEEK_CUR);
        if (type == MKTAG('f','i','e','l') && size == atom.size)
            return mov_read_default(c, pb, atom);
    }
    if (st->codec->extradata_size > 1 && st->codec->extradata) {
        av_log(c, AV_LOG_WARNING, "ignoring multiple glbl\n");
        return 0;
    }
    av_free(st->codec->extradata);
    if (ff_get_extradata(st->codec, pb, atom.size) < 0)
        return AVERROR(ENOMEM);

    return 0;
}

static int mov_read_dvc1(MOVContext *c, AVIOContext *pb, MOVAtom atom)
{
    AVStream *st;
    uint8_t profile_level;
    int ret;

    if (c->fc->nb_streams < 1)
        return 0;
    st = c->fc->streams[c->fc->nb_streams-1];

    if (atom.size >= (1<<28) || atom.size < 7)
        return AVERROR_INVALIDDATA;

    profile_level = avio_r8(pb);
    if ((profile_level & 0xf0) != 0xc0)
        return 0;

    avio_seek(pb, 6, SEEK_CUR);
    av_free(st->codec->extradata);
    if ((ret = ff_get_extradata(st->codec, pb, atom.size - 7)) < 0)
        return ret;

    return 0;
}

/**
 * An strf atom is a BITMAPINFOHEADER struct. This struct is 40 bytes itself,
 * but can have extradata appended at the end after the 40 bytes belonging
 * to the struct.
 */
static int mov_read_strf(MOVContext *c, AVIOContext *pb, MOVAtom atom)
{
    AVStream *st;

    if (c->fc->nb_streams < 1)
        return 0;
    if (atom.size <= 40)
        return 0;
    st = c->fc->streams[c->fc->nb_streams-1];

    if ((uint64_t)atom.size > (1<<30))
        return AVERROR_INVALIDDATA;

    avio_skip(pb, 40);
    av_free(st->codec->extradata);
    if (ff_get_extradata(st->codec, pb, atom.size - 40) < 0)
        return AVERROR(ENOMEM);
    return 0;
}

static int mov_read_stco(MOVContext *c, AVIOContext *pb, MOVAtom atom)
{
    AVStream *st;
    MOVStreamContext *sc;
    unsigned int i, entries;

    if (c->fc->nb_streams < 1)
        return 0;
    st = c->fc->streams[c->fc->nb_streams-1];
    sc = st->priv_data;

    avio_r8(pb); /* version */
    avio_rb24(pb); /* flags */

    entries = avio_rb32(pb);

    if (!entries)
        return 0;

    if (sc->chunk_offsets)
        av_log(c->fc, AV_LOG_WARNING, "Duplicated STCO atom\n");
    av_free(sc->chunk_offsets);
    sc->chunk_count = 0;
    sc->chunk_offsets = av_malloc_array(entries, sizeof(*sc->chunk_offsets));
    if (!sc->chunk_offsets)
        return AVERROR(ENOMEM);
    sc->chunk_count = entries;

    if      (atom.type == MKTAG('s','t','c','o'))
        for (i = 0; i < entries && !pb->eof_reached; i++)
            sc->chunk_offsets[i] = avio_rb32(pb);
    else if (atom.type == MKTAG('c','o','6','4'))
        for (i = 0; i < entries && !pb->eof_reached; i++)
            sc->chunk_offsets[i] = avio_rb64(pb);
    else
        return AVERROR_INVALIDDATA;

    sc->chunk_count = i;

    if (pb->eof_reached)
        return AVERROR_EOF;

    return 0;
}

/**
 * Compute codec id for 'lpcm' tag.
 * See CoreAudioTypes and AudioStreamBasicDescription at Apple.
 */
enum AVCodecID ff_mov_get_lpcm_codec_id(int bps, int flags)
{
    /* lpcm flags:
     * 0x1 = float
     * 0x2 = big-endian
     * 0x4 = signed
     */
    return ff_get_pcm_codec_id(bps, flags & 1, flags & 2, flags & 4 ? -1 : 0);
}

static int mov_codec_id(AVStream *st, uint32_t format)
{
    int id = ff_codec_get_id(ff_codec_movaudio_tags, format);

    if (id <= 0 &&
        ((format & 0xFFFF) == 'm' + ('s' << 8) ||
         (format & 0xFFFF) == 'T' + ('S' << 8)))
        id = ff_codec_get_id(ff_codec_wav_tags, av_bswap32(format) & 0xFFFF);

    if (st->codec->codec_type != AVMEDIA_TYPE_VIDEO && id > 0) {
        st->codec->codec_type = AVMEDIA_TYPE_AUDIO;
    } else if (st->codec->codec_type != AVMEDIA_TYPE_AUDIO &&
               /* skip old asf mpeg4 tag */
               format && format != MKTAG('m','p','4','s')) {
        id = ff_codec_get_id(ff_codec_movvideo_tags, format);
        if (id <= 0)
            id = ff_codec_get_id(ff_codec_bmp_tags, format);
        if (id > 0)
            st->codec->codec_type = AVMEDIA_TYPE_VIDEO;
        else if (st->codec->codec_type == AVMEDIA_TYPE_DATA ||
                    (st->codec->codec_type == AVMEDIA_TYPE_SUBTITLE &&
                    st->codec->codec_id == AV_CODEC_ID_NONE)) {
            id = ff_codec_get_id(ff_codec_movsubtitle_tags, format);
            if (id > 0)
                st->codec->codec_type = AVMEDIA_TYPE_SUBTITLE;
        }
    }

    st->codec->codec_tag = format;

    return id;
}

static void mov_parse_stsd_video(MOVContext *c, AVIOContext *pb,
                                 AVStream *st, MOVStreamContext *sc)
{
    uint8_t codec_name[32];
    unsigned int color_depth, len, j;
    int color_greyscale;
    int color_table_id;

    avio_rb16(pb); /* version */
    avio_rb16(pb); /* revision level */
    avio_rb32(pb); /* vendor */
    avio_rb32(pb); /* temporal quality */
    avio_rb32(pb); /* spatial quality */

    st->codec->width  = avio_rb16(pb); /* width */
    st->codec->height = avio_rb16(pb); /* height */

    avio_rb32(pb); /* horiz resolution */
    avio_rb32(pb); /* vert resolution */
    avio_rb32(pb); /* data size, always 0 */
    avio_rb16(pb); /* frames per samples */

    len = avio_r8(pb); /* codec name, pascal string */
    if (len > 31)
        len = 31;
    mov_read_mac_string(c, pb, len, codec_name, sizeof(codec_name));
    if (len < 31)
        avio_skip(pb, 31 - len);

    if (codec_name[0])
        av_dict_set(&st->metadata, "encoder", codec_name, 0);

    /* codec_tag YV12 triggers an UV swap in rawdec.c */
    if (!memcmp(codec_name, "Planar Y'CbCr 8-bit 4:2:0", 25)) {
        st->codec->codec_tag = MKTAG('I', '4', '2', '0');
        st->codec->width &= ~1;
        st->codec->height &= ~1;
    }
    /* Flash Media Server uses tag H263 with Sorenson Spark */
    if (st->codec->codec_tag == MKTAG('H','2','6','3') &&
        !memcmp(codec_name, "Sorenson H263", 13))
        st->codec->codec_id = AV_CODEC_ID_FLV1;

    st->codec->bits_per_coded_sample = avio_rb16(pb); /* depth */
    color_table_id = avio_rb16(pb); /* colortable id */
    av_dlog(c->fc, "depth %d, ctab id %d\n",
            st->codec->bits_per_coded_sample, color_table_id);
    /* figure out the palette situation */
    color_depth     = st->codec->bits_per_coded_sample & 0x1F;
    color_greyscale = st->codec->bits_per_coded_sample & 0x20;
    /* Do not create a greyscale palette for cinepak */
    if (color_greyscale && st->codec->codec_id == AV_CODEC_ID_CINEPAK)
        return;

    /* if the depth is 2, 4, or 8 bpp, file is palettized */
    if ((color_depth == 2) || (color_depth == 4) || (color_depth == 8)) {
        /* for palette traversal */
        unsigned int color_start, color_count, color_end;
        unsigned char a, r, g, b;

        if (color_greyscale) {
            int color_index, color_dec;
            /* compute the greyscale palette */
            st->codec->bits_per_coded_sample = color_depth;
            color_count = 1 << color_depth;
            color_index = 255;
            color_dec   = 256 / (color_count - 1);
            for (j = 0; j < color_count; j++) {
                r = g = b = color_index;
                sc->palette[j] = (0xFFU << 24) | (r << 16) | (g << 8) | (b);
                color_index -= color_dec;
                if (color_index < 0)
                    color_index = 0;
            }
        } else if (color_table_id) {
            const uint8_t *color_table;
            /* if flag bit 3 is set, use the default palette */
            color_count = 1 << color_depth;
            if (color_depth == 2)
                color_table = ff_qt_default_palette_4;
            else if (color_depth == 4)
                color_table = ff_qt_default_palette_16;
            else
                color_table = ff_qt_default_palette_256;

            for (j = 0; j < color_count; j++) {
                r = color_table[j * 3 + 0];
                g = color_table[j * 3 + 1];
                b = color_table[j * 3 + 2];
                sc->palette[j] = (0xFFU << 24) | (r << 16) | (g << 8) | (b);
            }
        } else {
            /* load the palette from the file */
            color_start = avio_rb32(pb);
            color_count = avio_rb16(pb);
            color_end   = avio_rb16(pb);
            if ((color_start <= 255) && (color_end <= 255)) {
                for (j = color_start; j <= color_end; j++) {
                    /* each A, R, G, or B component is 16 bits;
                        * only use the top 8 bits */
                    a = avio_r8(pb);
                    avio_r8(pb);
                    r = avio_r8(pb);
                    avio_r8(pb);
                    g = avio_r8(pb);
                    avio_r8(pb);
                    b = avio_r8(pb);
                    avio_r8(pb);
                    sc->palette[j] = (a << 24 ) | (r << 16) | (g << 8) | (b);
                }
            }
        }
        sc->has_palette = 1;
    }
}

static void mov_parse_stsd_audio(MOVContext *c, AVIOContext *pb,
                                 AVStream *st, MOVStreamContext *sc)
{
    int bits_per_sample, flags;
    uint16_t version = avio_rb16(pb);
    AVDictionaryEntry *compatible_brands = av_dict_get(c->fc->metadata, "compatible_brands", NULL, AV_DICT_MATCH_CASE);

    avio_rb16(pb); /* revision level */
    avio_rb32(pb); /* vendor */

    st->codec->channels              = avio_rb16(pb); /* channel count */
    st->codec->bits_per_coded_sample = avio_rb16(pb); /* sample size */
    av_dlog(c->fc, "audio channels %d\n", st->codec->channels);

    sc->audio_cid = avio_rb16(pb);
    avio_rb16(pb); /* packet size = 0 */

    st->codec->sample_rate = ((avio_rb32(pb) >> 16));

    // Read QT version 1 fields. In version 0 these do not exist.
    av_dlog(c->fc, "version =%d, isom =%d\n", version, c->isom);
    if (!c->isom ||
        (compatible_brands && strstr(compatible_brands->value, "qt  "))) {

        if (version == 1) {
            sc->samples_per_frame = avio_rb32(pb);
            avio_rb32(pb); /* bytes per packet */
            sc->bytes_per_frame = avio_rb32(pb);
            avio_rb32(pb); /* bytes per sample */
        } else if (version == 2) {
            avio_rb32(pb); /* sizeof struct only */
            st->codec->sample_rate = av_int2double(avio_rb64(pb));
            st->codec->channels    = avio_rb32(pb);
            avio_rb32(pb); /* always 0x7F000000 */
            st->codec->bits_per_coded_sample = avio_rb32(pb);

            flags = avio_rb32(pb); /* lpcm format specific flag */
            sc->bytes_per_frame   = avio_rb32(pb);
            sc->samples_per_frame = avio_rb32(pb);
            if (st->codec->codec_tag == MKTAG('l','p','c','m'))
                st->codec->codec_id =
                    ff_mov_get_lpcm_codec_id(st->codec->bits_per_coded_sample,
                                             flags);
        }
    }

    switch (st->codec->codec_id) {
    case AV_CODEC_ID_PCM_S8:
    case AV_CODEC_ID_PCM_U8:
        if (st->codec->bits_per_coded_sample == 16)
            st->codec->codec_id = AV_CODEC_ID_PCM_S16BE;
        break;
    case AV_CODEC_ID_PCM_S16LE:
    case AV_CODEC_ID_PCM_S16BE:
        if (st->codec->bits_per_coded_sample == 8)
            st->codec->codec_id = AV_CODEC_ID_PCM_S8;
        else if (st->codec->bits_per_coded_sample == 24)
            st->codec->codec_id =
                st->codec->codec_id == AV_CODEC_ID_PCM_S16BE ?
                AV_CODEC_ID_PCM_S24BE : AV_CODEC_ID_PCM_S24LE;
        else if (st->codec->bits_per_coded_sample == 32)
             st->codec->codec_id =
                st->codec->codec_id == AV_CODEC_ID_PCM_S16BE ?
                AV_CODEC_ID_PCM_S32BE : AV_CODEC_ID_PCM_S32LE;
        break;
    /* set values for old format before stsd version 1 appeared */
    case AV_CODEC_ID_MACE3:
        sc->samples_per_frame = 6;
        sc->bytes_per_frame   = 2 * st->codec->channels;
        break;
    case AV_CODEC_ID_MACE6:
        sc->samples_per_frame = 6;
        sc->bytes_per_frame   = 1 * st->codec->channels;
        break;
    case AV_CODEC_ID_ADPCM_IMA_QT:
        sc->samples_per_frame = 64;
        sc->bytes_per_frame   = 34 * st->codec->channels;
        break;
    case AV_CODEC_ID_GSM:
        sc->samples_per_frame = 160;
        sc->bytes_per_frame   = 33;
        break;
    default:
        break;
    }

    bits_per_sample = av_get_bits_per_sample(st->codec->codec_id);
    if (bits_per_sample) {
        st->codec->bits_per_coded_sample = bits_per_sample;
        sc->sample_size = (bits_per_sample >> 3) * st->codec->channels;
    }
}

static void mov_parse_stsd_subtitle(MOVContext *c, AVIOContext *pb,
                                    AVStream *st, MOVStreamContext *sc,
                                    int size)
{
    // ttxt stsd contains display flags, justification, background
    // color, fonts, and default styles, so fake an atom to read it
    MOVAtom fake_atom = { .size = size };
    // mp4s contains a regular esds atom
    if (st->codec->codec_tag != AV_RL32("mp4s"))
        mov_read_glbl(c, pb, fake_atom);
    st->codec->width  = sc->width;
    st->codec->height = sc->height;
}

static uint32_t yuv_to_rgba(uint32_t ycbcr)
{
    uint8_t r, g, b;
    int y, cb, cr;

    y  = (ycbcr >> 16) & 0xFF;
    cr = (ycbcr >> 8)  & 0xFF;
    cb =  ycbcr        & 0xFF;

    b = av_clip_uint8(1.164 * (y - 16)                      + 2.018 * (cb - 128));
    g = av_clip_uint8(1.164 * (y - 16) - 0.813 * (cr - 128) - 0.391 * (cb - 128));
    r = av_clip_uint8(1.164 * (y - 16) + 1.596 * (cr - 128));

    return (r << 16) | (g << 8) | b;
}

static int mov_rewrite_dvd_sub_extradata(AVStream *st)
{
    char buf[256] = {0};
    uint8_t *src = st->codec->extradata;
    int i;

    if (st->codec->extradata_size != 64)
        return 0;

    if (st->codec->width > 0 &&  st->codec->height > 0)
        snprintf(buf, sizeof(buf), "size: %dx%d\n",
                 st->codec->width, st->codec->height);
    av_strlcat(buf, "palette: ", sizeof(buf));

    for (i = 0; i < 16; i++) {
        uint32_t yuv = AV_RB32(src + i * 4);
        uint32_t rgba = yuv_to_rgba(yuv);

        av_strlcatf(buf, sizeof(buf), "%06"PRIx32"%s", rgba, i != 15 ? ", " : "");
    }

    if (av_strlcat(buf, "\n", sizeof(buf)) >= sizeof(buf))
        return 0;

    av_freep(&st->codec->extradata);
    st->codec->extradata_size = 0;
    st->codec->extradata = av_mallocz(strlen(buf) + FF_INPUT_BUFFER_PADDING_SIZE);
    if (!st->codec->extradata)
        return AVERROR(ENOMEM);
    st->codec->extradata_size = strlen(buf);
    memcpy(st->codec->extradata, buf, st->codec->extradata_size);

    return 0;
}

static int mov_parse_stsd_data(MOVContext *c, AVIOContext *pb,
                                AVStream *st, MOVStreamContext *sc,
                                int size)
{
    if (st->codec->codec_tag == MKTAG('t','m','c','d')) {
        if (ff_get_extradata(st->codec, pb, size) < 0)
            return AVERROR(ENOMEM);
        if (size > 16) {
            MOVStreamContext *tmcd_ctx = st->priv_data;
            int val;
            val = AV_RB32(st->codec->extradata + 4);
            tmcd_ctx->tmcd_flags = val;
            if (val & 1)
                st->codec->flags2 |= CODEC_FLAG2_DROP_FRAME_TIMECODE;
            st->codec->time_base.den = st->codec->extradata[16]; /* number of frame */
            st->codec->time_base.num = 1;
            if (size > 30) {
                uint32_t len = AV_RB32(st->codec->extradata + 18); /* name atom length */
                uint32_t format = AV_RB32(st->codec->extradata + 22);
                if (format == AV_RB32("name") && (int64_t)size >= (int64_t)len + 18) {
                    uint16_t str_size = AV_RB16(st->codec->extradata + 26); /* string length */
                    if (str_size > 0 && size >= (int)str_size + 26) {
                        char *reel_name = av_malloc(str_size + 1);
                        if (!reel_name)
                            return AVERROR(ENOMEM);
                        memcpy(reel_name, st->codec->extradata + 30, str_size);
                        reel_name[str_size] = 0; /* Add null terminator */
                        /* don't add reel_name if emtpy string */
                        if (*reel_name == 0) {
                            av_free(reel_name);
                        } else {
                            av_dict_set(&st->metadata, "reel_name", reel_name,  AV_DICT_DONT_STRDUP_VAL);
                        }
                    }
                }
            }
        }
    } else {
        /* other codec type, just skip (rtp, mp4s ...) */
        avio_skip(pb, size);
    }
    return 0;
}

static int mov_finalize_stsd_codec(MOVContext *c, AVIOContext *pb,
                                   AVStream *st, MOVStreamContext *sc)
{
    if (st->codec->codec_type == AVMEDIA_TYPE_AUDIO &&
        !st->codec->sample_rate && sc->time_scale > 1)
        st->codec->sample_rate = sc->time_scale;

    /* special codec parameters handling */
    switch (st->codec->codec_id) {
#if CONFIG_DV_DEMUXER
    case AV_CODEC_ID_DVAUDIO:
        c->dv_fctx  = avformat_alloc_context();
        c->dv_demux = avpriv_dv_init_demux(c->dv_fctx);
        if (!c->dv_demux) {
            av_log(c->fc, AV_LOG_ERROR, "dv demux context init error\n");
            return AVERROR(ENOMEM);
        }
        sc->dv_audio_container = 1;
        st->codec->codec_id    = AV_CODEC_ID_PCM_S16LE;
        break;
#endif
    /* no ifdef since parameters are always those */
    case AV_CODEC_ID_QCELP:
        st->codec->channels = 1;
        // force sample rate for qcelp when not stored in mov
        if (st->codec->codec_tag != MKTAG('Q','c','l','p'))
            st->codec->sample_rate = 8000;
        // FIXME: Why is the following needed for some files?
        sc->samples_per_frame = 160;
        if (!sc->bytes_per_frame)
            sc->bytes_per_frame = 35;
        break;
    case AV_CODEC_ID_AMR_NB:
        st->codec->channels    = 1;
        /* force sample rate for amr, stsd in 3gp does not store sample rate */
        st->codec->sample_rate = 8000;
        break;
    case AV_CODEC_ID_AMR_WB:
        st->codec->channels    = 1;
        st->codec->sample_rate = 16000;
        break;
    case AV_CODEC_ID_MP2:
    case AV_CODEC_ID_MP3:
        /* force type after stsd for m1a hdlr */
        st->codec->codec_type = AVMEDIA_TYPE_AUDIO;
        st->need_parsing      = AVSTREAM_PARSE_FULL;
        break;
    case AV_CODEC_ID_GSM:
    case AV_CODEC_ID_ADPCM_MS:
    case AV_CODEC_ID_ADPCM_IMA_WAV:
    case AV_CODEC_ID_ILBC:
    case AV_CODEC_ID_MACE3:
    case AV_CODEC_ID_MACE6:
    case AV_CODEC_ID_QDM2:
        st->codec->block_align = sc->bytes_per_frame;
        break;
    case AV_CODEC_ID_ALAC:
        if (st->codec->extradata_size == 36) {
            st->codec->channels    = AV_RB8 (st->codec->extradata + 21);
            st->codec->sample_rate = AV_RB32(st->codec->extradata + 32);
        }
        break;
    case AV_CODEC_ID_AC3:
    case AV_CODEC_ID_EAC3:
    case AV_CODEC_ID_MPEG1VIDEO:
    case AV_CODEC_ID_VC1:
        st->need_parsing = AVSTREAM_PARSE_FULL;
        break;
    default:
        break;
    }
    return 0;
}

static int mov_skip_multiple_stsd(MOVContext *c, AVIOContext *pb,
                                  int codec_tag, int format,
                                  int64_t size)
{
    int video_codec_id = ff_codec_get_id(ff_codec_movvideo_tags, format);

    if (codec_tag &&
         (codec_tag != format &&
          (c->fc->video_codec_id ? video_codec_id != c->fc->video_codec_id
                                 : codec_tag != MKTAG('j','p','e','g')))) {
        /* Multiple fourcc, we skip JPEG. This is not correct, we should
         * export it as a separate AVStream but this needs a few changes
         * in the MOV demuxer, patch welcome. */

        av_log(c->fc, AV_LOG_WARNING, "multiple fourcc not supported\n");
        avio_skip(pb, size);
        return 1;
    }
    if ( codec_tag == AV_RL32("avc1") ||
         codec_tag == AV_RL32("hvc1") ||
         codec_tag == AV_RL32("hev1")
    )
        av_log(c->fc, AV_LOG_WARNING, "Concatenated H.264 or H.265 might not play correctly.\n");

    return 0;
}

int ff_mov_read_stsd_entries(MOVContext *c, AVIOContext *pb, int entries)
{
    AVStream *st;
    MOVStreamContext *sc;
    int pseudo_stream_id;

    if (c->fc->nb_streams < 1)
        return 0;
    st = c->fc->streams[c->fc->nb_streams-1];
    sc = st->priv_data;

    for (pseudo_stream_id = 0;
         pseudo_stream_id < entries && !pb->eof_reached;
         pseudo_stream_id++) {
        //Parsing Sample description table
        enum AVCodecID id;
        int ret, dref_id = 1;
        MOVAtom a = { AV_RL32("stsd") };
        int64_t start_pos = avio_tell(pb);
        int64_t size = avio_rb32(pb); /* size */
        uint32_t format = avio_rl32(pb); /* data format */

        if (size >= 16) {
            avio_rb32(pb); /* reserved */
            avio_rb16(pb); /* reserved */
            dref_id = avio_rb16(pb);
        }else if (size <= 7){
            av_log(c->fc, AV_LOG_ERROR, "invalid size %"PRId64" in stsd\n", size);
            return AVERROR_INVALIDDATA;
        }

        if (mov_skip_multiple_stsd(c, pb, st->codec->codec_tag, format,
                                   size - (avio_tell(pb) - start_pos)))
            continue;

        sc->pseudo_stream_id = st->codec->codec_tag ? -1 : pseudo_stream_id;
        sc->dref_id= dref_id;

        id = mov_codec_id(st, format);

        av_dlog(c->fc, "size=%"PRId64" 4CC= %c%c%c%c codec_type=%d\n", size,
                (format >> 0) & 0xff, (format >> 8) & 0xff, (format >> 16) & 0xff,
                (format >> 24) & 0xff, st->codec->codec_type);

        if (st->codec->codec_type==AVMEDIA_TYPE_VIDEO) {
            st->codec->codec_id = id;
            mov_parse_stsd_video(c, pb, st, sc);
        } else if (st->codec->codec_type==AVMEDIA_TYPE_AUDIO) {
            st->codec->codec_id = id;
            mov_parse_stsd_audio(c, pb, st, sc);
        } else if (st->codec->codec_type==AVMEDIA_TYPE_SUBTITLE){
            st->codec->codec_id = id;
            mov_parse_stsd_subtitle(c, pb, st, sc,
                                    size - (avio_tell(pb) - start_pos));
        } else {
            ret = mov_parse_stsd_data(c, pb, st, sc,
                                      size - (avio_tell(pb) - start_pos));
            if (ret < 0)
                return ret;
        }
        /* this will read extra atoms at the end (wave, alac, damr, avcC, hvcC, SMI ...) */
        a.size = size - (avio_tell(pb) - start_pos);
        if (a.size > 8) {
            if ((ret = mov_read_default(c, pb, a)) < 0)
                return ret;
        } else if (a.size > 0)
            avio_skip(pb, a.size);
    }

    if (pb->eof_reached)
        return AVERROR_EOF;

    return mov_finalize_stsd_codec(c, pb, st, sc);
}

static int mov_read_stsd(MOVContext *c, AVIOContext *pb, MOVAtom atom)
{
    int entries;

    avio_r8(pb); /* version */
    avio_rb24(pb); /* flags */
    entries = avio_rb32(pb);

    return ff_mov_read_stsd_entries(c, pb, entries);
}

static int mov_read_stsc(MOVContext *c, AVIOContext *pb, MOVAtom atom)
{
    AVStream *st;
    MOVStreamContext *sc;
    unsigned int i, entries;

    if (c->fc->nb_streams < 1)
        return 0;
    st = c->fc->streams[c->fc->nb_streams-1];
    sc = st->priv_data;

    avio_r8(pb); /* version */
    avio_rb24(pb); /* flags */

    entries = avio_rb32(pb);

    av_dlog(c->fc, "track[%i].stsc.entries = %i\n", c->fc->nb_streams-1, entries);

    if (!entries)
        return 0;
    if (sc->stsc_data)
        av_log(c->fc, AV_LOG_WARNING, "Duplicated STSC atom\n");
    av_free(sc->stsc_data);
    sc->stsc_count = 0;
    sc->stsc_data = av_malloc_array(entries, sizeof(*sc->stsc_data));
    if (!sc->stsc_data)
        return AVERROR(ENOMEM);

    for (i = 0; i < entries && !pb->eof_reached; i++) {
        sc->stsc_data[i].first = avio_rb32(pb);
        sc->stsc_data[i].count = avio_rb32(pb);
        sc->stsc_data[i].id = avio_rb32(pb);
    }

    sc->stsc_count = i;

    if (pb->eof_reached)
        return AVERROR_EOF;

    return 0;
}

static int mov_read_stps(MOVContext *c, AVIOContext *pb, MOVAtom atom)
{
    AVStream *st;
    MOVStreamContext *sc;
    unsigned i, entries;

    if (c->fc->nb_streams < 1)
        return 0;
    st = c->fc->streams[c->fc->nb_streams-1];
    sc = st->priv_data;

    avio_rb32(pb); // version + flags

    entries = avio_rb32(pb);
    if (sc->stps_data)
        av_log(c->fc, AV_LOG_WARNING, "Duplicated STPS atom\n");
    av_free(sc->stps_data);
    sc->stps_count = 0;
    sc->stps_data = av_malloc_array(entries, sizeof(*sc->stps_data));
    if (!sc->stps_data)
        return AVERROR(ENOMEM);

    for (i = 0; i < entries && !pb->eof_reached; i++) {
        sc->stps_data[i] = avio_rb32(pb);
        //av_dlog(c->fc, "stps %d\n", sc->stps_data[i]);
    }

    sc->stps_count = i;

    if (pb->eof_reached)
        return AVERROR_EOF;

    return 0;
}

static int mov_read_stss(MOVContext *c, AVIOContext *pb, MOVAtom atom)
{
    AVStream *st;
    MOVStreamContext *sc;
    unsigned int i, entries;

    if (c->fc->nb_streams < 1)
        return 0;
    st = c->fc->streams[c->fc->nb_streams-1];
    sc = st->priv_data;

    avio_r8(pb); /* version */
    avio_rb24(pb); /* flags */

    entries = avio_rb32(pb);

    av_dlog(c->fc, "keyframe_count = %d\n", entries);

    if (!entries)
    {
        sc->keyframe_absent = 1;
        if (!st->need_parsing && st->codec->codec_type == AVMEDIA_TYPE_VIDEO)
            st->need_parsing = AVSTREAM_PARSE_HEADERS;
        return 0;
    }
    if (sc->keyframes)
        av_log(c->fc, AV_LOG_WARNING, "Duplicated STSS atom\n");
    av_free(sc->keyframes);
    sc->keyframe_count = 0;
    sc->keyframes = av_malloc_array(entries, sizeof(*sc->keyframes));
    if (!sc->keyframes)
        return AVERROR(ENOMEM);

    for (i = 0; i < entries && !pb->eof_reached; i++) {
        sc->keyframes[i] = avio_rb32(pb);
        //av_dlog(c->fc, "keyframes[]=%d\n", sc->keyframes[i]);
    }

    sc->keyframe_count = i;

    if (pb->eof_reached)
        return AVERROR_EOF;

    return 0;
}

static int mov_read_stsz(MOVContext *c, AVIOContext *pb, MOVAtom atom)
{
    AVStream *st;
    MOVStreamContext *sc;
    unsigned int i, entries, sample_size, field_size, num_bytes;
    GetBitContext gb;
    unsigned char* buf;

    if (c->fc->nb_streams < 1)
        return 0;
    st = c->fc->streams[c->fc->nb_streams-1];
    sc = st->priv_data;

    avio_r8(pb); /* version */
    avio_rb24(pb); /* flags */

    if (atom.type == MKTAG('s','t','s','z')) {
        sample_size = avio_rb32(pb);
        if (!sc->sample_size) /* do not overwrite value computed in stsd */
            sc->sample_size = sample_size;
        sc->stsz_sample_size = sample_size;
        field_size = 32;
    } else {
        sample_size = 0;
        avio_rb24(pb); /* reserved */
        field_size = avio_r8(pb);
    }
    entries = avio_rb32(pb);

    av_dlog(c->fc, "sample_size = %d sample_count = %d\n", sc->sample_size, entries);

    sc->sample_count = entries;
    if (sample_size)
        return 0;

    if (field_size != 4 && field_size != 8 && field_size != 16 && field_size != 32) {
        av_log(c->fc, AV_LOG_ERROR, "Invalid sample field size %d\n", field_size);
        return AVERROR_INVALIDDATA;
    }

    if (!entries)
        return 0;
    if (entries >= (UINT_MAX - 4) / field_size)
        return AVERROR_INVALIDDATA;
    if (sc->sample_sizes)
        av_log(c->fc, AV_LOG_WARNING, "Duplicated STSZ atom\n");
    av_free(sc->sample_sizes);
    sc->sample_count = 0;
    sc->sample_sizes = av_malloc_array(entries, sizeof(*sc->sample_sizes));
    if (!sc->sample_sizes)
        return AVERROR(ENOMEM);

    num_bytes = (entries*field_size+4)>>3;

    buf = av_malloc(num_bytes+FF_INPUT_BUFFER_PADDING_SIZE);
    if (!buf) {
        av_freep(&sc->sample_sizes);
        return AVERROR(ENOMEM);
    }

    if (avio_read(pb, buf, num_bytes) < num_bytes) {
        av_freep(&sc->sample_sizes);
        av_free(buf);
        return AVERROR_INVALIDDATA;
    }

    init_get_bits(&gb, buf, 8*num_bytes);

    for (i = 0; i < entries && !pb->eof_reached; i++) {
        sc->sample_sizes[i] = get_bits_long(&gb, field_size);
        sc->data_size += sc->sample_sizes[i];
    }

    sc->sample_count = i;

    if (pb->eof_reached)
        return AVERROR_EOF;

    av_free(buf);
    return 0;
}

static int mov_read_stts(MOVContext *c, AVIOContext *pb, MOVAtom atom)
{
    AVStream *st;
    MOVStreamContext *sc;
    unsigned int i, entries;
    int64_t duration=0;
    int64_t total_sample_count=0;

    if (c->fc->nb_streams < 1)
        return 0;
    st = c->fc->streams[c->fc->nb_streams-1];
    sc = st->priv_data;

    avio_r8(pb); /* version */
    avio_rb24(pb); /* flags */
    entries = avio_rb32(pb);

    av_dlog(c->fc, "track[%i].stts.entries = %i\n",
            c->fc->nb_streams-1, entries);

    if (sc->stts_data)
        av_log(c->fc, AV_LOG_WARNING, "Duplicated STTS atom\n");
    av_free(sc->stts_data);
    sc->stts_count = 0;
    sc->stts_data = av_malloc_array(entries, sizeof(*sc->stts_data));
    if (!sc->stts_data)
        return AVERROR(ENOMEM);

    for (i = 0; i < entries && !pb->eof_reached; i++) {
        int sample_duration;
        int sample_count;

        sample_count=avio_rb32(pb);
        sample_duration = avio_rb32(pb);

        /* sample_duration < 0 is invalid based on the spec */
        if (sample_duration < 0) {
            av_log(c->fc, AV_LOG_ERROR, "Invalid SampleDelta %d in STTS, at %d st:%d\n",
                   sample_duration, i, c->fc->nb_streams-1);
            sample_duration = 1;
        }
        if (sample_count < 0) {
            av_log(c->fc, AV_LOG_ERROR, "Invalid sample_count=%d\n", sample_count);
            return AVERROR_INVALIDDATA;
        }
        sc->stts_data[i].count= sample_count;
        sc->stts_data[i].duration= sample_duration;

        av_dlog(c->fc, "sample_count=%d, sample_duration=%d\n",
                sample_count, sample_duration);

        if (   i+1 == entries
            && i
            && sample_count == 1
            && total_sample_count > 100
            && sample_duration/10 > duration / total_sample_count)
            sample_duration = duration / total_sample_count;
        duration+=(int64_t)sample_duration*sample_count;
        total_sample_count+=sample_count;
    }

    sc->stts_count = i;

    sc->duration_for_fps  += duration;
    sc->nb_frames_for_fps += total_sample_count;

    if (pb->eof_reached)
        return AVERROR_EOF;

    st->nb_frames= total_sample_count;
    if (duration)
        st->duration= duration;
    sc->track_end = duration;
    return 0;
}

static void mov_update_dts_shift(MOVStreamContext *sc, int duration)
{
    if (duration < 0) {
        sc->dts_shift = FFMAX(sc->dts_shift, -duration);
    }
}

static int mov_read_ctts(MOVContext *c, AVIOContext *pb, MOVAtom atom)
{
    AVStream *st;
    MOVStreamContext *sc;
    unsigned int i, entries;

    if (c->fc->nb_streams < 1)
        return 0;
    st = c->fc->streams[c->fc->nb_streams-1];
    sc = st->priv_data;

    avio_r8(pb); /* version */
    avio_rb24(pb); /* flags */
    entries = avio_rb32(pb);

    av_dlog(c->fc, "track[%i].ctts.entries = %i\n", c->fc->nb_streams-1, entries);

    if (!entries)
        return 0;
    if (entries >= UINT_MAX / sizeof(*sc->ctts_data))
        return AVERROR_INVALIDDATA;
    sc->ctts_data = av_malloc(entries * sizeof(*sc->ctts_data));
    if (!sc->ctts_data)
        return AVERROR(ENOMEM);

    for (i = 0; i < entries && !pb->eof_reached; i++) {
        int count    =avio_rb32(pb);
        int duration =avio_rb32(pb);

        sc->ctts_data[i].count   = count;
        sc->ctts_data[i].duration= duration;

        av_dlog(c->fc, "count=%d, duration=%d\n",
                count, duration);

        if (FFABS(duration) > (1<<28) && i+2<entries) {
            av_log(c->fc, AV_LOG_WARNING, "CTTS invalid\n");
            av_freep(&sc->ctts_data);
            sc->ctts_count = 0;
            return 0;
        }

        if (i+2<entries)
            mov_update_dts_shift(sc, duration);
    }

    sc->ctts_count = i;

    if (pb->eof_reached)
        return AVERROR_EOF;

    av_dlog(c->fc, "dts shift %d\n", sc->dts_shift);

    return 0;
}

static int mov_read_sbgp(MOVContext *c, AVIOContext *pb, MOVAtom atom)
{
    AVStream *st;
    MOVStreamContext *sc;
    unsigned int i, entries;
    uint8_t version;
    uint32_t grouping_type;

    if (c->fc->nb_streams < 1)
        return 0;
    st = c->fc->streams[c->fc->nb_streams-1];
    sc = st->priv_data;

    version = avio_r8(pb); /* version */
    avio_rb24(pb); /* flags */
    grouping_type = avio_rl32(pb);
    if (grouping_type != MKTAG( 'r','a','p',' '))
        return 0; /* only support 'rap ' grouping */
    if (version == 1)
        avio_rb32(pb); /* grouping_type_parameter */

    entries = avio_rb32(pb);
    if (!entries)
        return 0;
    if (sc->rap_group)
        av_log(c->fc, AV_LOG_WARNING, "Duplicated SBGP atom\n");
    av_free(sc->rap_group);
    sc->rap_group_count = 0;
    sc->rap_group = av_malloc_array(entries, sizeof(*sc->rap_group));
    if (!sc->rap_group)
        return AVERROR(ENOMEM);

    for (i = 0; i < entries && !pb->eof_reached; i++) {
        sc->rap_group[i].count = avio_rb32(pb); /* sample_count */
        sc->rap_group[i].index = avio_rb32(pb); /* group_description_index */
    }

    sc->rap_group_count = i;

    return pb->eof_reached ? AVERROR_EOF : 0;
}

static void mov_build_index(MOVContext *mov, AVStream *st)
{
    MOVStreamContext *sc = st->priv_data;
    int64_t current_offset;
    int64_t current_dts = 0;
    unsigned int stts_index = 0;
    unsigned int stsc_index = 0;
    unsigned int stss_index = 0;
    unsigned int stps_index = 0;
    unsigned int i, j;
    uint64_t stream_size = 0;

    /* adjust first dts according to edit list */
    if ((sc->empty_duration || sc->start_time) && mov->time_scale > 0) {
        if (sc->empty_duration)
            sc->empty_duration = av_rescale(sc->empty_duration, sc->time_scale, mov->time_scale);
        sc->time_offset = sc->start_time - sc->empty_duration;
        current_dts = -sc->time_offset;
        if (sc->ctts_count>0 && sc->stts_count>0 &&
            sc->ctts_data[0].duration / FFMAX(sc->stts_data[0].duration, 1) > 16) {
            /* more than 16 frames delay, dts are likely wrong
               this happens with files created by iMovie */
            sc->wrong_dts = 1;
            st->codec->has_b_frames = 1;
        }
    }

    /* only use old uncompressed audio chunk demuxing when stts specifies it */
    if (!(st->codec->codec_type == AVMEDIA_TYPE_AUDIO &&
          sc->stts_count == 1 && sc->stts_data[0].duration == 1)) {
        unsigned int current_sample = 0;
        unsigned int stts_sample = 0;
        unsigned int sample_size;
        unsigned int distance = 0;
        unsigned int rap_group_index = 0;
        unsigned int rap_group_sample = 0;
        int rap_group_present = sc->rap_group_count && sc->rap_group;
        int key_off = (sc->keyframe_count && sc->keyframes[0] > 0) || (sc->stps_count && sc->stps_data[0] > 0);

        current_dts -= sc->dts_shift;

        if (!sc->sample_count || st->nb_index_entries)
            return;
        if (sc->sample_count >= UINT_MAX / sizeof(*st->index_entries) - st->nb_index_entries)
            return;
        if (av_reallocp_array(&st->index_entries,
                              st->nb_index_entries + sc->sample_count,
                              sizeof(*st->index_entries)) < 0) {
            st->nb_index_entries = 0;
            return;
        }
        st->index_entries_allocated_size = (st->nb_index_entries + sc->sample_count) * sizeof(*st->index_entries);

        for (i = 0; i < sc->chunk_count; i++) {
            int64_t next_offset = i+1 < sc->chunk_count ? sc->chunk_offsets[i+1] : INT64_MAX;
            current_offset = sc->chunk_offsets[i];
            while (stsc_index + 1 < sc->stsc_count &&
                i + 1 == sc->stsc_data[stsc_index + 1].first)
                stsc_index++;

            if (next_offset > current_offset && sc->sample_size>0 && sc->sample_size < sc->stsz_sample_size &&
                sc->stsc_data[stsc_index].count * (int64_t)sc->stsz_sample_size > next_offset - current_offset) {
                av_log(mov->fc, AV_LOG_WARNING, "STSZ sample size %d invalid (too large), ignoring\n", sc->stsz_sample_size);
                sc->stsz_sample_size = sc->sample_size;
            }
            if (sc->stsz_sample_size>0 && sc->stsz_sample_size < sc->sample_size) {
                av_log(mov->fc, AV_LOG_WARNING, "STSZ sample size %d invalid (too small), ignoring\n", sc->stsz_sample_size);
                sc->stsz_sample_size = sc->sample_size;
            }

            for (j = 0; j < sc->stsc_data[stsc_index].count; j++) {
                int keyframe = 0;
                if (current_sample >= sc->sample_count) {
                    av_log(mov->fc, AV_LOG_ERROR, "wrong sample count\n");
                    return;
                }

                if (!sc->keyframe_absent && (!sc->keyframe_count || current_sample+key_off == sc->keyframes[stss_index])) {
                    keyframe = 1;
                    if (stss_index + 1 < sc->keyframe_count)
                        stss_index++;
                } else if (sc->stps_count && current_sample+key_off == sc->stps_data[stps_index]) {
                    keyframe = 1;
                    if (stps_index + 1 < sc->stps_count)
                        stps_index++;
                }
                if (rap_group_present && rap_group_index < sc->rap_group_count) {
                    if (sc->rap_group[rap_group_index].index > 0)
                        keyframe = 1;
                    if (++rap_group_sample == sc->rap_group[rap_group_index].count) {
                        rap_group_sample = 0;
                        rap_group_index++;
                    }
                }
                if (sc->keyframe_absent
                    && !sc->stps_count
                    && !rap_group_present
                    && (st->codec->codec_type == AVMEDIA_TYPE_AUDIO || (i==0 && j==0)))
                     keyframe = 1;
                if (keyframe)
                    distance = 0;
                sample_size = sc->stsz_sample_size > 0 ? sc->stsz_sample_size : sc->sample_sizes[current_sample];
                if (sc->pseudo_stream_id == -1 ||
                   sc->stsc_data[stsc_index].id - 1 == sc->pseudo_stream_id) {
                    AVIndexEntry *e = &st->index_entries[st->nb_index_entries++];
                    e->pos = current_offset;
                    e->timestamp = current_dts;
                    e->size = sample_size;
                    e->min_distance = distance;
                    e->flags = keyframe ? AVINDEX_KEYFRAME : 0;
                    av_dlog(mov->fc, "AVIndex stream %d, sample %d, offset %"PRIx64", dts %"PRId64", "
                            "size %d, distance %d, keyframe %d\n", st->index, current_sample,
                            current_offset, current_dts, sample_size, distance, keyframe);
                    if (st->codec->codec_type == AVMEDIA_TYPE_VIDEO && st->nb_index_entries < 100)
                        ff_rfps_add_frame(mov->fc, st, current_dts);
                }

                current_offset += sample_size;
                stream_size += sample_size;
                current_dts += sc->stts_data[stts_index].duration;
                distance++;
                stts_sample++;
                current_sample++;
                if (stts_index + 1 < sc->stts_count && stts_sample == sc->stts_data[stts_index].count) {
                    stts_sample = 0;
                    stts_index++;
                }
            }
        }
        if (st->duration > 0)
            st->codec->bit_rate = stream_size*8*sc->time_scale/st->duration;
    } else {
        unsigned chunk_samples, total = 0;

        // compute total chunk count
        for (i = 0; i < sc->stsc_count; i++) {
            unsigned count, chunk_count;

            chunk_samples = sc->stsc_data[i].count;
            if (i != sc->stsc_count - 1 &&
                sc->samples_per_frame && chunk_samples % sc->samples_per_frame) {
                av_log(mov->fc, AV_LOG_ERROR, "error unaligned chunk\n");
                return;
            }

            if (sc->samples_per_frame >= 160) { // gsm
                count = chunk_samples / sc->samples_per_frame;
            } else if (sc->samples_per_frame > 1) {
                unsigned samples = (1024/sc->samples_per_frame)*sc->samples_per_frame;
                count = (chunk_samples+samples-1) / samples;
            } else {
                count = (chunk_samples+1023) / 1024;
            }

            if (i < sc->stsc_count - 1)
                chunk_count = sc->stsc_data[i+1].first - sc->stsc_data[i].first;
            else
                chunk_count = sc->chunk_count - (sc->stsc_data[i].first - 1);
            total += chunk_count * count;
        }

        av_dlog(mov->fc, "chunk count %d\n", total);
        if (total >= UINT_MAX / sizeof(*st->index_entries) - st->nb_index_entries)
            return;
        if (av_reallocp_array(&st->index_entries,
                              st->nb_index_entries + total,
                              sizeof(*st->index_entries)) < 0) {
            st->nb_index_entries = 0;
            return;
        }
        st->index_entries_allocated_size = (st->nb_index_entries + total) * sizeof(*st->index_entries);

        // populate index
        for (i = 0; i < sc->chunk_count; i++) {
            current_offset = sc->chunk_offsets[i];
            if (stsc_index + 1 < sc->stsc_count &&
                i + 1 == sc->stsc_data[stsc_index + 1].first)
                stsc_index++;
            chunk_samples = sc->stsc_data[stsc_index].count;

            while (chunk_samples > 0) {
                AVIndexEntry *e;
                unsigned size, samples;

                if (sc->samples_per_frame >= 160) { // gsm
                    samples = sc->samples_per_frame;
                    size = sc->bytes_per_frame;
                } else {
                    if (sc->samples_per_frame > 1) {
                        samples = FFMIN((1024 / sc->samples_per_frame)*
                                        sc->samples_per_frame, chunk_samples);
                        size = (samples / sc->samples_per_frame) * sc->bytes_per_frame;
                    } else {
                        samples = FFMIN(1024, chunk_samples);
                        size = samples * sc->sample_size;
                    }
                }

                if (st->nb_index_entries >= total) {
                    av_log(mov->fc, AV_LOG_ERROR, "wrong chunk count %d\n", total);
                    return;
                }
                e = &st->index_entries[st->nb_index_entries++];
                e->pos = current_offset;
                e->timestamp = current_dts;
                e->size = size;
                e->min_distance = 0;
                e->flags = AVINDEX_KEYFRAME;
                av_dlog(mov->fc, "AVIndex stream %d, chunk %d, offset %"PRIx64", dts %"PRId64", "
                        "size %d, duration %d\n", st->index, i, current_offset, current_dts,
                        size, samples);

                current_offset += size;
                current_dts += samples;
                chunk_samples -= samples;
            }
        }
    }
}

static int mov_open_dref(AVIOContext **pb, const char *src, MOVDref *ref,
                         AVIOInterruptCB *int_cb, int use_absolute_path, AVFormatContext *fc)
{
    /* try relative path, we do not try the absolute because it can leak information about our
       system to an attacker */
    if (ref->nlvl_to > 0 && ref->nlvl_from > 0) {
        char filename[1024];
        const char *src_path;
        int i, l;

        /* find a source dir */
        src_path = strrchr(src, '/');
        if (src_path)
            src_path++;
        else
            src_path = src;

        /* find a next level down to target */
        for (i = 0, l = strlen(ref->path) - 1; l >= 0; l--)
            if (ref->path[l] == '/') {
                if (i == ref->nlvl_to - 1)
                    break;
                else
                    i++;
            }

        /* compose filename if next level down to target was found */
        if (i == ref->nlvl_to - 1 && src_path - src  < sizeof(filename)) {
            memcpy(filename, src, src_path - src);
            filename[src_path - src] = 0;

            for (i = 1; i < ref->nlvl_from; i++)
                av_strlcat(filename, "../", 1024);

            av_strlcat(filename, ref->path + l + 1, 1024);

            if (!avio_open2(pb, filename, AVIO_FLAG_READ, int_cb, NULL))
                return 0;
        }
    } else if (use_absolute_path) {
        av_log(fc, AV_LOG_WARNING, "Using absolute path on user request, "
               "this is a possible security issue\n");
        if (!avio_open2(pb, ref->path, AVIO_FLAG_READ, int_cb, NULL))
            return 0;
    }

    return AVERROR(ENOENT);
}

static void fix_timescale(MOVContext *c, MOVStreamContext *sc)
{
    if (sc->time_scale <= 0) {
        av_log(c->fc, AV_LOG_WARNING, "stream %d, timescale not set\n", sc->ffindex);
        sc->time_scale = c->time_scale;
        if (sc->time_scale <= 0)
            sc->time_scale = 1;
    }
}

static int mov_read_trak(MOVContext *c, AVIOContext *pb, MOVAtom atom)
{
    AVStream *st;
    MOVStreamContext *sc;
    int ret;

    st = avformat_new_stream(c->fc, NULL);
    if (!st) return AVERROR(ENOMEM);
    st->id = c->fc->nb_streams;
    sc = av_mallocz(sizeof(MOVStreamContext));
    if (!sc) return AVERROR(ENOMEM);

    st->priv_data = sc;
    st->codec->codec_type = AVMEDIA_TYPE_DATA;
    sc->ffindex = st->index;

    if ((ret = mov_read_default(c, pb, atom)) < 0)
        return ret;

    /* sanity checks */
    if (sc->chunk_count && (!sc->stts_count || !sc->stsc_count ||
                            (!sc->sample_size && !sc->sample_count))) {
        av_log(c->fc, AV_LOG_ERROR, "stream %d, missing mandatory atoms, broken header\n",
               st->index);
        return 0;
    }

    fix_timescale(c, sc);

    avpriv_set_pts_info(st, 64, 1, sc->time_scale);

    mov_build_index(c, st);

    if (sc->dref_id-1 < sc->drefs_count && sc->drefs[sc->dref_id-1].path) {
        MOVDref *dref = &sc->drefs[sc->dref_id - 1];
        if (mov_open_dref(&sc->pb, c->fc->filename, dref, &c->fc->interrupt_callback,
            c->use_absolute_path, c->fc) < 0)
            av_log(c->fc, AV_LOG_ERROR,
                   "stream %d, error opening alias: path='%s', dir='%s', "
                   "filename='%s', volume='%s', nlvl_from=%d, nlvl_to=%d\n",
                   st->index, dref->path, dref->dir, dref->filename,
                   dref->volume, dref->nlvl_from, dref->nlvl_to);
    } else {
        sc->pb = c->fc->pb;
        sc->pb_is_copied = 1;
    }

    if (st->codec->codec_type == AVMEDIA_TYPE_VIDEO) {
        if (!st->sample_aspect_ratio.num &&
            (st->codec->width != sc->width || st->codec->height != sc->height)) {
            st->sample_aspect_ratio = av_d2q(((double)st->codec->height * sc->width) /
                                             ((double)st->codec->width * sc->height), INT_MAX);
        }

#if FF_API_R_FRAME_RATE
        if (sc->stts_count == 1 || (sc->stts_count == 2 && sc->stts_data[1].count == 1))
            av_reduce(&st->r_frame_rate.num, &st->r_frame_rate.den,
                      sc->time_scale, sc->stts_data[0].duration, INT_MAX);
#endif
    }

    // done for ai5q, ai52, ai55, ai1q, ai12 and ai15.
    if (!st->codec->extradata_size && st->codec->codec_id == AV_CODEC_ID_H264 &&
        TAG_IS_AVCI(st->codec->codec_tag)) {
        ret = ff_generate_avci_extradata(st);
        if (ret < 0)
            return ret;
    }

    switch (st->codec->codec_id) {
#if CONFIG_H261_DECODER
    case AV_CODEC_ID_H261:
#endif
#if CONFIG_H263_DECODER
    case AV_CODEC_ID_H263:
#endif
#if CONFIG_MPEG4_DECODER
    case AV_CODEC_ID_MPEG4:
#endif
        st->codec->width = 0; /* let decoder init width/height */
        st->codec->height= 0;
        break;
    }

    /* Do not need those anymore. */
    av_freep(&sc->chunk_offsets);
    av_freep(&sc->stsc_data);
    av_freep(&sc->sample_sizes);
    av_freep(&sc->keyframes);
    av_freep(&sc->stts_data);
    av_freep(&sc->stps_data);
    av_freep(&sc->rap_group);

    return 0;
}

static int mov_read_ilst(MOVContext *c, AVIOContext *pb, MOVAtom atom)
{
    int ret;
    c->itunes_metadata = 1;
    ret = mov_read_default(c, pb, atom);
    c->itunes_metadata = 0;
    return ret;
}

static int mov_read_custom_2plus(MOVContext *c, AVIOContext *pb, int size)
{
    int64_t end = avio_tell(pb) + size;
    uint8_t *key = NULL, *val = NULL;
    int i;
    AVStream *st;
    MOVStreamContext *sc;

    if (c->fc->nb_streams < 1)
        return 0;
    st = c->fc->streams[c->fc->nb_streams-1];
    sc = st->priv_data;

    for (i = 0; i < 2; i++) {
        uint8_t **p;
        uint32_t len, tag;

        if (end - avio_tell(pb) <= 12)
            break;

        len = avio_rb32(pb);
        tag = avio_rl32(pb);
        avio_skip(pb, 4); // flags

        if (len < 12 || len - 12 > end - avio_tell(pb))
            break;
        len -= 12;

        if (tag == MKTAG('n', 'a', 'm', 'e'))
            p = &key;
        else if (tag == MKTAG('d', 'a', 't', 'a') && len > 4) {
            avio_skip(pb, 4);
            len -= 4;
            p = &val;
        } else
            break;

        *p = av_malloc(len + 1);
        if (!*p)
            break;
        avio_read(pb, *p, len);
        (*p)[len] = 0;
    }

    if (key && val) {
        if (strcmp(key, "iTunSMPB") == 0) {
            int priming, remainder, samples;
            if(sscanf(val, "%*X %X %X %X", &priming, &remainder, &samples) == 3){
                if(priming>0 && priming<16384)
                    sc->start_pad = priming;
            }
        }
        if (strcmp(key, "cdec") != 0) {
            av_dict_set(&c->fc->metadata, key, val,
                        AV_DICT_DONT_STRDUP_KEY | AV_DICT_DONT_STRDUP_VAL);
            key = val = NULL;
        }
    }

    avio_seek(pb, end, SEEK_SET);
    av_freep(&key);
    av_freep(&val);
    return 0;
}

static int mov_read_custom(MOVContext *c, AVIOContext *pb, MOVAtom atom)
{
    int64_t end = avio_tell(pb) + atom.size;
    uint32_t tag, len;

    if (atom.size < 8)
        goto fail;

    len = avio_rb32(pb);
    tag = avio_rl32(pb);

    if (len > atom.size)
        goto fail;

    if (tag == MKTAG('m', 'e', 'a', 'n') && len > 12) {
        uint8_t domain[128];
        int domain_len;

        avio_skip(pb, 4); // flags
        len -= 12;

        domain_len = avio_get_str(pb, len, domain, sizeof(domain));
        avio_skip(pb, len - domain_len);
        return mov_read_custom_2plus(c, pb, end - avio_tell(pb));
    }

fail:
    av_log(c->fc, AV_LOG_VERBOSE,
           "Unhandled or malformed custom metadata of size %"PRId64"\n", atom.size);
    return 0;
}

static int mov_read_meta(MOVContext *c, AVIOContext *pb, MOVAtom atom)
{
    while (atom.size > 8) {
        uint32_t tag = avio_rl32(pb);
        atom.size -= 4;
        if (tag == MKTAG('h','d','l','r')) {
            avio_seek(pb, -8, SEEK_CUR);
            atom.size += 8;
            return mov_read_default(c, pb, atom);
        }
    }
    return 0;
}

static int mov_read_tkhd(MOVContext *c, AVIOContext *pb, MOVAtom atom)
{
    int i;
    int width;
    int height;
    int64_t disp_transform[2];
    int display_matrix[3][3];
    AVStream *st;
    MOVStreamContext *sc;
    int version;
    int flags;

    if (c->fc->nb_streams < 1)
        return 0;
    st = c->fc->streams[c->fc->nb_streams-1];
    sc = st->priv_data;

    version = avio_r8(pb);
    flags = avio_rb24(pb);
    st->disposition |= (flags & MOV_TKHD_FLAG_ENABLED) ? AV_DISPOSITION_DEFAULT : 0;

    if (version == 1) {
        avio_rb64(pb);
        avio_rb64(pb);
    } else {
        avio_rb32(pb); /* creation time */
        avio_rb32(pb); /* modification time */
    }
    st->id = (int)avio_rb32(pb); /* track id (NOT 0 !)*/
    avio_rb32(pb); /* reserved */

    /* highlevel (considering edits) duration in movie timebase */
    (version == 1) ? avio_rb64(pb) : avio_rb32(pb);
    avio_rb32(pb); /* reserved */
    avio_rb32(pb); /* reserved */

    avio_rb16(pb); /* layer */
    avio_rb16(pb); /* alternate group */
    avio_rb16(pb); /* volume */
    avio_rb16(pb); /* reserved */

    //read in the display matrix (outlined in ISO 14496-12, Section 6.2.2)
    // they're kept in fixed point format through all calculations
    // save u,v,z to store the whole matrix in the AV_PKT_DATA_DISPLAYMATRIX
    // side data, but the scale factor is not needed to calculate aspect ratio
    for (i = 0; i < 3; i++) {
        display_matrix[i][0] = avio_rb32(pb);   // 16.16 fixed point
        display_matrix[i][1] = avio_rb32(pb);   // 16.16 fixed point
        display_matrix[i][2] = avio_rb32(pb);   //  2.30 fixed point
    }

    width = avio_rb32(pb);       // 16.16 fixed point track width
    height = avio_rb32(pb);      // 16.16 fixed point track height
    sc->width = width >> 16;
    sc->height = height >> 16;

    // save the matrix and add rotate metadata when it is not the default
    // identity
    if (display_matrix[0][0] != (1 << 16) ||
        display_matrix[1][1] != (1 << 16) ||
        display_matrix[2][2] != (1 << 30) ||
        display_matrix[0][1] || display_matrix[0][2] ||
        display_matrix[1][0] || display_matrix[1][2] ||
        display_matrix[2][0] || display_matrix[2][1]) {
        int i, j;
        double rotate;

        av_freep(&sc->display_matrix);
        sc->display_matrix = av_malloc(sizeof(int32_t) * 9);
        if (!sc->display_matrix)
            return AVERROR(ENOMEM);

        for (i = 0; i < 3; i++)
            for (j = 0; j < 3; j++)
                sc->display_matrix[i * 3 + j] = display_matrix[j][i];

        rotate = av_display_rotation_get(sc->display_matrix);
        if (!isnan(rotate)) {
            char rotate_buf[64];
            rotate = -rotate;
            if (rotate < 0) // for backward compatibility
                rotate += 360;
            snprintf(rotate_buf, sizeof(rotate_buf), "%g", rotate);
            av_dict_set(&st->metadata, "rotate", rotate_buf, 0);
        }
    }

    // transform the display width/height according to the matrix
    // skip this if the display matrix is the default identity matrix
    // or if it is rotating the picture, ex iPhone 3GS
    // to keep the same scale, use [width height 1<<16]
    if (width && height &&
        ((display_matrix[0][0] != 65536  ||
          display_matrix[1][1] != 65536) &&
         !display_matrix[0][1] &&
         !display_matrix[1][0] &&
         !display_matrix[2][0] && !display_matrix[2][1])) {
        for (i = 0; i < 2; i++)
            disp_transform[i] =
                (int64_t)  width  * display_matrix[0][i] +
                (int64_t)  height * display_matrix[1][i] +
                ((int64_t) display_matrix[2][i] << 16);

        //sample aspect ratio is new width/height divided by old width/height
        st->sample_aspect_ratio = av_d2q(
            ((double) disp_transform[0] * height) /
            ((double) disp_transform[1] * width), INT_MAX);
    }
    return 0;
}

static int mov_read_tfhd(MOVContext *c, AVIOContext *pb, MOVAtom atom)
{
    MOVFragment *frag = &c->fragment;
    MOVTrackExt *trex = NULL;
    MOVFragmentIndex* index = NULL;
    int flags, track_id, i;

    avio_r8(pb); /* version */
    flags = avio_rb24(pb);

    track_id = avio_rb32(pb);
    if (!track_id)
        return AVERROR_INVALIDDATA;
    frag->track_id = track_id;
    for (i = 0; i < c->trex_count; i++)
        if (c->trex_data[i].track_id == frag->track_id) {
            trex = &c->trex_data[i];
            break;
        }
    if (!trex) {
        av_log(c->fc, AV_LOG_ERROR, "could not find corresponding trex\n");
        return AVERROR_INVALIDDATA;
    }
    for (i = 0; i < c->fragment_index_count; i++) {
        MOVFragmentIndex* candidate = c->fragment_index_data[i];
        if (candidate->track_id == frag->track_id) {
            av_log(c->fc, AV_LOG_DEBUG,
                   "found fragment index for track %u\n", frag->track_id);
            index = candidate;
            break;
        }
    }

    frag->base_data_offset = flags & MOV_TFHD_BASE_DATA_OFFSET ?
                             avio_rb64(pb) : flags & MOV_TFHD_DEFAULT_BASE_IS_MOOF ?
                             frag->moof_offset : frag->implicit_offset;
    frag->stsd_id  = flags & MOV_TFHD_STSD_ID ? avio_rb32(pb) : trex->stsd_id;

    frag->duration = flags & MOV_TFHD_DEFAULT_DURATION ?
                     avio_rb32(pb) : trex->duration;
    frag->size     = flags & MOV_TFHD_DEFAULT_SIZE ?
                     avio_rb32(pb) : trex->size;
    frag->flags    = flags & MOV_TFHD_DEFAULT_FLAGS ?
                     avio_rb32(pb) : trex->flags;
    frag->time     = AV_NOPTS_VALUE;
    if (index) {
        int i, found = 0;
        for (i = index->current_item; i < index->item_count; i++) {
            if (frag->implicit_offset == index->items[i].moof_offset) {
                av_log(c->fc, AV_LOG_DEBUG, "found fragment index entry "
                        "for track %u and moof_offset %"PRId64"\n",
                        frag->track_id, index->items[i].moof_offset);
                frag->time = index->items[i].time;
                index->current_item = i + 1;
                found = 1;
            }
        }
        if (!found) {
            av_log(c->fc, AV_LOG_WARNING, "track %u has a fragment index "
                   "but it doesn't have an (in-order) entry for moof_offset "
                   "%"PRId64"\n", frag->track_id, frag->implicit_offset);
        }
    }
    av_dlog(c->fc, "frag flags 0x%x\n", frag->flags);
    return 0;
}

static int mov_read_chap(MOVContext *c, AVIOContext *pb, MOVAtom atom)
{
    c->chapter_track = avio_rb32(pb);
    return 0;
}

static int mov_read_trex(MOVContext *c, AVIOContext *pb, MOVAtom atom)
{
    MOVTrackExt *trex;
    int err;

    if ((uint64_t)c->trex_count+1 >= UINT_MAX / sizeof(*c->trex_data))
        return AVERROR_INVALIDDATA;
    if ((err = av_reallocp_array(&c->trex_data, c->trex_count + 1,
                                 sizeof(*c->trex_data))) < 0) {
        c->trex_count = 0;
        return err;
    }

    c->fc->duration = AV_NOPTS_VALUE; // the duration from mvhd is not representing the whole file when fragments are used.

    trex = &c->trex_data[c->trex_count++];
    avio_r8(pb); /* version */
    avio_rb24(pb); /* flags */
    trex->track_id = avio_rb32(pb);
    trex->stsd_id  = avio_rb32(pb);
    trex->duration = avio_rb32(pb);
    trex->size     = avio_rb32(pb);
    trex->flags    = avio_rb32(pb);
    return 0;
}

static int mov_read_tfdt(MOVContext *c, AVIOContext *pb, MOVAtom atom)
{
    MOVFragment *frag = &c->fragment;
    AVStream *st = NULL;
    MOVStreamContext *sc;
    int version, i;

    for (i = 0; i < c->fc->nb_streams; i++) {
        if (c->fc->streams[i]->id == frag->track_id) {
            st = c->fc->streams[i];
            break;
        }
    }
    if (!st) {
        av_log(c->fc, AV_LOG_ERROR, "could not find corresponding track id %d\n", frag->track_id);
        return AVERROR_INVALIDDATA;
    }
    sc = st->priv_data;
    if (sc->pseudo_stream_id + 1 != frag->stsd_id)
        return 0;
    version = avio_r8(pb);
    avio_rb24(pb); /* flags */
    if (version) {
        sc->track_end = avio_rb64(pb);
    } else {
        sc->track_end = avio_rb32(pb);
    }
    return 0;
}

static int mov_read_trun(MOVContext *c, AVIOContext *pb, MOVAtom atom)
{
    MOVFragment *frag = &c->fragment;
    AVStream *st = NULL;
    MOVStreamContext *sc;
    MOVStts *ctts_data;
    uint64_t offset;
    int64_t dts;
    int data_offset = 0;
    unsigned entries, first_sample_flags = frag->flags;
    int flags, distance, i, found_keyframe = 0, err;

    for (i = 0; i < c->fc->nb_streams; i++) {
        if (c->fc->streams[i]->id == frag->track_id) {
            st = c->fc->streams[i];
            break;
        }
    }
    if (!st) {
        av_log(c->fc, AV_LOG_ERROR, "could not find corresponding track id %d\n", frag->track_id);
        return AVERROR_INVALIDDATA;
    }
    sc = st->priv_data;
    if (sc->pseudo_stream_id+1 != frag->stsd_id && sc->pseudo_stream_id != -1)
        return 0;
    avio_r8(pb); /* version */
    flags = avio_rb24(pb);
    entries = avio_rb32(pb);
    av_dlog(c->fc, "flags 0x%x entries %d\n", flags, entries);

    /* Always assume the presence of composition time offsets.
     * Without this assumption, for instance, we cannot deal with a track in fragmented movies that meet the following.
     *  1) in the initial movie, there are no samples.
     *  2) in the first movie fragment, there is only one sample without composition time offset.
     *  3) in the subsequent movie fragments, there are samples with composition time offset. */
    if (!sc->ctts_count && sc->sample_count)
    {
        /* Complement ctts table if moov atom doesn't have ctts atom. */
        ctts_data = av_realloc(NULL, sizeof(*sc->ctts_data));
        if (!ctts_data)
            return AVERROR(ENOMEM);
        sc->ctts_data = ctts_data;
        sc->ctts_data[sc->ctts_count].count = sc->sample_count;
        sc->ctts_data[sc->ctts_count].duration = 0;
        sc->ctts_count++;
    }
    if ((uint64_t)entries+sc->ctts_count >= UINT_MAX/sizeof(*sc->ctts_data))
        return AVERROR_INVALIDDATA;
    if ((err = av_reallocp_array(&sc->ctts_data, entries + sc->ctts_count,
                                 sizeof(*sc->ctts_data))) < 0) {
        sc->ctts_count = 0;
        return err;
    }
    if (flags & MOV_TRUN_DATA_OFFSET)        data_offset        = avio_rb32(pb);
    if (flags & MOV_TRUN_FIRST_SAMPLE_FLAGS) first_sample_flags = avio_rb32(pb);
    dts    = sc->track_end - sc->time_offset;
    offset = frag->base_data_offset + data_offset;
    distance = 0;
    av_dlog(c->fc, "first sample flags 0x%x\n", first_sample_flags);
    for (i = 0; i < entries && !pb->eof_reached; i++) {
        unsigned sample_size = frag->size;
        int sample_flags = i ? frag->flags : first_sample_flags;
        unsigned sample_duration = frag->duration;
        int keyframe = 0;

        if (flags & MOV_TRUN_SAMPLE_DURATION) sample_duration = avio_rb32(pb);
        if (flags & MOV_TRUN_SAMPLE_SIZE)     sample_size     = avio_rb32(pb);
        if (flags & MOV_TRUN_SAMPLE_FLAGS)    sample_flags    = avio_rb32(pb);
        sc->ctts_data[sc->ctts_count].count = 1;
        sc->ctts_data[sc->ctts_count].duration = (flags & MOV_TRUN_SAMPLE_CTS) ?
                                                  avio_rb32(pb) : 0;
        mov_update_dts_shift(sc, sc->ctts_data[sc->ctts_count].duration);
        if (frag->time != AV_NOPTS_VALUE) {
            if (c->use_mfra_for == FF_MOV_FLAG_MFRA_PTS) {
                int64_t pts = frag->time;
                av_log(c->fc, AV_LOG_DEBUG, "found frag time %"PRId64
                        " sc->dts_shift %d ctts.duration %d"
                        " sc->time_offset %"PRId64" flags & MOV_TRUN_SAMPLE_CTS %d\n", pts,
                        sc->dts_shift, sc->ctts_data[sc->ctts_count].duration,
                        sc->time_offset, flags & MOV_TRUN_SAMPLE_CTS);
                dts = pts - sc->dts_shift;
                if (flags & MOV_TRUN_SAMPLE_CTS) {
                    dts -= sc->ctts_data[sc->ctts_count].duration;
                } else {
                    dts -= sc->time_offset;
                }
                av_log(c->fc, AV_LOG_DEBUG, "calculated into dts %"PRId64"\n", dts);
            } else {
                dts = frag->time;
                av_log(c->fc, AV_LOG_DEBUG, "found frag time %"PRId64
                        ", using it for dts\n", dts);
            }
            frag->time = AV_NOPTS_VALUE;
        }
        sc->ctts_count++;
        if (st->codec->codec_type == AVMEDIA_TYPE_AUDIO)
            keyframe = 1;
        else if (!found_keyframe)
            keyframe = found_keyframe =
                !(sample_flags & (MOV_FRAG_SAMPLE_FLAG_IS_NON_SYNC |
                                  MOV_FRAG_SAMPLE_FLAG_DEPENDS_YES));
        if (keyframe)
            distance = 0;
        av_add_index_entry(st, offset, dts, sample_size, distance,
                           keyframe ? AVINDEX_KEYFRAME : 0);
        av_dlog(c->fc, "AVIndex stream %d, sample %d, offset %"PRIx64", dts %"PRId64", "
                "size %d, distance %d, keyframe %d\n", st->index, sc->sample_count+i,
                offset, dts, sample_size, distance, keyframe);
        distance++;
        dts += sample_duration;
        offset += sample_size;
        sc->data_size += sample_size;
        sc->duration_for_fps += sample_duration;
        sc->nb_frames_for_fps ++;
    }

    if (pb->eof_reached)
        return AVERROR_EOF;

    frag->implicit_offset = offset;
    st->duration = sc->track_end = dts + sc->time_offset;
    return 0;
}

/* this atom should be null (from specs), but some buggy files put the 'moov' atom inside it... */
/* like the files created with Adobe Premiere 5.0, for samples see */
/* http://graphics.tudelft.nl/~wouter/publications/soundtests/ */
static int mov_read_wide(MOVContext *c, AVIOContext *pb, MOVAtom atom)
{
    int err;

    if (atom.size < 8)
        return 0; /* continue */
    if (avio_rb32(pb) != 0) { /* 0 sized mdat atom... use the 'wide' atom size */
        avio_skip(pb, atom.size - 4);
        return 0;
    }
    atom.type = avio_rl32(pb);
    atom.size -= 8;
    if (atom.type != MKTAG('m','d','a','t')) {
        avio_skip(pb, atom.size);
        return 0;
    }
    err = mov_read_mdat(c, pb, atom);
    return err;
}

static int mov_read_cmov(MOVContext *c, AVIOContext *pb, MOVAtom atom)
{
#if CONFIG_ZLIB
    AVIOContext ctx;
    uint8_t *cmov_data;
    uint8_t *moov_data; /* uncompressed data */
    long cmov_len, moov_len;
    int ret = -1;

    avio_rb32(pb); /* dcom atom */
    if (avio_rl32(pb) != MKTAG('d','c','o','m'))
        return AVERROR_INVALIDDATA;
    if (avio_rl32(pb) != MKTAG('z','l','i','b')) {
        av_log(c->fc, AV_LOG_ERROR, "unknown compression for cmov atom !\n");
        return AVERROR_INVALIDDATA;
    }
    avio_rb32(pb); /* cmvd atom */
    if (avio_rl32(pb) != MKTAG('c','m','v','d'))
        return AVERROR_INVALIDDATA;
    moov_len = avio_rb32(pb); /* uncompressed size */
    cmov_len = atom.size - 6 * 4;

    cmov_data = av_malloc(cmov_len);
    if (!cmov_data)
        return AVERROR(ENOMEM);
    moov_data = av_malloc(moov_len);
    if (!moov_data) {
        av_free(cmov_data);
        return AVERROR(ENOMEM);
    }
    avio_read(pb, cmov_data, cmov_len);
    if (uncompress (moov_data, (uLongf *) &moov_len, (const Bytef *)cmov_data, cmov_len) != Z_OK)
        goto free_and_return;
    if (ffio_init_context(&ctx, moov_data, moov_len, 0, NULL, NULL, NULL, NULL) != 0)
        goto free_and_return;
    atom.type = MKTAG('m','o','o','v');
    atom.size = moov_len;
    ret = mov_read_default(c, &ctx, atom);
free_and_return:
    av_free(moov_data);
    av_free(cmov_data);
    return ret;
#else
    av_log(c->fc, AV_LOG_ERROR, "this file requires zlib support compiled in\n");
    return AVERROR(ENOSYS);
#endif
}

/* edit list atom */
static int mov_read_elst(MOVContext *c, AVIOContext *pb, MOVAtom atom)
{
    MOVStreamContext *sc;
    int i, edit_count, version, edit_start_index = 0;
    int unsupported = 0;

    if (c->fc->nb_streams < 1 || c->ignore_editlist)
        return 0;
    sc = c->fc->streams[c->fc->nb_streams-1]->priv_data;

    version = avio_r8(pb); /* version */
    avio_rb24(pb); /* flags */
    edit_count = avio_rb32(pb); /* entries */

    if ((uint64_t)edit_count*12+8 > atom.size)
        return AVERROR_INVALIDDATA;

    av_dlog(c->fc, "track[%i].edit_count = %i\n", c->fc->nb_streams-1, edit_count);
    for (i=0; i<edit_count; i++){
        int64_t time;
        int64_t duration;
        int rate;
        if (version == 1) {
            duration = avio_rb64(pb);
            time     = avio_rb64(pb);
        } else {
            duration = avio_rb32(pb); /* segment duration */
            time     = (int32_t)avio_rb32(pb); /* media time */
        }
        rate = avio_rb32(pb);
        if (i == 0 && time == -1) {
            sc->empty_duration = duration;
            edit_start_index = 1;
        } else if (i == edit_start_index && time >= 0)
            sc->start_time = time;
        else
            unsupported = 1;

        av_dlog(c->fc, "duration=%"PRId64" time=%"PRId64" rate=%f\n",
                duration, time, rate / 65536.0);
    }

    if (unsupported)
        av_log(c->fc, AV_LOG_WARNING, "multiple edit list entries, "
               "a/v desync might occur, patch welcome\n");

    return 0;
}

static int mov_read_tmcd(MOVContext *c, AVIOContext *pb, MOVAtom atom)
{
    MOVStreamContext *sc;

    if (c->fc->nb_streams < 1)
        return AVERROR_INVALIDDATA;
    sc = c->fc->streams[c->fc->nb_streams - 1]->priv_data;
    sc->timecode_track = avio_rb32(pb);
    return 0;
}

static int mov_read_uuid(MOVContext *c, AVIOContext *pb, MOVAtom atom)
{
    int ret;
    uint8_t uuid[16];
    static const uint8_t uuid_isml_manifest[] = {
        0xa5, 0xd4, 0x0b, 0x30, 0xe8, 0x14, 0x11, 0xdd,
        0xba, 0x2f, 0x08, 0x00, 0x20, 0x0c, 0x9a, 0x66
    };

    if (atom.size < sizeof(uuid) || atom.size == INT64_MAX)
        return AVERROR_INVALIDDATA;

    ret = avio_read(pb, uuid, sizeof(uuid));
    if (ret < 0) {
        return ret;
    } else if (ret != sizeof(uuid)) {
        return AVERROR_INVALIDDATA;
    }
    if (!memcmp(uuid, uuid_isml_manifest, sizeof(uuid))) {
        uint8_t *buffer, *ptr;
        char *endptr;
        size_t len = atom.size - sizeof(uuid);

        if (len < 4) {
            return AVERROR_INVALIDDATA;
        }
        ret = avio_skip(pb, 4); // zeroes
        len -= 4;

        buffer = av_mallocz(len + 1);
        if (!buffer) {
            return AVERROR(ENOMEM);
        }
        ret = avio_read(pb, buffer, len);
        if (ret < 0) {
            av_free(buffer);
            return ret;
        } else if (ret != len) {
            av_free(buffer);
            return AVERROR_INVALIDDATA;
        }

        ptr = buffer;
        while ((ptr = av_stristr(ptr, "systemBitrate=\""))) {
            ptr += sizeof("systemBitrate=\"") - 1;
            c->bitrates_count++;
            c->bitrates = av_realloc_f(c->bitrates, c->bitrates_count, sizeof(*c->bitrates));
            if (!c->bitrates) {
                c->bitrates_count = 0;
                av_free(buffer);
                return AVERROR(ENOMEM);
            }
            errno = 0;
            ret = strtol(ptr, &endptr, 10);
            if (ret < 0 || errno || *endptr != '"') {
                c->bitrates[c->bitrates_count - 1] = 0;
            } else {
                c->bitrates[c->bitrates_count - 1] = ret;
            }
        }

        av_free(buffer);
    }
    return 0;
}

static int mov_read_free(MOVContext *c, AVIOContext *pb, MOVAtom atom)
{
    int ret;
    uint8_t content[16];

    if (atom.size < 8)
        return 0;

    ret = avio_read(pb, content, FFMIN(sizeof(content), atom.size));
    if (ret < 0)
        return ret;

    if (   !c->found_moov
        && !c->found_mdat
        && !memcmp(content, "Anevia\x1A\x1A", 8)
        && c->use_mfra_for == FF_MOV_FLAG_MFRA_AUTO) {
        c->use_mfra_for = FF_MOV_FLAG_MFRA_PTS;
    }

    return 0;
}

static const MOVParseTableEntry mov_default_parse_table[] = {
{ MKTAG('A','C','L','R'), mov_read_avid },
{ MKTAG('A','P','R','G'), mov_read_avid },
{ MKTAG('A','A','L','P'), mov_read_avid },
{ MKTAG('A','R','E','S'), mov_read_ares },
{ MKTAG('a','v','s','s'), mov_read_avss },
{ MKTAG('c','h','p','l'), mov_read_chpl },
{ MKTAG('c','o','6','4'), mov_read_stco },
{ MKTAG('c','o','l','r'), mov_read_colr },
{ MKTAG('c','t','t','s'), mov_read_ctts }, /* composition time to sample */
{ MKTAG('d','i','n','f'), mov_read_default },
{ MKTAG('d','r','e','f'), mov_read_dref },
{ MKTAG('e','d','t','s'), mov_read_default },
{ MKTAG('e','l','s','t'), mov_read_elst },
{ MKTAG('e','n','d','a'), mov_read_enda },
{ MKTAG('f','i','e','l'), mov_read_fiel },
{ MKTAG('f','t','y','p'), mov_read_ftyp },
{ MKTAG('g','l','b','l'), mov_read_glbl },
{ MKTAG('h','d','l','r'), mov_read_hdlr },
{ MKTAG('i','l','s','t'), mov_read_ilst },
{ MKTAG('j','p','2','h'), mov_read_jp2h },
{ MKTAG('m','d','a','t'), mov_read_mdat },
{ MKTAG('m','d','h','d'), mov_read_mdhd },
{ MKTAG('m','d','i','a'), mov_read_default },
{ MKTAG('m','e','t','a'), mov_read_meta },
{ MKTAG('m','i','n','f'), mov_read_default },
{ MKTAG('m','o','o','f'), mov_read_moof },
{ MKTAG('m','o','o','v'), mov_read_moov },
{ MKTAG('m','v','e','x'), mov_read_default },
{ MKTAG('m','v','h','d'), mov_read_mvhd },
{ MKTAG('S','M','I',' '), mov_read_svq3 },
{ MKTAG('a','l','a','c'), mov_read_alac }, /* alac specific atom */
{ MKTAG('a','v','c','C'), mov_read_glbl },
{ MKTAG('p','a','s','p'), mov_read_pasp },
{ MKTAG('s','t','b','l'), mov_read_default },
{ MKTAG('s','t','c','o'), mov_read_stco },
{ MKTAG('s','t','p','s'), mov_read_stps },
{ MKTAG('s','t','r','f'), mov_read_strf },
{ MKTAG('s','t','s','c'), mov_read_stsc },
{ MKTAG('s','t','s','d'), mov_read_stsd }, /* sample description */
{ MKTAG('s','t','s','s'), mov_read_stss }, /* sync sample */
{ MKTAG('s','t','s','z'), mov_read_stsz }, /* sample size */
{ MKTAG('s','t','t','s'), mov_read_stts },
{ MKTAG('s','t','z','2'), mov_read_stsz }, /* compact sample size */
{ MKTAG('t','k','h','d'), mov_read_tkhd }, /* track header */
{ MKTAG('t','f','d','t'), mov_read_tfdt },
{ MKTAG('t','f','h','d'), mov_read_tfhd }, /* track fragment header */
{ MKTAG('t','r','a','k'), mov_read_trak },
{ MKTAG('t','r','a','f'), mov_read_default },
{ MKTAG('t','r','e','f'), mov_read_default },
{ MKTAG('t','m','c','d'), mov_read_tmcd },
{ MKTAG('c','h','a','p'), mov_read_chap },
{ MKTAG('t','r','e','x'), mov_read_trex },
{ MKTAG('t','r','u','n'), mov_read_trun },
{ MKTAG('u','d','t','a'), mov_read_default },
{ MKTAG('w','a','v','e'), mov_read_wave },
{ MKTAG('e','s','d','s'), mov_read_esds },
{ MKTAG('d','a','c','3'), mov_read_dac3 }, /* AC-3 info */
{ MKTAG('d','e','c','3'), mov_read_dec3 }, /* EAC-3 info */
{ MKTAG('w','i','d','e'), mov_read_wide }, /* place holder */
{ MKTAG('w','f','e','x'), mov_read_wfex },
{ MKTAG('c','m','o','v'), mov_read_cmov },
{ MKTAG('c','h','a','n'), mov_read_chan }, /* channel layout */
{ MKTAG('d','v','c','1'), mov_read_dvc1 },
{ MKTAG('s','b','g','p'), mov_read_sbgp },
{ MKTAG('h','v','c','C'), mov_read_glbl },
{ MKTAG('u','u','i','d'), mov_read_uuid },
{ MKTAG('C','i','n', 0x8e), mov_read_targa_y216 },
{ MKTAG('f','r','e','e'), mov_read_free },
{ MKTAG('-','-','-','-'), mov_read_custom },
{ 0, NULL }
};

static int mov_read_default(MOVContext *c, AVIOContext *pb, MOVAtom atom)
{
    int64_t total_size = 0;
    MOVAtom a;
    int i;

    if (atom.size < 0)
        atom.size = INT64_MAX;
    while (total_size + 8 <= atom.size && !avio_feof(pb)) {
        int (*parse)(MOVContext*, AVIOContext*, MOVAtom) = NULL;
        a.size = atom.size;
        a.type=0;
        if (atom.size >= 8) {
            a.size = avio_rb32(pb);
            a.type = avio_rl32(pb);
            if (a.type == MKTAG('f','r','e','e') &&
                a.size >= 8 &&
                c->moov_retry) {
                uint8_t buf[8];
                uint32_t *type = (uint32_t *)buf + 1;
                avio_read(pb, buf, 8);
                avio_seek(pb, -8, SEEK_CUR);
                if (*type == MKTAG('m','v','h','d') ||
                    *type == MKTAG('c','m','o','v')) {
                    av_log(c->fc, AV_LOG_ERROR, "Detected moov in a free atom.\n");
                    a.type = MKTAG('m','o','o','v');
                }
            }
            if (atom.type != MKTAG('r','o','o','t') &&
                atom.type != MKTAG('m','o','o','v'))
            {
                if (a.type == MKTAG('t','r','a','k') || a.type == MKTAG('m','d','a','t'))
                {
                    av_log(c->fc, AV_LOG_ERROR, "Broken file, trak/mdat not at top-level\n");
                    avio_skip(pb, -8);
                    return 0;
                }
            }
            total_size += 8;
            if (a.size == 1) { /* 64 bit extended size */
                a.size = avio_rb64(pb) - 8;
                total_size += 8;
            }
        }
        av_dlog(c->fc, "type: %08x '%.4s' parent:'%.4s' sz: %"PRId64" %"PRId64" %"PRId64"\n",
                a.type, (char*)&a.type, (char*)&atom.type, a.size, total_size, atom.size);
        if (a.size == 0) {
            a.size = atom.size - total_size + 8;
        }
        a.size -= 8;
        if (a.size < 0)
            break;
        a.size = FFMIN(a.size, atom.size - total_size);

        for (i = 0; mov_default_parse_table[i].type; i++)
            if (mov_default_parse_table[i].type == a.type) {
                parse = mov_default_parse_table[i].parse;
                break;
            }

        // container is user data
        if (!parse && (atom.type == MKTAG('u','d','t','a') ||
                       atom.type == MKTAG('i','l','s','t')))
            parse = mov_read_udta_string;

        if (!parse) { /* skip leaf atoms data */
            avio_skip(pb, a.size);
        } else {
            int64_t start_pos = avio_tell(pb);
            int64_t left;
            int err = parse(c, pb, a);
            if (err < 0)
                return err;
            if (c->found_moov && c->found_mdat &&
                ((!pb->seekable || c->fc->flags & AVFMT_FLAG_IGNIDX) ||
                 start_pos + a.size == avio_size(pb))) {
                if (!pb->seekable || c->fc->flags & AVFMT_FLAG_IGNIDX)
                    c->next_root_atom = start_pos + a.size;
                return 0;
            }
            left = a.size - avio_tell(pb) + start_pos;
            if (left > 0) /* skip garbage at atom end */
                avio_skip(pb, left);
            else if (left < 0) {
                av_log(c->fc, AV_LOG_WARNING,
                       "overread end of atom '%.4s' by %"PRId64" bytes\n",
                       (char*)&a.type, -left);
                avio_seek(pb, left, SEEK_CUR);
            }
        }

        total_size += a.size;
    }

    if (total_size < atom.size && atom.size < 0x7ffff)
        avio_skip(pb, atom.size - total_size);

    return 0;
}

static int mov_probe(AVProbeData *p)
{
    int64_t offset;
    uint32_t tag;
    int score = 0;
    int moov_offset = -1;

    /* check file header */
    offset = 0;
    for (;;) {
        /* ignore invalid offset */
        if ((offset + 8) > (unsigned int)p->buf_size)
            break;
        tag = AV_RL32(p->buf + offset + 4);
        switch(tag) {
        /* check for obvious tags */
        case MKTAG('m','o','o','v'):
            moov_offset = offset + 4;
        case MKTAG('m','d','a','t'):
        case MKTAG('p','n','o','t'): /* detect movs with preview pics like ew.mov and april.mov */
        case MKTAG('u','d','t','a'): /* Packet Video PVAuthor adds this and a lot of more junk */
        case MKTAG('f','t','y','p'):
            if (AV_RB32(p->buf+offset) < 8 &&
                (AV_RB32(p->buf+offset) != 1 ||
                 offset + 12 > (unsigned int)p->buf_size ||
                 AV_RB64(p->buf+offset + 8) == 0)) {
                score = FFMAX(score, AVPROBE_SCORE_EXTENSION);
            } else if (tag == MKTAG('f','t','y','p') &&
                       AV_RL32(p->buf + offset + 8) == MKTAG('j','p','2',' ')) {
                score = FFMAX(score, 5);
            } else {
                score = AVPROBE_SCORE_MAX;
            }
            offset = FFMAX(4, AV_RB32(p->buf+offset)) + offset;
            break;
        /* those are more common words, so rate then a bit less */
        case MKTAG('e','d','i','w'): /* xdcam files have reverted first tags */
        case MKTAG('w','i','d','e'):
        case MKTAG('f','r','e','e'):
        case MKTAG('j','u','n','k'):
        case MKTAG('p','i','c','t'):
            score  = FFMAX(score, AVPROBE_SCORE_MAX - 5);
            offset = FFMAX(4, AV_RB32(p->buf+offset)) + offset;
            break;
        case MKTAG(0x82,0x82,0x7f,0x7d):
        case MKTAG('s','k','i','p'):
        case MKTAG('u','u','i','d'):
        case MKTAG('p','r','f','l'):
            /* if we only find those cause probedata is too small at least rate them */
            score  = FFMAX(score, AVPROBE_SCORE_EXTENSION);
            offset = FFMAX(4, AV_RB32(p->buf+offset)) + offset;
            break;
        default:
            offset = FFMAX(4, AV_RB32(p->buf+offset)) + offset;
        }
    }
    if(score > AVPROBE_SCORE_MAX - 50 && moov_offset != -1) {
        /* moov atom in the header - we should make sure that this is not a
         * MOV-packed MPEG-PS */
        offset = moov_offset;

        while(offset < (p->buf_size - 16)){ /* Sufficient space */
               /* We found an actual hdlr atom */
            if(AV_RL32(p->buf + offset     ) == MKTAG('h','d','l','r') &&
               AV_RL32(p->buf + offset +  8) == MKTAG('m','h','l','r') &&
               AV_RL32(p->buf + offset + 12) == MKTAG('M','P','E','G')){
                av_log(NULL, AV_LOG_WARNING, "Found media data tag MPEG indicating this is a MOV-packed MPEG-PS.\n");
                /* We found a media handler reference atom describing an
                 * MPEG-PS-in-MOV, return a
                 * low score to force expanding the probe window until
                 * mpegps_probe finds what it needs */
                return 5;
            }else
                /* Keep looking */
                offset+=2;
        }
    }

    return score;
}

// must be done after parsing all trak because there's no order requirement
static void mov_read_chapters(AVFormatContext *s)
{
    MOVContext *mov = s->priv_data;
    AVStream *st = NULL;
    MOVStreamContext *sc;
    int64_t cur_pos;
    int i;

    for (i = 0; i < s->nb_streams; i++)
        if (s->streams[i]->id == mov->chapter_track) {
            st = s->streams[i];
            break;
        }
    if (!st) {
        av_log(s, AV_LOG_ERROR, "Referenced QT chapter track not found\n");
        return;
    }

    st->discard = AVDISCARD_ALL;
    sc = st->priv_data;
    cur_pos = avio_tell(sc->pb);

    for (i = 0; i < st->nb_index_entries; i++) {
        AVIndexEntry *sample = &st->index_entries[i];
        int64_t end = i+1 < st->nb_index_entries ? st->index_entries[i+1].timestamp : st->duration;
        uint8_t *title;
        uint16_t ch;
        int len, title_len;

        if (end < sample->timestamp) {
            av_log(s, AV_LOG_WARNING, "ignoring stream duration which is shorter than chapters\n");
            end = AV_NOPTS_VALUE;
        }

        if (avio_seek(sc->pb, sample->pos, SEEK_SET) != sample->pos) {
            av_log(s, AV_LOG_ERROR, "Chapter %d not found in file\n", i);
            goto finish;
        }

        // the first two bytes are the length of the title
        len = avio_rb16(sc->pb);
        if (len > sample->size-2)
            continue;
        title_len = 2*len + 1;
        if (!(title = av_mallocz(title_len)))
            goto finish;

        // The samples could theoretically be in any encoding if there's an encd
        // atom following, but in practice are only utf-8 or utf-16, distinguished
        // instead by the presence of a BOM
        if (!len) {
            title[0] = 0;
        } else {
            ch = avio_rb16(sc->pb);
            if (ch == 0xfeff)
                avio_get_str16be(sc->pb, len, title, title_len);
            else if (ch == 0xfffe)
                avio_get_str16le(sc->pb, len, title, title_len);
            else {
                AV_WB16(title, ch);
                if (len == 1 || len == 2)
                    title[len] = 0;
                else
                    avio_get_str(sc->pb, INT_MAX, title + 2, len - 1);
            }
        }

        avpriv_new_chapter(s, i, st->time_base, sample->timestamp, end, title);
        av_freep(&title);
    }
finish:
    avio_seek(sc->pb, cur_pos, SEEK_SET);
}

static int parse_timecode_in_framenum_format(AVFormatContext *s, AVStream *st,
                                             uint32_t value, int flags)
{
    AVTimecode tc;
    char buf[AV_TIMECODE_STR_SIZE];
    AVRational rate = {st->codec->time_base.den,
                       st->codec->time_base.num};
    int ret = av_timecode_init(&tc, rate, flags, 0, s);
    if (ret < 0)
        return ret;
    av_dict_set(&st->metadata, "timecode",
                av_timecode_make_string(&tc, buf, value), 0);
    return 0;
}

static int mov_read_timecode_track(AVFormatContext *s, AVStream *st)
{
    MOVStreamContext *sc = st->priv_data;
    int flags = 0;
    int64_t cur_pos = avio_tell(sc->pb);
    uint32_t value;

    if (!st->nb_index_entries)
        return -1;

    avio_seek(sc->pb, st->index_entries->pos, SEEK_SET);
    value = avio_rb32(s->pb);

    if (sc->tmcd_flags & 0x0001) flags |= AV_TIMECODE_FLAG_DROPFRAME;
    if (sc->tmcd_flags & 0x0002) flags |= AV_TIMECODE_FLAG_24HOURSMAX;
    if (sc->tmcd_flags & 0x0004) flags |= AV_TIMECODE_FLAG_ALLOWNEGATIVE;

    /* Assume Counter flag is set to 1 in tmcd track (even though it is likely
     * not the case) and thus assume "frame number format" instead of QT one.
     * No sample with tmcd track can be found with a QT timecode at the moment,
     * despite what the tmcd track "suggests" (Counter flag set to 0 means QT
     * format). */
    parse_timecode_in_framenum_format(s, st, value, flags);

    avio_seek(sc->pb, cur_pos, SEEK_SET);
    return 0;
}

static int mov_read_close(AVFormatContext *s)
{
    MOVContext *mov = s->priv_data;
    int i, j;

    for (i = 0; i < s->nb_streams; i++) {
        AVStream *st = s->streams[i];
        MOVStreamContext *sc = st->priv_data;

        av_freep(&sc->ctts_data);
        for (j = 0; j < sc->drefs_count; j++) {
            av_freep(&sc->drefs[j].path);
            av_freep(&sc->drefs[j].dir);
        }
        av_freep(&sc->drefs);

        sc->drefs_count = 0;

        if (!sc->pb_is_copied)
            avio_close(sc->pb);

        sc->pb = NULL;
        av_freep(&sc->chunk_offsets);
        av_freep(&sc->stsc_data);
        av_freep(&sc->sample_sizes);
        av_freep(&sc->keyframes);
        av_freep(&sc->stts_data);
        av_freep(&sc->stps_data);
        av_freep(&sc->rap_group);
        av_freep(&sc->display_matrix);
    }

    if (mov->dv_demux) {
        avformat_free_context(mov->dv_fctx);
        mov->dv_fctx = NULL;
    }

    av_freep(&mov->trex_data);
    av_freep(&mov->bitrates);

    for (i = 0; i < mov->fragment_index_count; i++) {
        MOVFragmentIndex* index = mov->fragment_index_data[i];
        av_freep(&index->items);
        av_freep(&mov->fragment_index_data[i]);
    }
    av_freep(&mov->fragment_index_data);

    return 0;
}

static int tmcd_is_referenced(AVFormatContext *s, int tmcd_id)
{
    int i;

    for (i = 0; i < s->nb_streams; i++) {
        AVStream *st = s->streams[i];
        MOVStreamContext *sc = st->priv_data;

        if (st->codec->codec_type == AVMEDIA_TYPE_VIDEO &&
            sc->timecode_track == tmcd_id)
            return 1;
    }
    return 0;
}

/* look for a tmcd track not referenced by any video track, and export it globally */
static void export_orphan_timecode(AVFormatContext *s)
{
    int i;

    for (i = 0; i < s->nb_streams; i++) {
        AVStream *st = s->streams[i];

        if (st->codec->codec_tag  == MKTAG('t','m','c','d') &&
            !tmcd_is_referenced(s, i + 1)) {
            AVDictionaryEntry *tcr = av_dict_get(st->metadata, "timecode", NULL, 0);
            if (tcr) {
                av_dict_set(&s->metadata, "timecode", tcr->value, 0);
                break;
            }
        }
    }
}

static int read_tfra(MOVContext *mov, AVIOContext *f)
{
    MOVFragmentIndex* index = NULL;
    int version, fieldlength, i, j, err;
    int64_t pos = avio_tell(f);
    uint32_t size = avio_rb32(f);
    if (avio_rb32(f) != MKBETAG('t', 'f', 'r', 'a')) {
        return -1;
    }
    av_log(mov->fc, AV_LOG_VERBOSE, "found tfra\n");
    index = av_mallocz(sizeof(MOVFragmentIndex));
    if (!index) {
        return AVERROR(ENOMEM);
    }
    mov->fragment_index_count++;
    if ((err = av_reallocp(&mov->fragment_index_data,
                           mov->fragment_index_count *
                           sizeof(MOVFragmentIndex*))) < 0) {
        av_freep(&index);
        return err;
    }
    mov->fragment_index_data[mov->fragment_index_count - 1] =
        index;

    version = avio_r8(f);
    avio_rb24(f);
    index->track_id = avio_rb32(f);
    fieldlength = avio_rb32(f);
    index->item_count = avio_rb32(f);
    index->items = av_mallocz(
            index->item_count * sizeof(MOVFragmentIndexItem));
    if (!index->items) {
        return AVERROR(ENOMEM);
    }
    for (i = 0; i < index->item_count; i++) {
        int64_t time, offset;
        if (version == 1) {
            time   = avio_rb64(f);
            offset = avio_rb64(f);
        } else {
            time   = avio_rb32(f);
            offset = avio_rb32(f);
        }
        index->items[i].time = time;
        index->items[i].moof_offset = offset;
        for (j = 0; j < ((fieldlength >> 4) & 3) + 1; j++)
            avio_r8(f);
        for (j = 0; j < ((fieldlength >> 2) & 3) + 1; j++)
            avio_r8(f);
        for (j = 0; j < ((fieldlength >> 0) & 3) + 1; j++)
            avio_r8(f);
    }

    avio_seek(f, pos + size, SEEK_SET);
    return 0;
}

static int mov_read_mfra(MOVContext *c, AVIOContext *f)
{
    int64_t stream_size = avio_size(f);
    int64_t original_pos = avio_tell(f);
    int64_t seek_ret;
    int32_t mfra_size;
    int ret = -1;
    if ((seek_ret = avio_seek(f, stream_size - 4, SEEK_SET)) < 0) {
        ret = seek_ret;
        goto fail;
    }
    mfra_size = avio_rb32(f);
    if (mfra_size < 0 || mfra_size > stream_size) {
        av_log(c->fc, AV_LOG_DEBUG, "doesn't look like mfra (unreasonable size)\n");
        goto fail;
    }
    if ((seek_ret = avio_seek(f, -mfra_size, SEEK_CUR)) < 0) {
        ret = seek_ret;
        goto fail;
    }
    if (avio_rb32(f) != mfra_size) {
        av_log(c->fc, AV_LOG_DEBUG, "doesn't look like mfra (size mismatch)\n");
        goto fail;
    }
    if (avio_rb32(f) != MKBETAG('m', 'f', 'r', 'a')) {
        av_log(c->fc, AV_LOG_DEBUG, "doesn't look like mfra (tag mismatch)\n");
        goto fail;
    }
    ret = 0;
    av_log(c->fc, AV_LOG_VERBOSE, "stream has mfra\n");
    while (!read_tfra(c, f)) {
        /* Empty */
    }
fail:
    seek_ret = avio_seek(f, original_pos, SEEK_SET);
    if (seek_ret < 0) {
        av_log(c->fc, AV_LOG_ERROR,
               "failed to seek back after looking for mfra\n");
        ret = seek_ret;
    }
    return ret;
}

static int mov_read_header(AVFormatContext *s)
{
    MOVContext *mov = s->priv_data;
    AVIOContext *pb = s->pb;
    int j, err;
    MOVAtom atom = { AV_RL32("root") };
    int i;

    mov->fc = s;
    /* .mov and .mp4 aren't streamable anyway (only progressive download if moov is before mdat) */
    if (pb->seekable)
        atom.size = avio_size(pb);
    else
        atom.size = INT64_MAX;

    /* check MOV header */
    do {
    if (mov->moov_retry)
        avio_seek(pb, 0, SEEK_SET);
    if ((err = mov_read_default(mov, pb, atom)) < 0) {
        av_log(s, AV_LOG_ERROR, "error reading header\n");
        mov_read_close(s);
        return err;
    }
    } while (pb->seekable && !mov->found_moov && !mov->moov_retry++);
    if (!mov->found_moov) {
        av_log(s, AV_LOG_ERROR, "moov atom not found\n");
        mov_read_close(s);
        return AVERROR_INVALIDDATA;
    }
    av_dlog(mov->fc, "on_parse_exit_offset=%"PRId64"\n", avio_tell(pb));

    if (pb->seekable) {
        if (mov->chapter_track > 0)
            mov_read_chapters(s);
        for (i = 0; i < s->nb_streams; i++)
            if (s->streams[i]->codec->codec_tag == AV_RL32("tmcd"))
                mov_read_timecode_track(s, s->streams[i]);
    }

    /* copy timecode metadata from tmcd tracks to the related video streams */
    for (i = 0; i < s->nb_streams; i++) {
        AVStream *st = s->streams[i];
        MOVStreamContext *sc = st->priv_data;
        if (sc->timecode_track > 0) {
            AVDictionaryEntry *tcr;
            int tmcd_st_id = -1;

            for (j = 0; j < s->nb_streams; j++)
                if (s->streams[j]->id == sc->timecode_track)
                    tmcd_st_id = j;

            if (tmcd_st_id < 0 || tmcd_st_id == i)
                continue;
            tcr = av_dict_get(s->streams[tmcd_st_id]->metadata, "timecode", NULL, 0);
            if (tcr)
                av_dict_set(&st->metadata, "timecode", tcr->value, 0);
        }
    }
    export_orphan_timecode(s);

    for (i = 0; i < s->nb_streams; i++) {
        AVStream *st = s->streams[i];
        MOVStreamContext *sc = st->priv_data;
        fix_timescale(mov, sc);
        if(st->codec->codec_type == AVMEDIA_TYPE_AUDIO && st->codec->codec_id == AV_CODEC_ID_AAC) {
            st->skip_samples = sc->start_pad;
        }
        if (st->codec->codec_type == AVMEDIA_TYPE_VIDEO && sc->nb_frames_for_fps > 0 && sc->duration_for_fps > 0)
            av_reduce(&st->avg_frame_rate.num, &st->avg_frame_rate.den,
                      sc->time_scale*(int64_t)sc->nb_frames_for_fps, sc->duration_for_fps, INT_MAX);
        if (st->codec->codec_type == AVMEDIA_TYPE_SUBTITLE) {
            if (st->codec->width <= 0 || st->codec->height <= 0) {
                st->codec->width  = sc->width;
                st->codec->height = sc->height;
            }
            if (st->codec->codec_id == AV_CODEC_ID_DVD_SUBTITLE) {
                if ((err = mov_rewrite_dvd_sub_extradata(st)) < 0)
                    return err;
            }
        }
    }

    if (mov->trex_data) {
        for (i = 0; i < s->nb_streams; i++) {
            AVStream *st = s->streams[i];
            MOVStreamContext *sc = st->priv_data;
            if (st->duration > 0)
                st->codec->bit_rate = sc->data_size * 8 * sc->time_scale / st->duration;
        }
    }

    if (mov->use_mfra_for > 0) {
        for (i = 0; i < s->nb_streams; i++) {
            AVStream *st = s->streams[i];
            MOVStreamContext *sc = st->priv_data;
            if (sc->duration_for_fps > 0) {
                st->codec->bit_rate = sc->data_size * 8 * sc->time_scale /
                    sc->duration_for_fps;
            }
        }
    }

    for (i = 0; i < mov->bitrates_count && i < s->nb_streams; i++) {
        if (mov->bitrates[i]) {
            s->streams[i]->codec->bit_rate = mov->bitrates[i];
        }
    }

    ff_rfps_calculate(s);

    for (i = 0; i < s->nb_streams; i++) {
        AVStream *st = s->streams[i];
        MOVStreamContext *sc = st->priv_data;

        switch (st->codec->codec_type) {
        case AVMEDIA_TYPE_AUDIO:
            err = ff_replaygain_export(st, s->metadata);
            if (err < 0) {
                mov_read_close(s);
                return err;
            }
            break;
        case AVMEDIA_TYPE_VIDEO:
            if (sc->display_matrix) {
                AVPacketSideData *sd, *tmp;

                tmp = av_realloc_array(st->side_data,
                                       st->nb_side_data + 1, sizeof(*tmp));
                if (!tmp)
                    return AVERROR(ENOMEM);

                st->side_data = tmp;
                st->nb_side_data++;

                sd = &st->side_data[st->nb_side_data - 1];
                sd->type = AV_PKT_DATA_DISPLAYMATRIX;
                sd->size = sizeof(int32_t) * 9;
                sd->data = (uint8_t*)sc->display_matrix;
                sc->display_matrix = NULL;
            }
            break;
        }
    }

    return 0;
}

static AVIndexEntry *mov_find_next_sample(AVFormatContext *s, AVStream **st)
{
    AVIndexEntry *sample = NULL;
    int64_t best_dts = INT64_MAX;
    int i;
    for (i = 0; i < s->nb_streams; i++) {
        AVStream *avst = s->streams[i];
        MOVStreamContext *msc = avst->priv_data;
        if (msc->pb && msc->current_sample < avst->nb_index_entries) {
            AVIndexEntry *current_sample = &avst->index_entries[msc->current_sample];
            int64_t dts = av_rescale(current_sample->timestamp, AV_TIME_BASE, msc->time_scale);
            av_dlog(s, "stream %d, sample %d, dts %"PRId64"\n", i, msc->current_sample, dts);
            if (!sample || (!s->pb->seekable && current_sample->pos < sample->pos) ||
                (s->pb->seekable &&
                 ((msc->pb != s->pb && dts < best_dts) || (msc->pb == s->pb &&
                 ((FFABS(best_dts - dts) <= AV_TIME_BASE && current_sample->pos < sample->pos) ||
                  (FFABS(best_dts - dts) > AV_TIME_BASE && dts < best_dts)))))) {
                sample = current_sample;
                best_dts = dts;
                *st = avst;
            }
        }
    }
    return sample;
}

static int mov_read_packet(AVFormatContext *s, AVPacket *pkt)
{
    MOVContext *mov = s->priv_data;
    MOVStreamContext *sc;
    AVIndexEntry *sample;
    AVStream *st = NULL;
    int ret;
    mov->fc = s;
 retry:
    sample = mov_find_next_sample(s, &st);
    if (!sample) {
        mov->found_mdat = 0;
        if (!mov->next_root_atom)
            return AVERROR_EOF;
        avio_seek(s->pb, mov->next_root_atom, SEEK_SET);
        mov->next_root_atom = 0;
        if (mov_read_default(mov, s->pb, (MOVAtom){ AV_RL32("root"), INT64_MAX }) < 0 ||
            avio_feof(s->pb))
            return AVERROR_EOF;
        av_dlog(s, "read fragments, offset 0x%"PRIx64"\n", avio_tell(s->pb));
        goto retry;
    }
    sc = st->priv_data;
    /* must be done just before reading, to avoid infinite loop on sample */
    sc->current_sample++;

    if (mov->next_root_atom) {
        sample->pos = FFMIN(sample->pos, mov->next_root_atom);
        sample->size = FFMIN(sample->size, (mov->next_root_atom - sample->pos));
    }

    if (st->discard != AVDISCARD_ALL) {
        if (avio_seek(sc->pb, sample->pos, SEEK_SET) != sample->pos) {
            av_log(mov->fc, AV_LOG_ERROR, "stream %d, offset 0x%"PRIx64": partial file\n",
                   sc->ffindex, sample->pos);
            return AVERROR_INVALIDDATA;
        }
        ret = av_get_packet(sc->pb, pkt, sample->size);
        if (ret < 0)
            return ret;
        if (sc->has_palette) {
            uint8_t *pal;

            pal = av_packet_new_side_data(pkt, AV_PKT_DATA_PALETTE, AVPALETTE_SIZE);
            if (!pal) {
                av_log(mov->fc, AV_LOG_ERROR, "Cannot append palette to packet\n");
            } else {
                memcpy(pal, sc->palette, AVPALETTE_SIZE);
                sc->has_palette = 0;
            }
        }
#if CONFIG_DV_DEMUXER
        if (mov->dv_demux && sc->dv_audio_container) {
            avpriv_dv_produce_packet(mov->dv_demux, pkt, pkt->data, pkt->size, pkt->pos);
            av_free(pkt->data);
            pkt->size = 0;
            ret = avpriv_dv_get_packet(mov->dv_demux, pkt);
            if (ret < 0)
                return ret;
        }
#endif
    }

    pkt->stream_index = sc->ffindex;
    pkt->dts = sample->timestamp;
    if (sc->ctts_data && sc->ctts_index < sc->ctts_count) {
        pkt->pts = pkt->dts + sc->dts_shift + sc->ctts_data[sc->ctts_index].duration;
        /* update ctts context */
        sc->ctts_sample++;
        if (sc->ctts_index < sc->ctts_count &&
            sc->ctts_data[sc->ctts_index].count == sc->ctts_sample) {
            sc->ctts_index++;
            sc->ctts_sample = 0;
        }
        if (sc->wrong_dts)
            pkt->dts = AV_NOPTS_VALUE;
    } else {
        int64_t next_dts = (sc->current_sample < st->nb_index_entries) ?
            st->index_entries[sc->current_sample].timestamp : st->duration;
        pkt->duration = next_dts - pkt->dts;
        pkt->pts = pkt->dts;
    }
    if (st->discard == AVDISCARD_ALL)
        goto retry;
    pkt->flags |= sample->flags & AVINDEX_KEYFRAME ? AV_PKT_FLAG_KEY : 0;
    pkt->pos = sample->pos;
    av_dlog(s, "stream %d, pts %"PRId64", dts %"PRId64", pos 0x%"PRIx64", duration %d\n",
            pkt->stream_index, pkt->pts, pkt->dts, pkt->pos, pkt->duration);
    return 0;
}

static int mov_seek_stream(AVFormatContext *s, AVStream *st, int64_t timestamp, int flags)
{
    MOVStreamContext *sc = st->priv_data;
    int sample, time_sample;
    int i;

    sample = av_index_search_timestamp(st, timestamp, flags);
    av_dlog(s, "stream %d, timestamp %"PRId64", sample %d\n", st->index, timestamp, sample);
    if (sample < 0 && st->nb_index_entries && timestamp < st->index_entries[0].timestamp)
        sample = 0;
    if (sample < 0) /* not sure what to do */
        return AVERROR_INVALIDDATA;
    sc->current_sample = sample;
    av_dlog(s, "stream %d, found sample %d\n", st->index, sc->current_sample);
    /* adjust ctts index */
    if (sc->ctts_data) {
        time_sample = 0;
        for (i = 0; i < sc->ctts_count; i++) {
            int next = time_sample + sc->ctts_data[i].count;
            if (next > sc->current_sample) {
                sc->ctts_index = i;
                sc->ctts_sample = sc->current_sample - time_sample;
                break;
            }
            time_sample = next;
        }
    }
    return sample;
}

static int mov_read_seek(AVFormatContext *s, int stream_index, int64_t sample_time, int flags)
{
    AVStream *st;
    int64_t seek_timestamp, timestamp;
    int sample;
    int i;

    if (stream_index >= s->nb_streams)
        return AVERROR_INVALIDDATA;

    st = s->streams[stream_index];
    sample = mov_seek_stream(s, st, sample_time, flags);
    if (sample < 0)
        return sample;

    /* adjust seek timestamp to found sample timestamp */
    seek_timestamp = st->index_entries[sample].timestamp;

    for (i = 0; i < s->nb_streams; i++) {
        MOVStreamContext *sc = s->streams[i]->priv_data;
        st = s->streams[i];
        st->skip_samples = (sample_time <= 0) ? sc->start_pad : 0;

        if (stream_index == i)
            continue;

        timestamp = av_rescale_q(seek_timestamp, s->streams[stream_index]->time_base, st->time_base);
        mov_seek_stream(s, st, timestamp, flags);
    }
    return 0;
}

#define OFFSET(x) offsetof(MOVContext, x)
#define FLAGS AV_OPT_FLAG_VIDEO_PARAM | AV_OPT_FLAG_DECODING_PARAM
static const AVOption mov_options[] = {
    {"use_absolute_path",
        "allow using absolute path when opening alias, this is a possible security issue",
        OFFSET(use_absolute_path), FF_OPT_TYPE_INT, {.i64 = 0},
        0, 1, FLAGS},
    {"ignore_editlist", "", OFFSET(ignore_editlist), FF_OPT_TYPE_INT, {.i64 = 0},
        0, 1, FLAGS},
    {"use_mfra_for",
        "use mfra for fragment timestamps",
        OFFSET(use_mfra_for), FF_OPT_TYPE_INT, {.i64 = FF_MOV_FLAG_MFRA_AUTO},
        -1, FF_MOV_FLAG_MFRA_PTS, FLAGS,
        "use_mfra_for"},
    {"auto", "auto", 0, AV_OPT_TYPE_CONST, {.i64 = FF_MOV_FLAG_MFRA_AUTO}, 0, 0,
        FLAGS, "use_mfra_for" },
    {"dts", "dts", 0, AV_OPT_TYPE_CONST, {.i64 = FF_MOV_FLAG_MFRA_DTS}, 0, 0,
        FLAGS, "use_mfra_for" },
    {"pts", "pts", 0, AV_OPT_TYPE_CONST, {.i64 = FF_MOV_FLAG_MFRA_PTS}, 0, 0,
        FLAGS, "use_mfra_for" },
    { "export_all", "Export unrecognized metadata entries", OFFSET(export_all),
        AV_OPT_TYPE_INT, { .i64 = 0 }, 0, 1, .flags = FLAGS },
    { "export_xmp", "Export full XMP metadata", OFFSET(export_xmp),
        AV_OPT_TYPE_INT, { .i64 = 0 }, 0, 1, .flags = FLAGS },
    { NULL },
};

static const AVClass mov_class = {
    .class_name = "mov,mp4,m4a,3gp,3g2,mj2",
    .item_name  = av_default_item_name,
    .option     = mov_options,
    .version    = LIBAVUTIL_VERSION_INT,
};

AVInputFormat ff_mov_demuxer = {
    .name           = "mov,mp4,m4a,3gp,3g2,mj2",
    .long_name      = NULL_IF_CONFIG_SMALL("QuickTime / MOV"),
    .priv_class     = &mov_class,
    .priv_data_size = sizeof(MOVContext),
    .extensions     = "mov,mp4,m4a,3gp,3g2,mj2",
    .read_probe     = mov_probe,
    .read_header    = mov_read_header,
    .read_packet    = mov_read_packet,
    .read_close     = mov_read_close,
    .read_seek      = mov_read_seek,
    .flags          = AVFMT_NO_BYTE_SEEK,
};<|MERGE_RESOLUTION|>--- conflicted
+++ resolved
@@ -378,13 +378,8 @@
     if (atom.size < 0)
         return AVERROR_INVALIDDATA;
 
-<<<<<<< HEAD
     // worst-case requirement for output string in case of utf8 coded input
-    str_size_alloc = raw ? str_size + 1 : str_size * 2;
-=======
-    // allocate twice as much as worst-case
     str_size_alloc = (raw ? str_size : str_size * 2) + 1;
->>>>>>> 6f4364ab
     str = av_malloc(str_size_alloc);
     if (!str)
         return AVERROR(ENOMEM);
