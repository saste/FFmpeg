/*
 * MXF demuxer.
 * Copyright (c) 2006 SmartJog S.A., Baptiste Coudurier <baptiste dot coudurier at smartjog dot com>
 *
 * This file is part of FFmpeg.
 *
 * FFmpeg is free software; you can redistribute it and/or
 * modify it under the terms of the GNU Lesser General Public
 * License as published by the Free Software Foundation; either
 * version 2.1 of the License, or (at your option) any later version.
 *
 * FFmpeg is distributed in the hope that it will be useful,
 * but WITHOUT ANY WARRANTY; without even the implied warranty of
 * MERCHANTABILITY or FITNESS FOR A PARTICULAR PURPOSE.  See the GNU
 * Lesser General Public License for more details.
 *
 * You should have received a copy of the GNU Lesser General Public
 * License along with FFmpeg; if not, write to the Free Software
 * Foundation, Inc., 51 Franklin Street, Fifth Floor, Boston, MA 02110-1301 USA
 */

/*
 * References
 * SMPTE 336M KLV Data Encoding Protocol Using Key-Length-Value
 * SMPTE 377M MXF File Format Specifications
 * SMPTE 378M Operational Pattern 1a
 * SMPTE 379M MXF Generic Container
 * SMPTE 381M Mapping MPEG Streams into the MXF Generic Container
 * SMPTE 382M Mapping AES3 and Broadcast Wave Audio into the MXF Generic Container
 * SMPTE 383M Mapping DV-DIF Data to the MXF Generic Container
 *
 * Principle
 * Search for Track numbers which will identify essence element KLV packets.
 * Search for SourcePackage which define tracks which contains Track numbers.
 * Material Package contains tracks with reference to SourcePackage tracks.
 * Search for Descriptors (Picture, Sound) which contains codec info and parameters.
 * Assign Descriptors to correct Tracks.
 *
 * Metadata reading functions read Local Tags, get InstanceUID(0x3C0A) then add MetaDataSet to MXFContext.
 * Metadata parsing resolves Strong References to objects.
 *
 * Simple demuxer, only OP1A supported and some files might not work at all.
 * Only tracks with associated descriptors will be decoded. "Highly Desirable" SMPTE 377M D.1
 */

#include <stdint.h>

#include "libavutil/aes.h"
#include "libavutil/avassert.h"
#include "libavutil/mathematics.h"
#include "libavcodec/bytestream.h"
#include "libavutil/intreadwrite.h"
#include "libavutil/timecode.h"
#include "avformat.h"
#include "internal.h"
#include "mxf.h"

typedef enum {
    Header,
    BodyPartition,
    Footer
} MXFPartitionType;

typedef enum {
    OP1a = 1,
    OP1b,
    OP1c,
    OP2a,
    OP2b,
    OP2c,
    OP3a,
    OP3b,
    OP3c,
    OPAtom,
    OPSONYOpt,  /* FATE sample, violates the spec in places */
} MXFOP;

typedef struct {
    int closed;
    int complete;
    MXFPartitionType type;
    uint64_t previous_partition;
    int index_sid;
    int body_sid;
    int64_t this_partition;
    int64_t essence_offset;         ///< absolute offset of essence
    int64_t essence_length;
    int32_t kag_size;
    int64_t header_byte_count;
    int64_t index_byte_count;
    int pack_length;
} MXFPartition;

typedef struct {
    UID uid;
    enum MXFMetadataSetType type;
    UID source_container_ul;
} MXFCryptoContext;

typedef struct {
    UID uid;
    enum MXFMetadataSetType type;
    UID source_package_uid;
    UID data_definition_ul;
    int64_t duration;
    int64_t start_position;
    int source_track_id;
} MXFStructuralComponent;

typedef struct {
    UID uid;
    enum MXFMetadataSetType type;
    UID data_definition_ul;
    UID *structural_components_refs;
    int structural_components_count;
    int64_t duration;
} MXFSequence;

typedef struct {
    UID uid;
    enum MXFMetadataSetType type;
    int drop_frame;
    int start_frame;
    struct AVRational rate;
    AVTimecode tc;
} MXFTimecodeComponent;

typedef struct {
    UID uid;
    enum MXFMetadataSetType type;
    MXFSequence *sequence; /* mandatory, and only one */
    UID sequence_ref;
    int track_id;
    uint8_t track_number[4];
    AVRational edit_rate;
    int intra_only;
    uint64_t sample_count;
    int64_t original_duration; /* st->duration in SampleRate/EditRate units */
} MXFTrack;

typedef struct {
    UID uid;
    enum MXFMetadataSetType type;
    UID essence_container_ul;
    UID essence_codec_ul;
    AVRational sample_rate;
    AVRational aspect_ratio;
    int width;
    int height; /* Field height, not frame height */
    int frame_layout; /* See MXFFrameLayout enum */
#define MXF_TFF 1
#define MXF_BFF 2
    int field_dominance;
    int channels;
    int bits_per_sample;
    unsigned int component_depth;
    unsigned int horiz_subsampling;
    unsigned int vert_subsampling;
    UID *sub_descriptors_refs;
    int sub_descriptors_count;
    int linked_track_id;
    uint8_t *extradata;
    int extradata_size;
    enum AVPixelFormat pix_fmt;
} MXFDescriptor;

typedef struct {
    UID uid;
    enum MXFMetadataSetType type;
    int edit_unit_byte_count;
    int index_sid;
    int body_sid;
    AVRational index_edit_rate;
    uint64_t index_start_position;
    uint64_t index_duration;
    int8_t *temporal_offset_entries;
    int *flag_entries;
    uint64_t *stream_offset_entries;
    int nb_index_entries;
} MXFIndexTableSegment;

typedef struct {
    UID uid;
    enum MXFMetadataSetType type;
    UID package_uid;
    UID *tracks_refs;
    int tracks_count;
    MXFDescriptor *descriptor; /* only one */
    UID descriptor_ref;
} MXFPackage;

typedef struct {
    UID uid;
    enum MXFMetadataSetType type;
} MXFMetadataSet;

/* decoded index table */
typedef struct {
    int index_sid;
    int body_sid;
    int nb_ptses;               /* number of PTSes or total duration of index */
    int64_t first_dts;          /* DTS = EditUnit + first_dts */
    int64_t *ptses;             /* maps EditUnit -> PTS */
    int nb_segments;
    MXFIndexTableSegment **segments;    /* sorted by IndexStartPosition */
    AVIndexEntry *fake_index;   /* used for calling ff_index_search_timestamp() */
} MXFIndexTable;

typedef struct {
    MXFPartition *partitions;
    unsigned partitions_count;
    MXFOP op;
    UID *packages_refs;
    int packages_count;
    MXFMetadataSet **metadata_sets;
    int metadata_sets_count;
    AVFormatContext *fc;
    struct AVAES *aesc;
    uint8_t *local_tags;
    int local_tags_count;
    uint64_t last_partition;
    uint64_t footer_partition;
    KLVPacket current_klv_data;
    int current_klv_index;
    int run_in;
    MXFPartition *current_partition;
    int parsing_backward;
    int64_t last_forward_tell;
    int last_forward_partition;
    int current_edit_unit;
    int nb_index_tables;
    MXFIndexTable *index_tables;
    int edit_units_per_packet;      ///< how many edit units to read at a time (PCM, OPAtom)
} MXFContext;

enum MXFWrappingScheme {
    Frame,
    Clip,
};

/* NOTE: klv_offset is not set (-1) for local keys */
typedef int MXFMetadataReadFunc(void *arg, AVIOContext *pb, int tag, int size, UID uid, int64_t klv_offset);

typedef struct {
    const UID key;
    MXFMetadataReadFunc *read;
    int ctx_size;
    enum MXFMetadataSetType type;
} MXFMetadataReadTableEntry;

static int mxf_read_close(AVFormatContext *s);

/* partial keys to match */
static const uint8_t mxf_header_partition_pack_key[]       = { 0x06,0x0e,0x2b,0x34,0x02,0x05,0x01,0x01,0x0d,0x01,0x02,0x01,0x01,0x02 };
static const uint8_t mxf_essence_element_key[]             = { 0x06,0x0e,0x2b,0x34,0x01,0x02,0x01,0x01,0x0d,0x01,0x03,0x01 };
static const uint8_t mxf_avid_essence_element_key[]        = { 0x06,0x0e,0x2b,0x34,0x01,0x02,0x01,0x01,0x0e,0x04,0x03,0x01 };
static const uint8_t mxf_system_item_key[]                 = { 0x06,0x0E,0x2B,0x34,0x02,0x05,0x01,0x01,0x0D,0x01,0x03,0x01,0x04 };
static const uint8_t mxf_klv_key[]                         = { 0x06,0x0e,0x2b,0x34 };
/* complete keys to match */
static const uint8_t mxf_crypto_source_container_ul[]      = { 0x06,0x0e,0x2b,0x34,0x01,0x01,0x01,0x09,0x06,0x01,0x01,0x02,0x02,0x00,0x00,0x00 };
static const uint8_t mxf_encrypted_triplet_key[]           = { 0x06,0x0e,0x2b,0x34,0x02,0x04,0x01,0x07,0x0d,0x01,0x03,0x01,0x02,0x7e,0x01,0x00 };
static const uint8_t mxf_encrypted_essence_container[]     = { 0x06,0x0e,0x2b,0x34,0x04,0x01,0x01,0x07,0x0d,0x01,0x03,0x01,0x02,0x0b,0x01,0x00 };
static const uint8_t mxf_random_index_pack_key[]           = { 0x06,0x0E,0x2B,0x34,0x02,0x05,0x01,0x01,0x0D,0x01,0x02,0x01,0x01,0x11,0x01,0x00 };
static const uint8_t mxf_sony_mpeg4_extradata[]            = { 0x06,0x0e,0x2b,0x34,0x04,0x01,0x01,0x01,0x0e,0x06,0x06,0x02,0x02,0x01,0x00,0x00 };

#define IS_KLV_KEY(x, y) (!memcmp(x, y, sizeof(y)))

static int64_t klv_decode_ber_length(AVIOContext *pb)
{
    uint64_t size = avio_r8(pb);
    if (size & 0x80) { /* long form */
        int bytes_num = size & 0x7f;
        /* SMPTE 379M 5.3.4 guarantee that bytes_num must not exceed 8 bytes */
        if (bytes_num > 8)
            return AVERROR_INVALIDDATA;
        size = 0;
        while (bytes_num--)
            size = size << 8 | avio_r8(pb);
    }
    return size;
}

static int mxf_read_sync(AVIOContext *pb, const uint8_t *key, unsigned size)
{
    int i, b;
    for (i = 0; i < size && !url_feof(pb); i++) {
        b = avio_r8(pb);
        if (b == key[0])
            i = 0;
        else if (b != key[i])
            i = -1;
    }
    return i == size;
}

static int klv_read_packet(KLVPacket *klv, AVIOContext *pb)
{
    if (!mxf_read_sync(pb, mxf_klv_key, 4))
        return AVERROR_INVALIDDATA;
    klv->offset = avio_tell(pb) - 4;
    memcpy(klv->key, mxf_klv_key, 4);
    avio_read(pb, klv->key + 4, 12);
    klv->length = klv_decode_ber_length(pb);
    return klv->length == -1 ? -1 : 0;
}

static int mxf_get_stream_index(AVFormatContext *s, KLVPacket *klv)
{
    int i;

    for (i = 0; i < s->nb_streams; i++) {
        MXFTrack *track = s->streams[i]->priv_data;
        /* SMPTE 379M 7.3 */
        if (!memcmp(klv->key + sizeof(mxf_essence_element_key), track->track_number, sizeof(track->track_number)))
            return i;
    }
    /* return 0 if only one stream, for OP Atom files with 0 as track number */
    return s->nb_streams == 1 ? 0 : -1;
}

/* XXX: use AVBitStreamFilter */
static int mxf_get_d10_aes3_packet(AVIOContext *pb, AVStream *st, AVPacket *pkt, int64_t length)
{
    const uint8_t *buf_ptr, *end_ptr;
    uint8_t *data_ptr;
    int i;

    if (length > 61444) /* worst case PAL 1920 samples 8 channels */
        return AVERROR_INVALIDDATA;
    length = av_get_packet(pb, pkt, length);
    if (length < 0)
        return length;
    data_ptr = pkt->data;
    end_ptr = pkt->data + length;
    buf_ptr = pkt->data + 4; /* skip SMPTE 331M header */
    for (; end_ptr - buf_ptr >= st->codec->channels * 4; ) {
        for (i = 0; i < st->codec->channels; i++) {
            uint32_t sample = bytestream_get_le32(&buf_ptr);
            if (st->codec->bits_per_coded_sample == 24)
                bytestream_put_le24(&data_ptr, (sample >> 4) & 0xffffff);
            else
                bytestream_put_le16(&data_ptr, (sample >> 12) & 0xffff);
        }
        buf_ptr += 32 - st->codec->channels*4; // always 8 channels stored SMPTE 331M
    }
    av_shrink_packet(pkt, data_ptr - pkt->data);
    return 0;
}

static int mxf_decrypt_triplet(AVFormatContext *s, AVPacket *pkt, KLVPacket *klv)
{
    static const uint8_t checkv[16] = {0x43, 0x48, 0x55, 0x4b, 0x43, 0x48, 0x55, 0x4b, 0x43, 0x48, 0x55, 0x4b, 0x43, 0x48, 0x55, 0x4b};
    MXFContext *mxf = s->priv_data;
    AVIOContext *pb = s->pb;
    int64_t end = avio_tell(pb) + klv->length;
    int64_t size;
    uint64_t orig_size;
    uint64_t plaintext_size;
    uint8_t ivec[16];
    uint8_t tmpbuf[16];
    int index;

    if (!mxf->aesc && s->key && s->keylen == 16) {
        mxf->aesc = av_aes_alloc();
        if (!mxf->aesc)
            return AVERROR(ENOMEM);
        av_aes_init(mxf->aesc, s->key, 128, 1);
    }
    // crypto context
    avio_skip(pb, klv_decode_ber_length(pb));
    // plaintext offset
    klv_decode_ber_length(pb);
    plaintext_size = avio_rb64(pb);
    // source klv key
    klv_decode_ber_length(pb);
    avio_read(pb, klv->key, 16);
    if (!IS_KLV_KEY(klv, mxf_essence_element_key))
        return AVERROR_INVALIDDATA;
    index = mxf_get_stream_index(s, klv);
    if (index < 0)
        return AVERROR_INVALIDDATA;
    // source size
    klv_decode_ber_length(pb);
    orig_size = avio_rb64(pb);
    if (orig_size < plaintext_size)
        return AVERROR_INVALIDDATA;
    // enc. code
    size = klv_decode_ber_length(pb);
    if (size < 32 || size - 32 < orig_size)
        return AVERROR_INVALIDDATA;
    avio_read(pb, ivec, 16);
    avio_read(pb, tmpbuf, 16);
    if (mxf->aesc)
        av_aes_crypt(mxf->aesc, tmpbuf, tmpbuf, 1, ivec, 1);
    if (memcmp(tmpbuf, checkv, 16))
        av_log(s, AV_LOG_ERROR, "probably incorrect decryption key\n");
    size -= 32;
    size = av_get_packet(pb, pkt, size);
    if (size < 0)
        return size;
    else if (size < plaintext_size)
        return AVERROR_INVALIDDATA;
    size -= plaintext_size;
    if (mxf->aesc)
        av_aes_crypt(mxf->aesc, &pkt->data[plaintext_size],
                     &pkt->data[plaintext_size], size >> 4, ivec, 1);
    av_shrink_packet(pkt, orig_size);
    pkt->stream_index = index;
    avio_skip(pb, end - avio_tell(pb));
    return 0;
}

static int mxf_read_primer_pack(void *arg, AVIOContext *pb, int tag, int size, UID uid, int64_t klv_offset)
{
    MXFContext *mxf = arg;
    int item_num = avio_rb32(pb);
    int item_len = avio_rb32(pb);

    if (item_len != 18) {
        avpriv_request_sample(pb, "Primer pack item length %d", item_len);
        return AVERROR_PATCHWELCOME;
    }
    if (item_num > 65536) {
        av_log(mxf->fc, AV_LOG_ERROR, "item_num %d is too large\n", item_num);
        return AVERROR_INVALIDDATA;
    }
    mxf->local_tags = av_calloc(item_num, item_len);
    if (!mxf->local_tags)
        return AVERROR(ENOMEM);
    mxf->local_tags_count = item_num;
    avio_read(pb, mxf->local_tags, item_num*item_len);
    return 0;
}

static int mxf_read_partition_pack(void *arg, AVIOContext *pb, int tag, int size, UID uid, int64_t klv_offset)
{
    MXFContext *mxf = arg;
    MXFPartition *partition, *tmp_part;
    UID op;
    uint64_t footer_partition;
    uint32_t nb_essence_containers;

    tmp_part = av_realloc_array(mxf->partitions, mxf->partitions_count + 1, sizeof(*mxf->partitions));
    if (!tmp_part)
        return AVERROR(ENOMEM);
    mxf->partitions = tmp_part;

    if (mxf->parsing_backward) {
        /* insert the new partition pack in the middle
         * this makes the entries in mxf->partitions sorted by offset */
        memmove(&mxf->partitions[mxf->last_forward_partition+1],
                &mxf->partitions[mxf->last_forward_partition],
                (mxf->partitions_count - mxf->last_forward_partition)*sizeof(*mxf->partitions));
        partition = mxf->current_partition = &mxf->partitions[mxf->last_forward_partition];
    } else {
        mxf->last_forward_partition++;
        partition = mxf->current_partition = &mxf->partitions[mxf->partitions_count];
    }

    memset(partition, 0, sizeof(*partition));
    mxf->partitions_count++;
    partition->pack_length = avio_tell(pb) - klv_offset + size;

    switch(uid[13]) {
    case 2:
        partition->type = Header;
        break;
    case 3:
        partition->type = BodyPartition;
        break;
    case 4:
        partition->type = Footer;
        break;
    default:
        av_log(mxf->fc, AV_LOG_ERROR, "unknown partition type %i\n", uid[13]);
        return AVERROR_INVALIDDATA;
    }

    /* consider both footers to be closed (there is only Footer and CompleteFooter) */
    partition->closed = partition->type == Footer || !(uid[14] & 1);
    partition->complete = uid[14] > 2;
    avio_skip(pb, 4);
    partition->kag_size = avio_rb32(pb);
    partition->this_partition = avio_rb64(pb);
    partition->previous_partition = avio_rb64(pb);
    footer_partition = avio_rb64(pb);
    partition->header_byte_count = avio_rb64(pb);
    partition->index_byte_count = avio_rb64(pb);
    partition->index_sid = avio_rb32(pb);
    avio_skip(pb, 8);
    partition->body_sid = avio_rb32(pb);
    if (avio_read(pb, op, sizeof(UID)) != sizeof(UID)) {
        av_log(mxf->fc, AV_LOG_ERROR, "Failed reading UID\n");
        return AVERROR_INVALIDDATA;
    }
    nb_essence_containers = avio_rb32(pb);

    /* some files don'thave FooterPartition set in every partition */
    if (footer_partition) {
        if (mxf->footer_partition && mxf->footer_partition != footer_partition) {
            av_log(mxf->fc, AV_LOG_ERROR,
                   "inconsistent FooterPartition value: %"PRIu64" != %"PRIu64"\n",
                   mxf->footer_partition, footer_partition);
        } else {
            mxf->footer_partition = footer_partition;
        }
    }

    av_dlog(mxf->fc,
            "PartitionPack: ThisPartition = 0x%"PRIX64
            ", PreviousPartition = 0x%"PRIX64", "
            "FooterPartition = 0x%"PRIX64", IndexSID = %i, BodySID = %i\n",
            partition->this_partition,
            partition->previous_partition, footer_partition,
            partition->index_sid, partition->body_sid);

    /* sanity check PreviousPartition if set */
    if (partition->previous_partition &&
        mxf->run_in + partition->previous_partition >= klv_offset) {
        av_log(mxf->fc, AV_LOG_ERROR,
               "PreviousPartition points to this partition or forward\n");
        return AVERROR_INVALIDDATA;
    }

    if      (op[12] == 1 && op[13] == 1) mxf->op = OP1a;
    else if (op[12] == 1 && op[13] == 2) mxf->op = OP1b;
    else if (op[12] == 1 && op[13] == 3) mxf->op = OP1c;
    else if (op[12] == 2 && op[13] == 1) mxf->op = OP2a;
    else if (op[12] == 2 && op[13] == 2) mxf->op = OP2b;
    else if (op[12] == 2 && op[13] == 3) mxf->op = OP2c;
    else if (op[12] == 3 && op[13] == 1) mxf->op = OP3a;
    else if (op[12] == 3 && op[13] == 2) mxf->op = OP3b;
    else if (op[12] == 3 && op[13] == 3) mxf->op = OP3c;
    else if (op[12] == 64&& op[13] == 1) mxf->op = OPSONYOpt;
    else if (op[12] == 0x10) {
        /* SMPTE 390m: "There shall be exactly one essence container"
         * The following block deals with files that violate this, namely:
         * 2011_DCPTEST_24FPS.V.mxf - two ECs, OP1a
         * abcdefghiv016f56415e.mxf - zero ECs, OPAtom, output by Avid AirSpeed */
        if (nb_essence_containers != 1) {
            MXFOP op = nb_essence_containers ? OP1a : OPAtom;

            /* only nag once */
            if (!mxf->op)
                av_log(mxf->fc, AV_LOG_WARNING, "\"OPAtom\" with %u ECs - assuming %s\n",
                       nb_essence_containers, op == OP1a ? "OP1a" : "OPAtom");

            mxf->op = op;
        } else
            mxf->op = OPAtom;
    } else {
        av_log(mxf->fc, AV_LOG_ERROR, "unknown operational pattern: %02xh %02xh - guessing OP1a\n", op[12], op[13]);
        mxf->op = OP1a;
    }

    if (partition->kag_size <= 0 || partition->kag_size > (1 << 20)) {
        av_log(mxf->fc, AV_LOG_WARNING, "invalid KAGSize %i - guessing ", partition->kag_size);

        if (mxf->op == OPSONYOpt)
            partition->kag_size = 512;
        else
            partition->kag_size = 1;

        av_log(mxf->fc, AV_LOG_WARNING, "%i\n", partition->kag_size);
    }

    return 0;
}

static int mxf_add_metadata_set(MXFContext *mxf, void *metadata_set)
{
    MXFMetadataSet **tmp;

    tmp = av_realloc_array(mxf->metadata_sets, mxf->metadata_sets_count + 1, sizeof(*mxf->metadata_sets));
    if (!tmp)
        return AVERROR(ENOMEM);
    mxf->metadata_sets = tmp;
    mxf->metadata_sets[mxf->metadata_sets_count] = metadata_set;
    mxf->metadata_sets_count++;
    return 0;
}

static int mxf_read_cryptographic_context(void *arg, AVIOContext *pb, int tag, int size, UID uid, int64_t klv_offset)
{
    MXFCryptoContext *cryptocontext = arg;
    if (size != 16)
        return AVERROR_INVALIDDATA;
    if (IS_KLV_KEY(uid, mxf_crypto_source_container_ul))
        avio_read(pb, cryptocontext->source_container_ul, 16);
    return 0;
}

static int mxf_read_content_storage(void *arg, AVIOContext *pb, int tag, int size, UID uid, int64_t klv_offset)
{
    MXFContext *mxf = arg;
    switch (tag) {
    case 0x1901:
        mxf->packages_count = avio_rb32(pb);
        mxf->packages_refs = av_calloc(mxf->packages_count, sizeof(UID));
        if (!mxf->packages_refs)
            return AVERROR(ENOMEM);
        avio_skip(pb, 4); /* useless size of objects, always 16 according to specs */
        avio_read(pb, (uint8_t *)mxf->packages_refs, mxf->packages_count * sizeof(UID));
        break;
    }
    return 0;
}

static int mxf_read_source_clip(void *arg, AVIOContext *pb, int tag, int size, UID uid, int64_t klv_offset)
{
    MXFStructuralComponent *source_clip = arg;
    switch(tag) {
    case 0x0202:
        source_clip->duration = avio_rb64(pb);
        break;
    case 0x1201:
        source_clip->start_position = avio_rb64(pb);
        break;
    case 0x1101:
        /* UMID, only get last 16 bytes */
        avio_skip(pb, 16);
        avio_read(pb, source_clip->source_package_uid, 16);
        break;
    case 0x1102:
        source_clip->source_track_id = avio_rb32(pb);
        break;
    }
    return 0;
}

static int mxf_read_material_package(void *arg, AVIOContext *pb, int tag, int size, UID uid, int64_t klv_offset)
{
    MXFPackage *package = arg;
    switch(tag) {
    case 0x4403:
        package->tracks_count = avio_rb32(pb);
        package->tracks_refs = av_calloc(package->tracks_count, sizeof(UID));
        if (!package->tracks_refs)
            return AVERROR(ENOMEM);
        avio_skip(pb, 4); /* useless size of objects, always 16 according to specs */
        avio_read(pb, (uint8_t *)package->tracks_refs, package->tracks_count * sizeof(UID));
        break;
    }
    return 0;
}

static int mxf_read_timecode_component(void *arg, AVIOContext *pb, int tag, int size, UID uid, int64_t klv_offset)
{
    MXFTimecodeComponent *mxf_timecode = arg;
    switch(tag) {
    case 0x1501:
        mxf_timecode->start_frame = avio_rb64(pb);
        break;
    case 0x1502:
        mxf_timecode->rate = (AVRational){avio_rb16(pb), 1};
        break;
    case 0x1503:
        mxf_timecode->drop_frame = avio_r8(pb);
        break;
    }
    return 0;
}

static int mxf_read_track(void *arg, AVIOContext *pb, int tag, int size, UID uid, int64_t klv_offset)
{
    MXFTrack *track = arg;
    switch(tag) {
    case 0x4801:
        track->track_id = avio_rb32(pb);
        break;
    case 0x4804:
        avio_read(pb, track->track_number, 4);
        break;
    case 0x4B01:
        track->edit_rate.num = avio_rb32(pb);
        track->edit_rate.den = avio_rb32(pb);
        break;
    case 0x4803:
        avio_read(pb, track->sequence_ref, 16);
        break;
    }
    return 0;
}

static int mxf_read_sequence(void *arg, AVIOContext *pb, int tag, int size, UID uid, int64_t klv_offset)
{
    MXFSequence *sequence = arg;
    switch(tag) {
    case 0x0202:
        sequence->duration = avio_rb64(pb);
        break;
    case 0x0201:
        avio_read(pb, sequence->data_definition_ul, 16);
        break;
    case 0x1001:
        sequence->structural_components_count = avio_rb32(pb);
        sequence->structural_components_refs = av_calloc(sequence->structural_components_count, sizeof(UID));
        if (!sequence->structural_components_refs)
            return AVERROR(ENOMEM);
        avio_skip(pb, 4); /* useless size of objects, always 16 according to specs */
        avio_read(pb, (uint8_t *)sequence->structural_components_refs, sequence->structural_components_count * sizeof(UID));
        break;
    }
    return 0;
}

static int mxf_read_source_package(void *arg, AVIOContext *pb, int tag, int size, UID uid, int64_t klv_offset)
{
    MXFPackage *package = arg;
    switch(tag) {
    case 0x4403:
        package->tracks_count = avio_rb32(pb);
        package->tracks_refs = av_calloc(package->tracks_count, sizeof(UID));
        if (!package->tracks_refs)
            return AVERROR(ENOMEM);
        avio_skip(pb, 4); /* useless size of objects, always 16 according to specs */
        avio_read(pb, (uint8_t *)package->tracks_refs, package->tracks_count * sizeof(UID));
        break;
    case 0x4401:
        /* UMID, only get last 16 bytes */
        avio_skip(pb, 16);
        avio_read(pb, package->package_uid, 16);
        break;
    case 0x4701:
        avio_read(pb, package->descriptor_ref, 16);
        break;
    }
    return 0;
}

static int mxf_read_index_entry_array(AVIOContext *pb, MXFIndexTableSegment *segment)
{
    int i, length;

    segment->nb_index_entries = avio_rb32(pb);

    length = avio_rb32(pb);

    if (!(segment->temporal_offset_entries=av_calloc(segment->nb_index_entries, sizeof(*segment->temporal_offset_entries))) ||
        !(segment->flag_entries          = av_calloc(segment->nb_index_entries, sizeof(*segment->flag_entries))) ||
        !(segment->stream_offset_entries = av_calloc(segment->nb_index_entries, sizeof(*segment->stream_offset_entries))))
        return AVERROR(ENOMEM);

    for (i = 0; i < segment->nb_index_entries; i++) {
        segment->temporal_offset_entries[i] = avio_r8(pb);
        avio_r8(pb);                                        /* KeyFrameOffset */
        segment->flag_entries[i] = avio_r8(pb);
        segment->stream_offset_entries[i] = avio_rb64(pb);
        avio_skip(pb, length - 11);
    }
    return 0;
}

static int mxf_read_index_table_segment(void *arg, AVIOContext *pb, int tag, int size, UID uid, int64_t klv_offset)
{
    MXFIndexTableSegment *segment = arg;
    switch(tag) {
    case 0x3F05:
        segment->edit_unit_byte_count = avio_rb32(pb);
        av_dlog(NULL, "EditUnitByteCount %d\n", segment->edit_unit_byte_count);
        break;
    case 0x3F06:
        segment->index_sid = avio_rb32(pb);
        av_dlog(NULL, "IndexSID %d\n", segment->index_sid);
        break;
    case 0x3F07:
        segment->body_sid = avio_rb32(pb);
        av_dlog(NULL, "BodySID %d\n", segment->body_sid);
        break;
    case 0x3F0A:
        av_dlog(NULL, "IndexEntryArray found\n");
        return mxf_read_index_entry_array(pb, segment);
    case 0x3F0B:
        segment->index_edit_rate.num = avio_rb32(pb);
        segment->index_edit_rate.den = avio_rb32(pb);
        av_dlog(NULL, "IndexEditRate %d/%d\n", segment->index_edit_rate.num,
                segment->index_edit_rate.den);
        break;
    case 0x3F0C:
        segment->index_start_position = avio_rb64(pb);
        av_dlog(NULL, "IndexStartPosition %"PRId64"\n", segment->index_start_position);
        break;
    case 0x3F0D:
        segment->index_duration = avio_rb64(pb);
        av_dlog(NULL, "IndexDuration %"PRId64"\n", segment->index_duration);
        break;
    }
    return 0;
}

static void mxf_read_pixel_layout(AVIOContext *pb, MXFDescriptor *descriptor)
{
    int code, value, ofs = 0;
    char layout[16] = {0}; /* not for printing, may end up not terminated on purpose */

    do {
        code = avio_r8(pb);
        value = avio_r8(pb);
        av_dlog(NULL, "pixel layout: code %#x\n", code);

        if (ofs <= 14) {
            layout[ofs++] = code;
            layout[ofs++] = value;
        } else
            break;  /* don't read byte by byte on sneaky files filled with lots of non-zeroes */
    } while (code != 0); /* SMPTE 377M E.2.46 */

    ff_mxf_decode_pixel_layout(layout, &descriptor->pix_fmt);
}

static int mxf_read_generic_descriptor(void *arg, AVIOContext *pb, int tag, int size, UID uid, int64_t klv_offset)
{
    MXFDescriptor *descriptor = arg;
    descriptor->pix_fmt = AV_PIX_FMT_NONE;
    switch(tag) {
    case 0x3F01:
        descriptor->sub_descriptors_count = avio_rb32(pb);
        descriptor->sub_descriptors_refs = av_calloc(descriptor->sub_descriptors_count, sizeof(UID));
        if (!descriptor->sub_descriptors_refs)
            return AVERROR(ENOMEM);
        avio_skip(pb, 4); /* useless size of objects, always 16 according to specs */
        avio_read(pb, (uint8_t *)descriptor->sub_descriptors_refs, descriptor->sub_descriptors_count * sizeof(UID));
        break;
    case 0x3004:
        avio_read(pb, descriptor->essence_container_ul, 16);
        break;
    case 0x3006:
        descriptor->linked_track_id = avio_rb32(pb);
        break;
    case 0x3201: /* PictureEssenceCoding */
        avio_read(pb, descriptor->essence_codec_ul, 16);
        break;
    case 0x3203:
        descriptor->width = avio_rb32(pb);
        break;
    case 0x3202:
        descriptor->height = avio_rb32(pb);
        break;
    case 0x320C:
        descriptor->frame_layout = avio_r8(pb);
        break;
    case 0x320E:
        descriptor->aspect_ratio.num = avio_rb32(pb);
        descriptor->aspect_ratio.den = avio_rb32(pb);
        break;
    case 0x3212:
        descriptor->field_dominance = avio_r8(pb);
        break;
    case 0x3301:
        descriptor->component_depth = avio_rb32(pb);
        break;
    case 0x3302:
        descriptor->horiz_subsampling = avio_rb32(pb);
        break;
    case 0x3308:
        descriptor->vert_subsampling = avio_rb32(pb);
        break;
    case 0x3D03:
        descriptor->sample_rate.num = avio_rb32(pb);
        descriptor->sample_rate.den = avio_rb32(pb);
        break;
    case 0x3D06: /* SoundEssenceCompression */
        avio_read(pb, descriptor->essence_codec_ul, 16);
        break;
    case 0x3D07:
        descriptor->channels = avio_rb32(pb);
        break;
    case 0x3D01:
        descriptor->bits_per_sample = avio_rb32(pb);
        break;
    case 0x3401:
        mxf_read_pixel_layout(pb, descriptor);
        break;
    default:
        /* Private uid used by SONY C0023S01.mxf */
        if (IS_KLV_KEY(uid, mxf_sony_mpeg4_extradata)) {
            if (descriptor->extradata)
                av_log(NULL, AV_LOG_WARNING, "Duplicate sony_mpeg4_extradata\n");
            av_free(descriptor->extradata);
            descriptor->extradata_size = 0;
            descriptor->extradata = av_malloc(size);
            if (!descriptor->extradata)
                return AVERROR(ENOMEM);
            descriptor->extradata_size = size;
            avio_read(pb, descriptor->extradata, size);
        }
        break;
    }
    return 0;
}

/*
 * Match an uid independently of the version byte and up to len common bytes
 * Returns: boolean
 */
static int mxf_match_uid(const UID key, const UID uid, int len)
{
    int i;
    for (i = 0; i < len; i++) {
        if (i != 7 && key[i] != uid[i])
            return 0;
    }
    return 1;
}

static const MXFCodecUL *mxf_get_codec_ul(const MXFCodecUL *uls, UID *uid)
{
    while (uls->uid[0]) {
        if(mxf_match_uid(uls->uid, *uid, uls->matching_len))
            break;
        uls++;
    }
    return uls;
}

static void *mxf_resolve_strong_ref(MXFContext *mxf, UID *strong_ref, enum MXFMetadataSetType type)
{
    int i;

    if (!strong_ref)
        return NULL;
    for (i = 0; i < mxf->metadata_sets_count; i++) {
        if (!memcmp(*strong_ref, mxf->metadata_sets[i]->uid, 16) &&
            (type == AnyType || mxf->metadata_sets[i]->type == type)) {
            return mxf->metadata_sets[i];
        }
    }
    return NULL;
}

static const MXFCodecUL mxf_picture_essence_container_uls[] = {
    // video essence container uls
    { { 0x06,0x0E,0x2B,0x34,0x04,0x01,0x01,0x02,0x0D,0x01,0x03,0x01,0x02,0x04,0x60,0x01 }, 14, AV_CODEC_ID_MPEG2VIDEO }, /* MPEG-ES Frame wrapped */
    { { 0x06,0x0E,0x2B,0x34,0x04,0x01,0x01,0x01,0x0D,0x01,0x03,0x01,0x02,0x02,0x41,0x01 }, 14,    AV_CODEC_ID_DVVIDEO }, /* DV 625 25mbps */
    { { 0x06,0x0E,0x2B,0x34,0x04,0x01,0x01,0x01,0x0D,0x01,0x03,0x01,0x02,0x05,0x00,0x00 }, 14,   AV_CODEC_ID_RAWVIDEO }, /* Uncompressed Picture */
    { { 0x00,0x00,0x00,0x00,0x00,0x00,0x00,0x00,0x00,0x00,0x00,0x00,0x00,0x00,0x00,0x00 },  0,      AV_CODEC_ID_NONE },
};

/* EC ULs for intra-only formats */
static const MXFCodecUL mxf_intra_only_essence_container_uls[] = {
    { { 0x06,0x0E,0x2B,0x34,0x04,0x01,0x01,0x01,0x0D,0x01,0x03,0x01,0x02,0x01,0x00,0x00 }, 14, AV_CODEC_ID_MPEG2VIDEO }, /* MXF-GC SMPTE D-10 Mappings */
    { { 0x00,0x00,0x00,0x00,0x00,0x00,0x00,0x00,0x00,0x00,0x00,0x00,0x00,0x00,0x00,0x00 },  0,       AV_CODEC_ID_NONE },
};

/* intra-only PictureEssenceCoding ULs, where no corresponding EC UL exists */
static const MXFCodecUL mxf_intra_only_picture_essence_coding_uls[] = {
    { { 0x06,0x0E,0x2B,0x34,0x04,0x01,0x01,0x0A,0x04,0x01,0x02,0x02,0x01,0x32,0x00,0x00 }, 14,       AV_CODEC_ID_H264 }, /* H.264/MPEG-4 AVC Intra Profiles */
    { { 0x06,0x0E,0x2B,0x34,0x04,0x01,0x01,0x07,0x04,0x01,0x02,0x02,0x03,0x01,0x01,0x00 }, 14,   AV_CODEC_ID_JPEG2000 }, /* JPEG2000 Codestream */
    { { 0x00,0x00,0x00,0x00,0x00,0x00,0x00,0x00,0x00,0x00,0x00,0x00,0x00,0x00,0x00,0x00 },  0,       AV_CODEC_ID_NONE },
};

static const MXFCodecUL mxf_sound_essence_container_uls[] = {
    // sound essence container uls
    { { 0x06,0x0E,0x2B,0x34,0x04,0x01,0x01,0x01,0x0D,0x01,0x03,0x01,0x02,0x06,0x01,0x00 }, 14, AV_CODEC_ID_PCM_S16LE }, /* BWF Frame wrapped */
    { { 0x06,0x0E,0x2B,0x34,0x04,0x01,0x01,0x02,0x0D,0x01,0x03,0x01,0x02,0x04,0x40,0x01 }, 14,       AV_CODEC_ID_MP2 }, /* MPEG-ES Frame wrapped, 0x40 ??? stream id */
    { { 0x06,0x0E,0x2B,0x34,0x04,0x01,0x01,0x01,0x0D,0x01,0x03,0x01,0x02,0x01,0x01,0x01 }, 14, AV_CODEC_ID_PCM_S16LE }, /* D-10 Mapping 50Mbps PAL Extended Template */
    { { 0x06,0x0E,0x2B,0x34,0x01,0x01,0x01,0xFF,0x4B,0x46,0x41,0x41,0x00,0x0D,0x4D,0x4F }, 14, AV_CODEC_ID_PCM_S16LE }, /* 0001GL00.MXF.A1.mxf_opatom.mxf */
    { { 0x00,0x00,0x00,0x00,0x00,0x00,0x00,0x00,0x00,0x00,0x00,0x00,0x00,0x00,0x00,0x00 },  0,      AV_CODEC_ID_NONE },
};

static int mxf_get_sorted_table_segments(MXFContext *mxf, int *nb_sorted_segments, MXFIndexTableSegment ***sorted_segments)
{
    int i, j, nb_segments = 0;
    MXFIndexTableSegment **unsorted_segments;
    int last_body_sid = -1, last_index_sid = -1, last_index_start = -1;

    /* count number of segments, allocate arrays and copy unsorted segments */
    for (i = 0; i < mxf->metadata_sets_count; i++)
        if (mxf->metadata_sets[i]->type == IndexTableSegment)
            nb_segments++;

    if (!nb_segments)
        return AVERROR_INVALIDDATA;

    if (!(unsorted_segments = av_calloc(nb_segments, sizeof(*unsorted_segments))) ||
        !(*sorted_segments  = av_calloc(nb_segments, sizeof(**sorted_segments)))) {
        av_freep(sorted_segments);
        av_free(unsorted_segments);
        return AVERROR(ENOMEM);
    }

    for (i = j = 0; i < mxf->metadata_sets_count; i++)
        if (mxf->metadata_sets[i]->type == IndexTableSegment)
            unsorted_segments[j++] = (MXFIndexTableSegment*)mxf->metadata_sets[i];

    *nb_sorted_segments = 0;

    /* sort segments by {BodySID, IndexSID, IndexStartPosition}, remove duplicates while we're at it */
    for (i = 0; i < nb_segments; i++) {
        int best = -1, best_body_sid = -1, best_index_sid = -1, best_index_start = -1;
        uint64_t best_index_duration = 0;

        for (j = 0; j < nb_segments; j++) {
            MXFIndexTableSegment *s = unsorted_segments[j];

            /* Require larger BosySID, IndexSID or IndexStartPosition then the previous entry. This removes duplicates.
             * We want the smallest values for the keys than what we currently have, unless this is the first such entry this time around.
             * If we come across an entry with the same IndexStartPosition but larger IndexDuration, then we'll prefer it over the one we currently have.
             */
            if ((i == 0     || s->body_sid > last_body_sid || s->index_sid > last_index_sid || s->index_start_position > last_index_start) &&
                (best == -1 || s->body_sid < best_body_sid || s->index_sid < best_index_sid || s->index_start_position < best_index_start ||
                (s->index_start_position == best_index_start && s->index_duration > best_index_duration))) {
                best             = j;
                best_body_sid    = s->body_sid;
                best_index_sid   = s->index_sid;
                best_index_start = s->index_start_position;
                best_index_duration = s->index_duration;
            }
        }

        /* no suitable entry found -> we're done */
        if (best == -1)
            break;

        (*sorted_segments)[(*nb_sorted_segments)++] = unsorted_segments[best];
        last_body_sid    = best_body_sid;
        last_index_sid   = best_index_sid;
        last_index_start = best_index_start;
    }

    av_free(unsorted_segments);

    return 0;
}

/**
 * Computes the absolute file offset of the given essence container offset
 */
static int mxf_absolute_bodysid_offset(MXFContext *mxf, int body_sid, int64_t offset, int64_t *offset_out)
{
    int x;
    int64_t offset_in = offset;     /* for logging */

    for (x = 0; x < mxf->partitions_count; x++) {
        MXFPartition *p = &mxf->partitions[x];

        if (p->body_sid != body_sid)
            continue;

        if (offset < p->essence_length || !p->essence_length) {
            *offset_out = p->essence_offset + offset;
            return 0;
        }

        offset -= p->essence_length;
    }

    av_log(mxf->fc, AV_LOG_ERROR,
           "failed to find absolute offset of %"PRIX64" in BodySID %i - partial file?\n",
           offset_in, body_sid);

    return AVERROR_INVALIDDATA;
}

/**
 * Returns the end position of the essence container with given BodySID, or zero if unknown
 */
static int64_t mxf_essence_container_end(MXFContext *mxf, int body_sid)
{
    int x;
    int64_t ret = 0;

    for (x = 0; x < mxf->partitions_count; x++) {
        MXFPartition *p = &mxf->partitions[x];

        if (p->body_sid != body_sid)
            continue;

        if (!p->essence_length)
            return 0;

        ret = p->essence_offset + p->essence_length;
    }

    return ret;
}

/* EditUnit -> absolute offset */
static int mxf_edit_unit_absolute_offset(MXFContext *mxf, MXFIndexTable *index_table, int64_t edit_unit, int64_t *edit_unit_out, int64_t *offset_out, int nag)
{
    int i;
    int64_t offset_temp = 0;

    for (i = 0; i < index_table->nb_segments; i++) {
        MXFIndexTableSegment *s = index_table->segments[i];

        edit_unit = FFMAX(edit_unit, s->index_start_position);  /* clamp if trying to seek before start */

        if (edit_unit < s->index_start_position + s->index_duration) {
            int64_t index = edit_unit - s->index_start_position;

            if (s->edit_unit_byte_count)
                offset_temp += s->edit_unit_byte_count * index;
            else if (s->nb_index_entries) {
                if (s->nb_index_entries == 2 * s->index_duration + 1)
                    index *= 2;     /* Avid index */

                if (index < 0 || index >= s->nb_index_entries) {
                    av_log(mxf->fc, AV_LOG_ERROR, "IndexSID %i segment at %"PRId64" IndexEntryArray too small\n",
                           index_table->index_sid, s->index_start_position);
                    return AVERROR_INVALIDDATA;
                }

                offset_temp = s->stream_offset_entries[index];
            } else {
                av_log(mxf->fc, AV_LOG_ERROR, "IndexSID %i segment at %"PRId64" missing EditUnitByteCount and IndexEntryArray\n",
                       index_table->index_sid, s->index_start_position);
                return AVERROR_INVALIDDATA;
            }

            if (edit_unit_out)
                *edit_unit_out = edit_unit;

            return mxf_absolute_bodysid_offset(mxf, index_table->body_sid, offset_temp, offset_out);
        } else {
            /* EditUnitByteCount == 0 for VBR indexes, which is fine since they use explicit StreamOffsets */
            offset_temp += s->edit_unit_byte_count * s->index_duration;
        }
    }

    if (nag)
        av_log(mxf->fc, AV_LOG_ERROR, "failed to map EditUnit %"PRId64" in IndexSID %i to an offset\n", edit_unit, index_table->index_sid);

    return AVERROR_INVALIDDATA;
}

static int mxf_compute_ptses_fake_index(MXFContext *mxf, MXFIndexTable *index_table)
{
    int i, j, x;
    int8_t max_temporal_offset = -128;

    /* first compute how many entries we have */
    for (i = 0; i < index_table->nb_segments; i++) {
        MXFIndexTableSegment *s = index_table->segments[i];

        if (!s->nb_index_entries) {
            index_table->nb_ptses = 0;
            return 0;                               /* no TemporalOffsets */
        }

        index_table->nb_ptses += s->index_duration;
    }

    /* paranoid check */
    if (index_table->nb_ptses <= 0)
        return 0;

    if (!(index_table->ptses      = av_calloc(index_table->nb_ptses, sizeof(int64_t))) ||
        !(index_table->fake_index = av_calloc(index_table->nb_ptses, sizeof(AVIndexEntry)))) {
        av_freep(&index_table->ptses);
        return AVERROR(ENOMEM);
    }

    /* we may have a few bad TemporalOffsets
     * make sure the corresponding PTSes don't have the bogus value 0 */
    for (x = 0; x < index_table->nb_ptses; x++)
        index_table->ptses[x] = AV_NOPTS_VALUE;

    /**
     * We have this:
     *
     * x  TemporalOffset
     * 0:  0
     * 1:  1
     * 2:  1
     * 3: -2
     * 4:  1
     * 5:  1
     * 6: -2
     *
     * We want to transform it into this:
     *
     * x  DTS PTS
     * 0: -1   0
     * 1:  0   3
     * 2:  1   1
     * 3:  2   2
     * 4:  3   6
     * 5:  4   4
     * 6:  5   5
     *
     * We do this by bucket sorting x by x+TemporalOffset[x] into mxf->ptses,
     * then settings mxf->first_dts = -max(TemporalOffset[x]).
     * The latter makes DTS <= PTS.
     */
    for (i = x = 0; i < index_table->nb_segments; i++) {
        MXFIndexTableSegment *s = index_table->segments[i];
        int index_delta = 1;
        int n = s->nb_index_entries;

        if (s->nb_index_entries == 2 * s->index_duration + 1) {
            index_delta = 2;    /* Avid index */
            /* ignore the last entry - it's the size of the essence container */
            n--;
        }

        for (j = 0; j < n; j += index_delta, x++) {
            int offset = s->temporal_offset_entries[j] / index_delta;
            int index  = x + offset;

            if (x >= index_table->nb_ptses) {
                av_log(mxf->fc, AV_LOG_ERROR,
                       "x >= nb_ptses - IndexEntryCount %i < IndexDuration %"PRId64"?\n",
                       s->nb_index_entries, s->index_duration);
                break;
            }

            index_table->fake_index[x].timestamp = x;
            index_table->fake_index[x].flags = !(s->flag_entries[j] & 0x30) ? AVINDEX_KEYFRAME : 0;

            if (index < 0 || index >= index_table->nb_ptses) {
                av_log(mxf->fc, AV_LOG_ERROR,
                       "index entry %i + TemporalOffset %i = %i, which is out of bounds\n",
                       x, offset, index);
                continue;
            }

            index_table->ptses[index] = x;
            max_temporal_offset = FFMAX(max_temporal_offset, offset);
        }
    }

    index_table->first_dts = -max_temporal_offset;

    return 0;
}

/**
 * Sorts and collects index table segments into index tables.
 * Also computes PTSes if possible.
 */
static int mxf_compute_index_tables(MXFContext *mxf)
{
    int i, j, k, ret, nb_sorted_segments;
    MXFIndexTableSegment **sorted_segments = NULL;

    if ((ret = mxf_get_sorted_table_segments(mxf, &nb_sorted_segments, &sorted_segments)) ||
        nb_sorted_segments <= 0) {
        av_log(mxf->fc, AV_LOG_WARNING, "broken or empty index\n");
        return 0;
    }

    /* sanity check and count unique BodySIDs/IndexSIDs */
    for (i = 0; i < nb_sorted_segments; i++) {
        if (i == 0 || sorted_segments[i-1]->index_sid != sorted_segments[i]->index_sid)
            mxf->nb_index_tables++;
        else if (sorted_segments[i-1]->body_sid != sorted_segments[i]->body_sid) {
            av_log(mxf->fc, AV_LOG_ERROR, "found inconsistent BodySID\n");
            ret = AVERROR_INVALIDDATA;
            goto finish_decoding_index;
        }
    }

    mxf->index_tables = av_mallocz_array(mxf->nb_index_tables,
                                         sizeof(*mxf->index_tables));
    if (!mxf->index_tables) {
        av_log(mxf->fc, AV_LOG_ERROR, "failed to allocate index tables\n");
        ret = AVERROR(ENOMEM);
        goto finish_decoding_index;
    }

    /* distribute sorted segments to index tables */
    for (i = j = 0; i < nb_sorted_segments; i++) {
        if (i != 0 && sorted_segments[i-1]->index_sid != sorted_segments[i]->index_sid) {
            /* next IndexSID */
            j++;
        }

        mxf->index_tables[j].nb_segments++;
    }

    for (i = j = 0; j < mxf->nb_index_tables; i += mxf->index_tables[j++].nb_segments) {
        MXFIndexTable *t = &mxf->index_tables[j];

        t->segments = av_mallocz_array(t->nb_segments,
                                       sizeof(*t->segments));

        if (!t->segments) {
            av_log(mxf->fc, AV_LOG_ERROR, "failed to allocate IndexTableSegment"
                   " pointer array\n");
            ret = AVERROR(ENOMEM);
            goto finish_decoding_index;
        }

        if (sorted_segments[i]->index_start_position)
            av_log(mxf->fc, AV_LOG_WARNING, "IndexSID %i starts at EditUnit %"PRId64" - seeking may not work as expected\n",
                   sorted_segments[i]->index_sid, sorted_segments[i]->index_start_position);

        memcpy(t->segments, &sorted_segments[i], t->nb_segments * sizeof(MXFIndexTableSegment*));
        t->index_sid = sorted_segments[i]->index_sid;
        t->body_sid = sorted_segments[i]->body_sid;

        if ((ret = mxf_compute_ptses_fake_index(mxf, t)) < 0)
            goto finish_decoding_index;

        /* fix zero IndexDurations */
        for (k = 0; k < t->nb_segments; k++) {
            if (t->segments[k]->index_duration)
                continue;

            if (t->nb_segments > 1)
                av_log(mxf->fc, AV_LOG_WARNING, "IndexSID %i segment %i has zero IndexDuration and there's more than one segment\n",
                       t->index_sid, k);

            if (mxf->fc->nb_streams <= 0) {
                av_log(mxf->fc, AV_LOG_WARNING, "no streams?\n");
                break;
            }

            /* assume the first stream's duration is reasonable
             * leave index_duration = 0 on further segments in case we have any (unlikely)
             */
            t->segments[k]->index_duration = mxf->fc->streams[0]->duration;
            break;
        }
    }

    ret = 0;
finish_decoding_index:
    av_free(sorted_segments);
    return ret;
}

static int mxf_is_intra_only(MXFDescriptor *descriptor)
{
    return mxf_get_codec_ul(mxf_intra_only_essence_container_uls,
                            &descriptor->essence_container_ul)->id != AV_CODEC_ID_NONE ||
           mxf_get_codec_ul(mxf_intra_only_picture_essence_coding_uls,
                            &descriptor->essence_codec_ul)->id     != AV_CODEC_ID_NONE;
}

static int mxf_add_timecode_metadata(AVDictionary **pm, const char *key, AVTimecode *tc)
{
    char buf[AV_TIMECODE_STR_SIZE];
    av_dict_set(pm, key, av_timecode_make_string(tc, buf, 0), 0);

    return 0;
}

static int mxf_parse_structural_metadata(MXFContext *mxf)
{
    MXFPackage *material_package = NULL;
    MXFPackage *temp_package = NULL;
    int i, j, k, ret;

    av_dlog(mxf->fc, "metadata sets count %d\n", mxf->metadata_sets_count);
    /* TODO: handle multiple material packages (OP3x) */
    for (i = 0; i < mxf->packages_count; i++) {
        material_package = mxf_resolve_strong_ref(mxf, &mxf->packages_refs[i], MaterialPackage);
        if (material_package) break;
    }
    if (!material_package) {
        av_log(mxf->fc, AV_LOG_ERROR, "no material package found\n");
        return AVERROR_INVALIDDATA;
    }

    for (i = 0; i < material_package->tracks_count; i++) {
        MXFPackage *source_package = NULL;
        MXFTrack *material_track = NULL;
        MXFTrack *source_track = NULL;
        MXFTrack *temp_track = NULL;
        MXFDescriptor *descriptor = NULL;
        MXFStructuralComponent *component = NULL;
        MXFTimecodeComponent *mxf_tc = NULL;
        UID *essence_container_ul = NULL;
        const MXFCodecUL *codec_ul = NULL;
        const MXFCodecUL *container_ul = NULL;
        const MXFCodecUL *pix_fmt_ul = NULL;
        AVStream *st;
        AVTimecode tc;
        int flags;

        if (!(material_track = mxf_resolve_strong_ref(mxf, &material_package->tracks_refs[i], Track))) {
            av_log(mxf->fc, AV_LOG_ERROR, "could not resolve material track strong ref\n");
            continue;
        }

        if ((component = mxf_resolve_strong_ref(mxf, &material_track->sequence_ref, TimecodeComponent))) {
            mxf_tc = (MXFTimecodeComponent*)component;
            flags = mxf_tc->drop_frame == 1 ? AV_TIMECODE_FLAG_DROPFRAME : 0;
            if (av_timecode_init(&tc, mxf_tc->rate, flags, mxf_tc->start_frame, mxf->fc) == 0) {
                mxf_add_timecode_metadata(&mxf->fc->metadata, "timecode", &tc);
            }
        }

        if (!(material_track->sequence = mxf_resolve_strong_ref(mxf, &material_track->sequence_ref, Sequence))) {
            av_log(mxf->fc, AV_LOG_ERROR, "could not resolve material track sequence strong ref\n");
            continue;
        }

        for (j = 0; j < material_track->sequence->structural_components_count; j++) {
            component = mxf_resolve_strong_ref(mxf, &material_track->sequence->structural_components_refs[j], TimecodeComponent);
            if (!component)
                continue;

            mxf_tc = (MXFTimecodeComponent*)component;
            flags = mxf_tc->drop_frame == 1 ? AV_TIMECODE_FLAG_DROPFRAME : 0;
            if (av_timecode_init(&tc, mxf_tc->rate, flags, mxf_tc->start_frame, mxf->fc) == 0) {
                mxf_add_timecode_metadata(&mxf->fc->metadata, "timecode", &tc);
                break;
            }
        }

        /* TODO: handle multiple source clips */
        for (j = 0; j < material_track->sequence->structural_components_count; j++) {
            component = mxf_resolve_strong_ref(mxf, &material_track->sequence->structural_components_refs[j], SourceClip);
            if (!component)
                continue;

            for (k = 0; k < mxf->packages_count; k++) {
                temp_package = mxf_resolve_strong_ref(mxf, &mxf->packages_refs[k], SourcePackage);
                if (!temp_package)
                    continue;
                if (!memcmp(temp_package->package_uid, component->source_package_uid, 16)) {
                    source_package = temp_package;
                    break;
                }
            }
            if (!source_package) {
                av_dlog(mxf->fc, "material track %d: no corresponding source package found\n", material_track->track_id);
                break;
            }
            for (k = 0; k < source_package->tracks_count; k++) {
                if (!(temp_track = mxf_resolve_strong_ref(mxf, &source_package->tracks_refs[k], Track))) {
                    av_log(mxf->fc, AV_LOG_ERROR, "could not resolve source track strong ref\n");
                    ret = AVERROR_INVALIDDATA;
                    goto fail_and_free;
                }
                if (temp_track->track_id == component->source_track_id) {
                    source_track = temp_track;
                    break;
                }
            }
            if (!source_track) {
                av_log(mxf->fc, AV_LOG_ERROR, "material track %d: no corresponding source track found\n", material_track->track_id);
                break;
            }
        }
        if (!source_track || !component)
            continue;

        if (!(source_track->sequence = mxf_resolve_strong_ref(mxf, &source_track->sequence_ref, Sequence))) {
            av_log(mxf->fc, AV_LOG_ERROR, "could not resolve source track sequence strong ref\n");
            ret = AVERROR_INVALIDDATA;
            goto fail_and_free;
        }

        /* 0001GL00.MXF.A1.mxf_opatom.mxf has the same SourcePackageID as 0001GL.MXF.V1.mxf_opatom.mxf
         * This would result in both files appearing to have two streams. Work around this by sanity checking DataDefinition */
        if (memcmp(material_track->sequence->data_definition_ul, source_track->sequence->data_definition_ul, 16)) {
            av_log(mxf->fc, AV_LOG_ERROR, "material track %d: DataDefinition mismatch\n", material_track->track_id);
            continue;
        }

        st = avformat_new_stream(mxf->fc, NULL);
        if (!st) {
            av_log(mxf->fc, AV_LOG_ERROR, "could not allocate stream\n");
            ret = AVERROR(ENOMEM);
            goto fail_and_free;
        }
        st->id = source_track->track_id;
        st->priv_data = source_track;
        source_track->original_duration = st->duration = component->duration;
        if (st->duration == -1)
            st->duration = AV_NOPTS_VALUE;
        st->start_time = component->start_position;
        if (material_track->edit_rate.num <= 0 ||
            material_track->edit_rate.den <= 0) {
            av_log(mxf->fc, AV_LOG_WARNING,
                   "Invalid edit rate (%d/%d) found on stream #%d, "
                   "defaulting to 25/1\n",
                   material_track->edit_rate.num,
                   material_track->edit_rate.den, st->index);
            material_track->edit_rate = (AVRational){25, 1};
        }
        avpriv_set_pts_info(st, 64, material_track->edit_rate.den, material_track->edit_rate.num);

        /* ensure SourceTrack EditRate == MaterialTrack EditRate since only
         * the former is accessible via st->priv_data */
        source_track->edit_rate = material_track->edit_rate;

        PRINT_KEY(mxf->fc, "data definition   ul", source_track->sequence->data_definition_ul);
        codec_ul = mxf_get_codec_ul(ff_mxf_data_definition_uls, &source_track->sequence->data_definition_ul);
        st->codec->codec_type = codec_ul->id;

        source_package->descriptor = mxf_resolve_strong_ref(mxf, &source_package->descriptor_ref, AnyType);
        if (source_package->descriptor) {
            if (source_package->descriptor->type == MultipleDescriptor) {
                for (j = 0; j < source_package->descriptor->sub_descriptors_count; j++) {
                    MXFDescriptor *sub_descriptor = mxf_resolve_strong_ref(mxf, &source_package->descriptor->sub_descriptors_refs[j], Descriptor);

                    if (!sub_descriptor) {
                        av_log(mxf->fc, AV_LOG_ERROR, "could not resolve sub descriptor strong ref\n");
                        continue;
                    }
                    if (sub_descriptor->linked_track_id == source_track->track_id) {
                        descriptor = sub_descriptor;
                        break;
                    }
                }
            } else if (source_package->descriptor->type == Descriptor)
                descriptor = source_package->descriptor;
        }
        if (!descriptor) {
            av_log(mxf->fc, AV_LOG_INFO, "source track %d: stream %d, no descriptor found\n", source_track->track_id, st->index);
            continue;
        }
        PRINT_KEY(mxf->fc, "essence codec     ul", descriptor->essence_codec_ul);
        PRINT_KEY(mxf->fc, "essence container ul", descriptor->essence_container_ul);
        essence_container_ul = &descriptor->essence_container_ul;
        /* HACK: replacing the original key with mxf_encrypted_essence_container
         * is not allowed according to s429-6, try to find correct information anyway */
        if (IS_KLV_KEY(essence_container_ul, mxf_encrypted_essence_container)) {
            av_log(mxf->fc, AV_LOG_INFO, "broken encrypted mxf file\n");
            for (k = 0; k < mxf->metadata_sets_count; k++) {
                MXFMetadataSet *metadata = mxf->metadata_sets[k];
                if (metadata->type == CryptoContext) {
                    essence_container_ul = &((MXFCryptoContext *)metadata)->source_container_ul;
                    break;
                }
            }
        }

        /* TODO: drop PictureEssenceCoding and SoundEssenceCompression, only check EssenceContainer */
        codec_ul = mxf_get_codec_ul(ff_mxf_codec_uls, &descriptor->essence_codec_ul);
        st->codec->codec_id = (enum AVCodecID)codec_ul->id;
        av_log(mxf->fc, AV_LOG_VERBOSE, "%s: Universal Label: ",
               avcodec_get_name(st->codec->codec_id));
        for (k = 0; k < 16; k++) {
            av_log(mxf->fc, AV_LOG_VERBOSE, "%.2x",
                   descriptor->essence_codec_ul[k]);
            if (!(k+1 & 19) || k == 5)
                av_log(mxf->fc, AV_LOG_VERBOSE, ".");
        }
        av_log(mxf->fc, AV_LOG_VERBOSE, "\n");

        if (st->codec->codec_type == AVMEDIA_TYPE_VIDEO) {
            source_track->intra_only = mxf_is_intra_only(descriptor);
            container_ul = mxf_get_codec_ul(mxf_picture_essence_container_uls, essence_container_ul);
            if (st->codec->codec_id == AV_CODEC_ID_NONE)
                st->codec->codec_id = container_ul->id;
            st->codec->width = descriptor->width;
            st->codec->height = descriptor->height; /* Field height, not frame height */
            switch (descriptor->frame_layout) {
                case SegmentedFrame:
                    /* This one is a weird layout I don't fully understand. */
                    av_log(mxf->fc, AV_LOG_INFO, "SegmentedFrame layout isn't currently supported\n");
                    break;
                case FullFrame:
                    st->codec->field_order = AV_FIELD_PROGRESSIVE;
                    break;
                case OneField:
                    /* Every other line is stored and needs to be duplicated. */
                    av_log(mxf->fc, AV_LOG_INFO, "OneField frame layout isn't currently supported\n");
                    break; /* The correct thing to do here is fall through, but by breaking we might be
                              able to decode some streams at half the vertical resolution, rather than not al all.
                              It's also for compatibility with the old behavior. */
                case MixedFields:
                    break;
                case SeparateFields:
                    switch (descriptor->field_dominance) {
                    case MXF_TFF:
                        st->codec->field_order = AV_FIELD_TT;
                        break;
                    case MXF_BFF:
                        st->codec->field_order = AV_FIELD_BB;
                        break;
                    default:
                        avpriv_request_sample(mxf->fc,
                                              "Field dominance %d support",
                                              descriptor->field_dominance);
                        break;
                    }
                    /* Turn field height into frame height. */
                    st->codec->height *= 2;
                    break;
                default:
                    av_log(mxf->fc, AV_LOG_INFO, "Unknown frame layout type: %d\n", descriptor->frame_layout);
            }
            if (st->codec->codec_id == AV_CODEC_ID_RAWVIDEO) {
                st->codec->pix_fmt = descriptor->pix_fmt;
                if (st->codec->pix_fmt == AV_PIX_FMT_NONE) {
                    pix_fmt_ul = mxf_get_codec_ul(ff_mxf_pixel_format_uls,
                                                  &descriptor->essence_codec_ul);
                    st->codec->pix_fmt = (enum AVPixelFormat)pix_fmt_ul->id;
                    if (st->codec->pix_fmt == AV_PIX_FMT_NONE) {
                        /* support files created before RP224v10 by defaulting to UYVY422
                           if subsampling is 4:2:2 and component depth is 8-bit */
                        if (descriptor->horiz_subsampling == 2 &&
                            descriptor->vert_subsampling == 1 &&
                            descriptor->component_depth == 8) {
                            st->codec->pix_fmt = AV_PIX_FMT_UYVY422;
                        }
                    }
                }
            }
            st->need_parsing = AVSTREAM_PARSE_HEADERS;
        } else if (st->codec->codec_type == AVMEDIA_TYPE_AUDIO) {
            container_ul = mxf_get_codec_ul(mxf_sound_essence_container_uls, essence_container_ul);
            /* Only overwrite existing codec ID if it is unset or A-law, which is the default according to SMPTE RP 224. */
            if (st->codec->codec_id == AV_CODEC_ID_NONE || (st->codec->codec_id == AV_CODEC_ID_PCM_ALAW && (enum AVCodecID)container_ul->id != AV_CODEC_ID_NONE))
                st->codec->codec_id = (enum AVCodecID)container_ul->id;
            st->codec->channels = descriptor->channels;
            st->codec->bits_per_coded_sample = descriptor->bits_per_sample;

            if (descriptor->sample_rate.den > 0) {
                st->codec->sample_rate = descriptor->sample_rate.num / descriptor->sample_rate.den;
                avpriv_set_pts_info(st, 64, descriptor->sample_rate.den, descriptor->sample_rate.num);
            } else {
                av_log(mxf->fc, AV_LOG_WARNING, "invalid sample rate (%d/%d) "
                       "found for stream #%d, time base forced to 1/48000\n",
                       descriptor->sample_rate.num, descriptor->sample_rate.den,
                       st->index);
                avpriv_set_pts_info(st, 64, 1, 48000);
            }

            /* if duration is set, rescale it from EditRate to SampleRate */
            if (st->duration != AV_NOPTS_VALUE)
                st->duration = av_rescale_q(st->duration,
                                            av_inv_q(material_track->edit_rate),
                                            st->time_base);

            /* TODO: implement AV_CODEC_ID_RAWAUDIO */
            if (st->codec->codec_id == AV_CODEC_ID_PCM_S16LE) {
                if (descriptor->bits_per_sample > 16 && descriptor->bits_per_sample <= 24)
                    st->codec->codec_id = AV_CODEC_ID_PCM_S24LE;
                else if (descriptor->bits_per_sample == 32)
                    st->codec->codec_id = AV_CODEC_ID_PCM_S32LE;
            } else if (st->codec->codec_id == AV_CODEC_ID_PCM_S16BE) {
                if (descriptor->bits_per_sample > 16 && descriptor->bits_per_sample <= 24)
                    st->codec->codec_id = AV_CODEC_ID_PCM_S24BE;
                else if (descriptor->bits_per_sample == 32)
                    st->codec->codec_id = AV_CODEC_ID_PCM_S32BE;
            } else if (st->codec->codec_id == AV_CODEC_ID_MP2) {
                st->need_parsing = AVSTREAM_PARSE_FULL;
            }
        }
        if (descriptor->extradata) {
            if (!ff_alloc_extradata(st->codec, descriptor->extradata_size)) {
                memcpy(st->codec->extradata, descriptor->extradata, descriptor->extradata_size);
            }
        } else if (st->codec->codec_id == AV_CODEC_ID_H264) {
            ret = ff_generate_avci_extradata(st);
            if (ret < 0)
                return ret;
        }
        if (st->codec->codec_type != AVMEDIA_TYPE_DATA && (*essence_container_ul)[15] > 0x01) {
            /* TODO: decode timestamps */
            st->need_parsing = AVSTREAM_PARSE_TIMESTAMPS;
        }
    }

    ret = 0;
fail_and_free:
    return ret;
}

static int mxf_read_utf16_string(AVIOContext *pb, int size, char** str)
{
    int ret;
    size_t buf_size;

    if (size < 0)
        return AVERROR(EINVAL);

    buf_size = size + size / 2 + 1;
    *str = av_malloc(buf_size);
    if (!*str)
        return AVERROR(ENOMEM);

    if ((ret = avio_get_str16be(pb, size, *str, buf_size)) < 0) {
        av_freep(str);
        return ret;
    }

    return ret;
}

static int mxf_uid_to_str(UID uid, char **str)
{
    int i;
    char *p;
    p = *str = av_mallocz(sizeof(UID) * 2 + 4 + 1);
    if (!p)
        return AVERROR(ENOMEM);
    for (i = 0; i < sizeof(UID); i++) {
        snprintf(p, 2 + 1, "%.2x", uid[i]);
        p += 2;
        if (i == 3 || i == 5 || i == 7 || i == 9) {
            snprintf(p, 1 + 1, "-");
            p++;
        }
    }
    return 0;
}

static int mxf_timestamp_to_str(uint64_t timestamp, char **str)
{
    struct tm time = { 0 };
    time.tm_year = (timestamp >> 48) - 1900;
    time.tm_mon  = (timestamp >> 40 & 0xFF) - 1;
    time.tm_mday = (timestamp >> 32 & 0xFF);
    time.tm_hour = (timestamp >> 24 & 0xFF);
    time.tm_min  = (timestamp >> 16 & 0xFF);
    time.tm_sec  = (timestamp >> 8  & 0xFF);

<<<<<<< HEAD
    /* ensure month/day are valid */
    time.tm_mon  = FFMAX(time.tm_mon, 0);
    time.tm_mday = FFMAX(time.tm_mday, 1);
=======
    /* msvcrt versions of strftime calls the invalid parameter handler
     * (aborting the process if one isn't set) if the parameters are out
     * of range. */
    time.tm_mon  = av_clip(time.tm_mon,  0, 11);
    time.tm_mday = av_clip(time.tm_mday, 1, 31);
    time.tm_hour = av_clip(time.tm_hour, 0, 23);
    time.tm_min  = av_clip(time.tm_min,  0, 59);
    time.tm_sec  = av_clip(time.tm_sec,  0, 59);
>>>>>>> 8cafeb8b

    *str = av_mallocz(32);
    if (!*str)
        return AVERROR(ENOMEM);
    strftime(*str, 32, "%Y-%m-%d %H:%M:%S", &time);

    return 0;
}

#define SET_STR_METADATA(pb, name, str) do { \
    if ((ret = mxf_read_utf16_string(pb, size, &str)) < 0) \
        return ret; \
    av_dict_set(&s->metadata, name, str, AV_DICT_DONT_STRDUP_VAL); \
} while (0)

#define SET_UID_METADATA(pb, name, var, str) do { \
    avio_read(pb, var, 16); \
    if ((ret = mxf_uid_to_str(var, &str)) < 0) \
        return ret; \
    av_dict_set(&s->metadata, name, str, AV_DICT_DONT_STRDUP_VAL); \
} while (0)

#define SET_TS_METADATA(pb, name, var, str) do { \
    var = avio_rb64(pb); \
    if ((ret = mxf_timestamp_to_str(var, &str)) < 0) \
        return ret; \
    av_dict_set(&s->metadata, name, str, AV_DICT_DONT_STRDUP_VAL); \
} while (0)

static int mxf_read_identification_metadata(void *arg, AVIOContext *pb, int tag, int size, UID _uid, int64_t klv_offset)
{
    MXFContext *mxf = arg;
    AVFormatContext *s = mxf->fc;
    int ret;
    UID uid = { 0 };
    char *str = NULL;
    uint64_t ts;
    switch (tag) {
    case 0x3C01:
        SET_STR_METADATA(pb, "company_name", str);
        break;
    case 0x3C02:
        SET_STR_METADATA(pb, "product_name", str);
        break;
    case 0x3C04:
        SET_STR_METADATA(pb, "product_version", str);
        break;
    case 0x3C05:
        SET_UID_METADATA(pb, "product_uid", uid, str);
        break;
    case 0x3C06:
        SET_TS_METADATA(pb, "modification_date", ts, str);
        break;
    case 0x3C08:
        SET_STR_METADATA(pb, "application_platform", str);
        break;
    case 0x3C09:
        SET_UID_METADATA(pb, "generation_uid", uid, str);
        break;
    case 0x3C0A:
        SET_UID_METADATA(pb, "uid", uid, str);
        break;
    }
    return 0;
}

static const MXFMetadataReadTableEntry mxf_metadata_read_table[] = {
    { { 0x06,0x0E,0x2B,0x34,0x02,0x05,0x01,0x01,0x0d,0x01,0x02,0x01,0x01,0x05,0x01,0x00 }, mxf_read_primer_pack },
    { { 0x06,0x0E,0x2B,0x34,0x02,0x05,0x01,0x01,0x0d,0x01,0x02,0x01,0x01,0x02,0x01,0x00 }, mxf_read_partition_pack },
    { { 0x06,0x0E,0x2B,0x34,0x02,0x05,0x01,0x01,0x0d,0x01,0x02,0x01,0x01,0x02,0x02,0x00 }, mxf_read_partition_pack },
    { { 0x06,0x0E,0x2B,0x34,0x02,0x05,0x01,0x01,0x0d,0x01,0x02,0x01,0x01,0x02,0x03,0x00 }, mxf_read_partition_pack },
    { { 0x06,0x0E,0x2B,0x34,0x02,0x05,0x01,0x01,0x0d,0x01,0x02,0x01,0x01,0x02,0x04,0x00 }, mxf_read_partition_pack },
    { { 0x06,0x0E,0x2B,0x34,0x02,0x05,0x01,0x01,0x0d,0x01,0x02,0x01,0x01,0x03,0x01,0x00 }, mxf_read_partition_pack },
    { { 0x06,0x0E,0x2B,0x34,0x02,0x05,0x01,0x01,0x0d,0x01,0x02,0x01,0x01,0x03,0x02,0x00 }, mxf_read_partition_pack },
    { { 0x06,0x0E,0x2B,0x34,0x02,0x05,0x01,0x01,0x0d,0x01,0x02,0x01,0x01,0x03,0x03,0x00 }, mxf_read_partition_pack },
    { { 0x06,0x0E,0x2B,0x34,0x02,0x05,0x01,0x01,0x0d,0x01,0x02,0x01,0x01,0x03,0x04,0x00 }, mxf_read_partition_pack },
    { { 0x06,0x0E,0x2B,0x34,0x02,0x05,0x01,0x01,0x0d,0x01,0x02,0x01,0x01,0x04,0x02,0x00 }, mxf_read_partition_pack },
    { { 0x06,0x0E,0x2B,0x34,0x02,0x05,0x01,0x01,0x0d,0x01,0x02,0x01,0x01,0x04,0x04,0x00 }, mxf_read_partition_pack },
    { { 0x06,0x0E,0x2B,0x34,0x02,0x53,0x01,0x01,0x0D,0x01,0x01,0x01,0x01,0x01,0x30,0x00 }, mxf_read_identification_metadata },
    { { 0x06,0x0E,0x2B,0x34,0x02,0x53,0x01,0x01,0x0d,0x01,0x01,0x01,0x01,0x01,0x18,0x00 }, mxf_read_content_storage, 0, AnyType },
    { { 0x06,0x0E,0x2B,0x34,0x02,0x53,0x01,0x01,0x0d,0x01,0x01,0x01,0x01,0x01,0x37,0x00 }, mxf_read_source_package, sizeof(MXFPackage), SourcePackage },
    { { 0x06,0x0E,0x2B,0x34,0x02,0x53,0x01,0x01,0x0d,0x01,0x01,0x01,0x01,0x01,0x36,0x00 }, mxf_read_material_package, sizeof(MXFPackage), MaterialPackage },
    { { 0x06,0x0E,0x2B,0x34,0x02,0x53,0x01,0x01,0x0d,0x01,0x01,0x01,0x01,0x01,0x0F,0x00 }, mxf_read_sequence, sizeof(MXFSequence), Sequence },
    { { 0x06,0x0E,0x2B,0x34,0x02,0x53,0x01,0x01,0x0d,0x01,0x01,0x01,0x01,0x01,0x11,0x00 }, mxf_read_source_clip, sizeof(MXFStructuralComponent), SourceClip },
    { { 0x06,0x0E,0x2B,0x34,0x02,0x53,0x01,0x01,0x0d,0x01,0x01,0x01,0x01,0x01,0x44,0x00 }, mxf_read_generic_descriptor, sizeof(MXFDescriptor), MultipleDescriptor },
    { { 0x06,0x0E,0x2B,0x34,0x02,0x53,0x01,0x01,0x0d,0x01,0x01,0x01,0x01,0x01,0x42,0x00 }, mxf_read_generic_descriptor, sizeof(MXFDescriptor), Descriptor }, /* Generic Sound */
    { { 0x06,0x0E,0x2B,0x34,0x02,0x53,0x01,0x01,0x0d,0x01,0x01,0x01,0x01,0x01,0x28,0x00 }, mxf_read_generic_descriptor, sizeof(MXFDescriptor), Descriptor }, /* CDCI */
    { { 0x06,0x0E,0x2B,0x34,0x02,0x53,0x01,0x01,0x0d,0x01,0x01,0x01,0x01,0x01,0x29,0x00 }, mxf_read_generic_descriptor, sizeof(MXFDescriptor), Descriptor }, /* RGBA */
    { { 0x06,0x0E,0x2B,0x34,0x02,0x53,0x01,0x01,0x0d,0x01,0x01,0x01,0x01,0x01,0x51,0x00 }, mxf_read_generic_descriptor, sizeof(MXFDescriptor), Descriptor }, /* MPEG 2 Video */
    { { 0x06,0x0E,0x2B,0x34,0x02,0x53,0x01,0x01,0x0d,0x01,0x01,0x01,0x01,0x01,0x48,0x00 }, mxf_read_generic_descriptor, sizeof(MXFDescriptor), Descriptor }, /* Wave */
    { { 0x06,0x0E,0x2B,0x34,0x02,0x53,0x01,0x01,0x0d,0x01,0x01,0x01,0x01,0x01,0x47,0x00 }, mxf_read_generic_descriptor, sizeof(MXFDescriptor), Descriptor }, /* AES3 */
    { { 0x06,0x0E,0x2B,0x34,0x02,0x53,0x01,0x01,0x0d,0x01,0x01,0x01,0x01,0x01,0x3A,0x00 }, mxf_read_track, sizeof(MXFTrack), Track }, /* Static Track */
    { { 0x06,0x0E,0x2B,0x34,0x02,0x53,0x01,0x01,0x0d,0x01,0x01,0x01,0x01,0x01,0x3B,0x00 }, mxf_read_track, sizeof(MXFTrack), Track }, /* Generic Track */
    { { 0x06,0x0E,0x2B,0x34,0x02,0x53,0x01,0x01,0x0d,0x01,0x01,0x01,0x01,0x01,0x14,0x00 }, mxf_read_timecode_component, sizeof(MXFTimecodeComponent), TimecodeComponent },
    { { 0x06,0x0E,0x2B,0x34,0x02,0x53,0x01,0x01,0x0d,0x01,0x04,0x01,0x02,0x02,0x00,0x00 }, mxf_read_cryptographic_context, sizeof(MXFCryptoContext), CryptoContext },
    { { 0x06,0x0E,0x2B,0x34,0x02,0x53,0x01,0x01,0x0d,0x01,0x02,0x01,0x01,0x10,0x01,0x00 }, mxf_read_index_table_segment, sizeof(MXFIndexTableSegment), IndexTableSegment },
    { { 0x00,0x00,0x00,0x00,0x00,0x00,0x00,0x00,0x00,0x00,0x00,0x00,0x00,0x00,0x00,0x00 }, NULL, 0, AnyType },
};

static int mxf_read_local_tags(MXFContext *mxf, KLVPacket *klv, MXFMetadataReadFunc *read_child, int ctx_size, enum MXFMetadataSetType type)
{
    AVIOContext *pb = mxf->fc->pb;
    MXFMetadataSet *ctx = ctx_size ? av_mallocz(ctx_size) : mxf;
    uint64_t klv_end = avio_tell(pb) + klv->length;

    if (!ctx)
        return AVERROR(ENOMEM);
    while (avio_tell(pb) + 4 < klv_end && !url_feof(pb)) {
        int ret;
        int tag = avio_rb16(pb);
        int size = avio_rb16(pb); /* KLV specified by 0x53 */
        uint64_t next = avio_tell(pb) + size;
        UID uid = {0};

        av_dlog(mxf->fc, "local tag %#04x size %d\n", tag, size);
        if (!size) { /* ignore empty tag, needed for some files with empty UMID tag */
            av_log(mxf->fc, AV_LOG_ERROR, "local tag %#04x with 0 size\n", tag);
            continue;
        }
        if (tag > 0x7FFF) { /* dynamic tag */
            int i;
            for (i = 0; i < mxf->local_tags_count; i++) {
                int local_tag = AV_RB16(mxf->local_tags+i*18);
                if (local_tag == tag) {
                    memcpy(uid, mxf->local_tags+i*18+2, 16);
                    av_dlog(mxf->fc, "local tag %#04x\n", local_tag);
                    PRINT_KEY(mxf->fc, "uid", uid);
                }
            }
        }
        if (ctx_size && tag == 0x3C0A)
            avio_read(pb, ctx->uid, 16);
        else if ((ret = read_child(ctx, pb, tag, size, uid, -1)) < 0)
            return ret;

        /* Accept the 64k local set limit being exceeded (Avid). Don't accept
         * it extending past the end of the KLV though (zzuf5.mxf). */
        if (avio_tell(pb) > klv_end) {
            if (ctx_size)
                av_free(ctx);

            av_log(mxf->fc, AV_LOG_ERROR,
                   "local tag %#04x extends past end of local set @ %#"PRIx64"\n",
                   tag, klv->offset);
            return AVERROR_INVALIDDATA;
        } else if (avio_tell(pb) <= next)   /* only seek forward, else this can loop for a long time */
            avio_seek(pb, next, SEEK_SET);
    }
    if (ctx_size) ctx->type = type;
    return ctx_size ? mxf_add_metadata_set(mxf, ctx) : 0;
}

/**
 * Seeks to the previous partition, if possible
 * @return <= 0 if we should stop parsing, > 0 if we should keep going
 */
static int mxf_seek_to_previous_partition(MXFContext *mxf)
{
    AVIOContext *pb = mxf->fc->pb;

    if (!mxf->current_partition ||
        mxf->run_in + mxf->current_partition->previous_partition <= mxf->last_forward_tell)
        return 0;   /* we've parsed all partitions */

    /* seek to previous partition */
    avio_seek(pb, mxf->run_in + mxf->current_partition->previous_partition, SEEK_SET);
    mxf->current_partition = NULL;

    av_dlog(mxf->fc, "seeking to previous partition\n");

    return 1;
}

/**
 * Called when essence is encountered
 * @return <= 0 if we should stop parsing, > 0 if we should keep going
 */
static int mxf_parse_handle_essence(MXFContext *mxf)
{
    AVIOContext *pb = mxf->fc->pb;
    int64_t ret;

    if (mxf->parsing_backward) {
        return mxf_seek_to_previous_partition(mxf);
    } else {
        uint64_t offset = mxf->footer_partition ? mxf->footer_partition
                                                : mxf->last_partition;

        if (!offset) {
            av_dlog(mxf->fc, "no last partition\n");
            return 0;
        }

        av_dlog(mxf->fc, "seeking to last partition\n");

        /* remember where we were so we don't end up seeking further back than this */
        mxf->last_forward_tell = avio_tell(pb);

        if (!pb->seekable) {
            av_log(mxf->fc, AV_LOG_INFO, "file is not seekable - not parsing last partition\n");
            return -1;
        }

        /* seek to last partition and parse backward */
        if ((ret = avio_seek(pb, mxf->run_in + offset, SEEK_SET)) < 0) {
            av_log(mxf->fc, AV_LOG_ERROR,
                   "failed to seek to last partition @ 0x%" PRIx64
                   " (%"PRId64") - partial file?\n",
                   mxf->run_in + offset, ret);
            return ret;
        }

        mxf->current_partition = NULL;
        mxf->parsing_backward = 1;
    }

    return 1;
}

/**
 * Called when the next partition or EOF is encountered
 * @return <= 0 if we should stop parsing, > 0 if we should keep going
 */
static int mxf_parse_handle_partition_or_eof(MXFContext *mxf)
{
    return mxf->parsing_backward ? mxf_seek_to_previous_partition(mxf) : 1;
}

/**
 * Figures out the proper offset and length of the essence container in each partition
 */
static void mxf_compute_essence_containers(MXFContext *mxf)
{
    int x;

    /* everything is already correct */
    if (mxf->op == OPAtom)
        return;

    for (x = 0; x < mxf->partitions_count; x++) {
        MXFPartition *p = &mxf->partitions[x];

        if (!p->body_sid)
            continue;       /* BodySID == 0 -> no essence */

        if (x >= mxf->partitions_count - 1)
            break;          /* last partition - can't compute length (and we don't need to) */

        /* essence container spans to the next partition */
        p->essence_length = mxf->partitions[x+1].this_partition - p->essence_offset;

        if (p->essence_length < 0) {
            /* next ThisPartition < essence_offset */
            p->essence_length = 0;
            av_log(mxf->fc, AV_LOG_ERROR,
                   "partition %i: bad ThisPartition = %"PRIX64"\n",
                   x+1, mxf->partitions[x+1].this_partition);
        }
    }
}

static int64_t round_to_kag(int64_t position, int kag_size)
{
    /* TODO: account for run-in? the spec isn't clear whether KAG should account for it */
    /* NOTE: kag_size may be any integer between 1 - 2^10 */
    int64_t ret = (position / kag_size) * kag_size;
    return ret == position ? ret : ret + kag_size;
}

static int is_pcm(enum AVCodecID codec_id)
{
    /* we only care about "normal" PCM codecs until we get samples */
    return codec_id >= AV_CODEC_ID_PCM_S16LE && codec_id < AV_CODEC_ID_PCM_S24DAUD;
}

/**
 * Deal with the case where for some audio atoms EditUnitByteCount is
 * very small (2, 4..). In those cases we should read more than one
 * sample per call to mxf_read_packet().
 */
static void mxf_handle_small_eubc(AVFormatContext *s)
{
    MXFContext *mxf = s->priv_data;

    /* assuming non-OPAtom == frame wrapped
     * no sane writer would wrap 2 byte PCM packets with 20 byte headers.. */
    if (mxf->op != OPAtom)
        return;

    /* expect PCM with exactly one index table segment and a small (< 32) EUBC */
    if (s->nb_streams != 1                                     ||
        s->streams[0]->codec->codec_type != AVMEDIA_TYPE_AUDIO ||
        !is_pcm(s->streams[0]->codec->codec_id)                ||
        mxf->nb_index_tables != 1                              ||
        mxf->index_tables[0].nb_segments != 1                  ||
        mxf->index_tables[0].segments[0]->edit_unit_byte_count >= 32)
        return;

    /* arbitrarily default to 48 kHz PAL audio frame size */
    /* TODO: We could compute this from the ratio between the audio
     *       and video edit rates for 48 kHz NTSC we could use the
     *       1802-1802-1802-1802-1801 pattern. */
    mxf->edit_units_per_packet = 1920;
}

static void mxf_read_random_index_pack(AVFormatContext *s)
{
    MXFContext *mxf = s->priv_data;
    uint32_t length;
    int64_t file_size;
    KLVPacket klv;

    if (!s->pb->seekable)
        return;

    file_size = avio_size(s->pb);
    avio_seek(s->pb, file_size - 4, SEEK_SET);
    length = avio_rb32(s->pb);
    if (length <= 32 || length >= FFMIN(file_size, INT_MAX))
        goto end;
    avio_seek(s->pb, file_size - length, SEEK_SET);
    if (klv_read_packet(&klv, s->pb) < 0 ||
        !IS_KLV_KEY(klv.key, mxf_random_index_pack_key) ||
        klv.length != length - 20)
        goto end;

    avio_skip(s->pb, klv.length - 12);
    mxf->last_partition = avio_rb64(s->pb);

end:
    avio_seek(s->pb, mxf->run_in, SEEK_SET);
}

static int mxf_read_header(AVFormatContext *s)
{
    MXFContext *mxf = s->priv_data;
    KLVPacket klv;
    int64_t essence_offset = 0;
    int64_t last_pos = -1;
    uint64_t last_pos_index = 1;
    int ret;

    mxf->last_forward_tell = INT64_MAX;
    mxf->edit_units_per_packet = 1;

    if (!mxf_read_sync(s->pb, mxf_header_partition_pack_key, 14)) {
        av_log(s, AV_LOG_ERROR, "could not find header partition pack key\n");
        return AVERROR_INVALIDDATA;
    }
    avio_seek(s->pb, -14, SEEK_CUR);
    mxf->fc = s;
    mxf->run_in = avio_tell(s->pb);

    mxf_read_random_index_pack(s);

    while (!url_feof(s->pb)) {
        const MXFMetadataReadTableEntry *metadata;
        if (avio_tell(s->pb) == last_pos) {
            av_log(mxf->fc, AV_LOG_ERROR, "MXF structure loop detected\n");
            return AVERROR_INVALIDDATA;
        }
        if ((1ULL<<61) % last_pos_index++ == 0)
            last_pos = avio_tell(s->pb);
        if (klv_read_packet(&klv, s->pb) < 0) {
            /* EOF - seek to previous partition or stop */
            if(mxf_parse_handle_partition_or_eof(mxf) <= 0)
                break;
            else
                continue;
        }

        PRINT_KEY(s, "read header", klv.key);
        av_dlog(s, "size %"PRIu64" offset %#"PRIx64"\n", klv.length, klv.offset);
        if (IS_KLV_KEY(klv.key, mxf_encrypted_triplet_key) ||
            IS_KLV_KEY(klv.key, mxf_essence_element_key) ||
            IS_KLV_KEY(klv.key, mxf_avid_essence_element_key) ||
            IS_KLV_KEY(klv.key, mxf_system_item_key)) {

            if (!mxf->current_partition) {
                av_log(mxf->fc, AV_LOG_ERROR, "found essence prior to first PartitionPack\n");
                return AVERROR_INVALIDDATA;
            }

            if (!mxf->current_partition->essence_offset) {
                /* for OP1a we compute essence_offset
                 * for OPAtom we point essence_offset after the KL (usually op1a_essence_offset + 20 or 25)
                 * TODO: for OP1a we could eliminate this entire if statement, always stopping parsing at op1a_essence_offset
                 *       for OPAtom we still need the actual essence_offset though (the KL's length can vary)
                 */
                int64_t op1a_essence_offset =
                    round_to_kag(mxf->current_partition->this_partition +
                                 mxf->current_partition->pack_length,       mxf->current_partition->kag_size) +
                    round_to_kag(mxf->current_partition->header_byte_count, mxf->current_partition->kag_size) +
                    round_to_kag(mxf->current_partition->index_byte_count,  mxf->current_partition->kag_size);

                if (mxf->op == OPAtom) {
                    /* point essence_offset to the actual data
                    * OPAtom has all the essence in one big KLV
                    */
                    mxf->current_partition->essence_offset = avio_tell(s->pb);
                    mxf->current_partition->essence_length = klv.length;
                } else {
                    /* NOTE: op1a_essence_offset may be less than to klv.offset (C0023S01.mxf)  */
                    mxf->current_partition->essence_offset = op1a_essence_offset;
                }
            }

            if (!essence_offset)
                essence_offset = klv.offset;

            /* seek to footer, previous partition or stop */
            if (mxf_parse_handle_essence(mxf) <= 0)
                break;
            continue;
        } else if (!memcmp(klv.key, mxf_header_partition_pack_key, 13) &&
                   klv.key[13] >= 2 && klv.key[13] <= 4 && mxf->current_partition) {
            /* next partition pack - keep going, seek to previous partition or stop */
            if(mxf_parse_handle_partition_or_eof(mxf) <= 0)
                break;
            else if (mxf->parsing_backward)
                continue;
            /* we're still parsing forward. proceed to parsing this partition pack */
        }

        for (metadata = mxf_metadata_read_table; metadata->read; metadata++) {
            if (IS_KLV_KEY(klv.key, metadata->key)) {
                int res;
                if (klv.key[5] == 0x53) {
                    res = mxf_read_local_tags(mxf, &klv, metadata->read, metadata->ctx_size, metadata->type);
                } else {
                    uint64_t next = avio_tell(s->pb) + klv.length;
                    res = metadata->read(mxf, s->pb, 0, klv.length, klv.key, klv.offset);

                    /* only seek forward, else this can loop for a long time */
                    if (avio_tell(s->pb) > next) {
                        av_log(s, AV_LOG_ERROR, "read past end of KLV @ %#"PRIx64"\n",
                               klv.offset);
                        return AVERROR_INVALIDDATA;
                    }

                    avio_seek(s->pb, next, SEEK_SET);
                }
                if (res < 0) {
                    av_log(s, AV_LOG_ERROR, "error reading header metadata\n");
                    return res;
                }
                break;
            }
        }
        if (!metadata->read)
            avio_skip(s->pb, klv.length);
    }
    /* FIXME avoid seek */
    if (!essence_offset)  {
        av_log(s, AV_LOG_ERROR, "no essence\n");
        return AVERROR_INVALIDDATA;
    }
    avio_seek(s->pb, essence_offset, SEEK_SET);

    mxf_compute_essence_containers(mxf);

    /* we need to do this before computing the index tables
     * to be able to fill in zero IndexDurations with st->duration */
    if ((ret = mxf_parse_structural_metadata(mxf)) < 0)
        goto fail;

    if ((ret = mxf_compute_index_tables(mxf)) < 0)
        goto fail;

    if (mxf->nb_index_tables > 1) {
        /* TODO: look up which IndexSID to use via EssenceContainerData */
        av_log(mxf->fc, AV_LOG_INFO, "got %i index tables - only the first one (IndexSID %i) will be used\n",
               mxf->nb_index_tables, mxf->index_tables[0].index_sid);
    } else if (mxf->nb_index_tables == 0 && mxf->op == OPAtom) {
        av_log(mxf->fc, AV_LOG_ERROR, "cannot demux OPAtom without an index\n");
        ret = AVERROR_INVALIDDATA;
        goto fail;
    }

    mxf_handle_small_eubc(s);

    return 0;
fail:
    mxf_read_close(s);

    return ret;
}

/**
 * Sets mxf->current_edit_unit based on what offset we're currently at.
 * @return next_ofs if OK, <0 on error
 */
static int64_t mxf_set_current_edit_unit(MXFContext *mxf, int64_t current_offset)
{
    int64_t last_ofs = -1, next_ofs = -1;
    MXFIndexTable *t = &mxf->index_tables[0];

    /* this is called from the OP1a demuxing logic, which means there
     * may be no index tables */
    if (mxf->nb_index_tables <= 0)
        return -1;

    /* find mxf->current_edit_unit so that the next edit unit starts ahead of current_offset */
    while (mxf->current_edit_unit >= 0) {
        if (mxf_edit_unit_absolute_offset(mxf, t, mxf->current_edit_unit + 1, NULL, &next_ofs, 0) < 0)
            return -1;

        if (next_ofs <= last_ofs) {
            /* large next_ofs didn't change or current_edit_unit wrapped
             * around this fixes the infinite loop on zzuf3.mxf */
            av_log(mxf->fc, AV_LOG_ERROR,
                   "next_ofs didn't change. not deriving packet timestamps\n");
            return -1;
        }

        if (next_ofs > current_offset)
            break;

        last_ofs = next_ofs;
        mxf->current_edit_unit++;
    }

    /* not checking mxf->current_edit_unit >= t->nb_ptses here since CBR files may lack IndexEntryArrays */
    if (mxf->current_edit_unit < 0)
        return -1;

    return next_ofs;
}

static int mxf_compute_sample_count(MXFContext *mxf, int stream_index,
                                    uint64_t *sample_count)
{
    int i, total = 0, size = 0;
    AVStream *st = mxf->fc->streams[stream_index];
    MXFTrack *track = st->priv_data;
    AVRational time_base = av_inv_q(track->edit_rate);
    AVRational sample_rate = av_inv_q(st->time_base);
    const MXFSamplesPerFrame *spf = NULL;

    if ((sample_rate.num / sample_rate.den) == 48000)
        spf = ff_mxf_get_samples_per_frame(mxf->fc, time_base);
    if (!spf) {
        int remainder = (sample_rate.num * time_base.num) %
                        (time_base.den * sample_rate.den);
        *sample_count = av_q2d(av_mul_q((AVRational){mxf->current_edit_unit, 1},
                                        av_mul_q(sample_rate, time_base)));
        if (remainder)
            av_log(mxf->fc, AV_LOG_WARNING,
                   "seeking detected on stream #%d with time base (%d/%d) and "
                   "sample rate (%d/%d), audio pts won't be accurate.\n",
                   stream_index, time_base.num, time_base.den,
                   sample_rate.num, sample_rate.den);
        return 0;
    }

    while (spf->samples_per_frame[size]) {
        total += spf->samples_per_frame[size];
        size++;
    }

    av_assert2(size);

    *sample_count = (mxf->current_edit_unit / size) * (uint64_t)total;
    for (i = 0; i < mxf->current_edit_unit % size; i++) {
        *sample_count += spf->samples_per_frame[i];
    }

    return 0;
}

static int mxf_set_audio_pts(MXFContext *mxf, AVCodecContext *codec,
                             AVPacket *pkt)
{
    MXFTrack *track = mxf->fc->streams[pkt->stream_index]->priv_data;
    int64_t bits_per_sample = av_get_bits_per_sample(codec->codec_id);

    pkt->pts = track->sample_count;

    if (   codec->channels <= 0
        || bits_per_sample <= 0
        || codec->channels * (int64_t)bits_per_sample < 8)
        return AVERROR(EINVAL);
    track->sample_count += pkt->size / (codec->channels * (int64_t)bits_per_sample / 8);
    return 0;
}

static int mxf_read_packet_old(AVFormatContext *s, AVPacket *pkt)
{
    KLVPacket klv;
    MXFContext *mxf = s->priv_data;
    int ret;

    while ((ret = klv_read_packet(&klv, s->pb)) == 0) {
        PRINT_KEY(s, "read packet", klv.key);
        av_dlog(s, "size %"PRIu64" offset %#"PRIx64"\n", klv.length, klv.offset);
        if (IS_KLV_KEY(klv.key, mxf_encrypted_triplet_key)) {
            ret = mxf_decrypt_triplet(s, pkt, &klv);
            if (ret < 0) {
                av_log(s, AV_LOG_ERROR, "invalid encoded triplet\n");
                return ret;
            }
            return 0;
        }
        if (IS_KLV_KEY(klv.key, mxf_essence_element_key) ||
            IS_KLV_KEY(klv.key, mxf_avid_essence_element_key)) {
            int index = mxf_get_stream_index(s, &klv);
            int64_t next_ofs, next_klv;
            AVStream *st;
            MXFTrack *track;
            AVCodecContext *codec;

            if (index < 0) {
                av_log(s, AV_LOG_ERROR, "error getting stream index %d\n", AV_RB32(klv.key+12));
                goto skip;
            }

            st = s->streams[index];
            track = st->priv_data;

            if (s->streams[index]->discard == AVDISCARD_ALL)
                goto skip;

            next_klv = avio_tell(s->pb) + klv.length;
            next_ofs = mxf_set_current_edit_unit(mxf, klv.offset);

            if (next_ofs >= 0 && next_klv > next_ofs) {
                /* if this check is hit then it's possible OPAtom was treated as OP1a
                 * truncate the packet since it's probably very large (>2 GiB is common) */
                avpriv_request_sample(s,
                                      "OPAtom misinterpreted as OP1a?"
                                      "KLV for edit unit %i extending into "
                                      "next edit unit",
                                      mxf->current_edit_unit);
                klv.length = next_ofs - avio_tell(s->pb);
            }

            /* check for 8 channels AES3 element */
            if (klv.key[12] == 0x06 && klv.key[13] == 0x01 && klv.key[14] == 0x10) {
                ret = mxf_get_d10_aes3_packet(s->pb, s->streams[index],
                                              pkt, klv.length);
                if (ret < 0) {
                    av_log(s, AV_LOG_ERROR, "error reading D-10 aes3 frame\n");
                    return ret;
                }
            } else {
                ret = av_get_packet(s->pb, pkt, klv.length);
                if (ret < 0)
                    return ret;
            }
            pkt->stream_index = index;
            pkt->pos = klv.offset;

            codec = s->streams[index]->codec;

            if (codec->codec_type == AVMEDIA_TYPE_VIDEO && next_ofs >= 0) {
                /* mxf->current_edit_unit good - see if we have an
                 * index table to derive timestamps from */
                MXFIndexTable *t = &mxf->index_tables[0];

                if (mxf->nb_index_tables >= 1 && mxf->current_edit_unit < t->nb_ptses) {
                    pkt->dts = mxf->current_edit_unit + t->first_dts;
                    pkt->pts = t->ptses[mxf->current_edit_unit];
                } else if (track->intra_only) {
                    /* intra-only -> PTS = EditUnit.
                     * let utils.c figure out DTS since it can be < PTS if low_delay = 0 (Sony IMX30) */
                    pkt->pts = mxf->current_edit_unit;
                }
            } else if (codec->codec_type == AVMEDIA_TYPE_AUDIO) {
                ret = mxf_set_audio_pts(mxf, codec, pkt);
                if (ret < 0)
                    return ret;
            }

            /* seek for truncated packets */
            avio_seek(s->pb, next_klv, SEEK_SET);

            return 0;
        } else
        skip:
            avio_skip(s->pb, klv.length);
    }
    return url_feof(s->pb) ? AVERROR_EOF : ret;
}

static int mxf_read_packet(AVFormatContext *s, AVPacket *pkt)
{
    MXFContext *mxf = s->priv_data;
    int ret, size;
    int64_t ret64, pos, next_pos;
    AVStream *st;
    MXFIndexTable *t;
    int edit_units;

    if (mxf->op != OPAtom)
        return mxf_read_packet_old(s, pkt);

    /* OPAtom - clip wrapped demuxing */
    /* NOTE: mxf_read_header() makes sure nb_index_tables > 0 for OPAtom */
    st = s->streams[0];
    t = &mxf->index_tables[0];

    if (mxf->current_edit_unit >= st->duration)
        return AVERROR_EOF;

    edit_units = FFMIN(mxf->edit_units_per_packet, st->duration - mxf->current_edit_unit);

    if ((ret = mxf_edit_unit_absolute_offset(mxf, t, mxf->current_edit_unit, NULL, &pos, 1)) < 0)
        return ret;

    /* compute size by finding the next edit unit or the end of the essence container
     * not pretty, but it works */
    if ((ret = mxf_edit_unit_absolute_offset(mxf, t, mxf->current_edit_unit + edit_units, NULL, &next_pos, 0)) < 0 &&
        (next_pos = mxf_essence_container_end(mxf, t->body_sid)) <= 0) {
        av_log(s, AV_LOG_ERROR, "unable to compute the size of the last packet\n");
        return AVERROR_INVALIDDATA;
    }

    if ((size = next_pos - pos) <= 0) {
        av_log(s, AV_LOG_ERROR, "bad size: %i\n", size);
        return AVERROR_INVALIDDATA;
    }

    if ((ret64 = avio_seek(s->pb, pos, SEEK_SET)) < 0)
        return ret64;

    if ((size = av_get_packet(s->pb, pkt, size)) < 0)
        return size;

    pkt->stream_index = 0;

    if (st->codec->codec_type == AVMEDIA_TYPE_VIDEO && t->ptses &&
        mxf->current_edit_unit >= 0 && mxf->current_edit_unit < t->nb_ptses) {
        pkt->dts = mxf->current_edit_unit + t->first_dts;
        pkt->pts = t->ptses[mxf->current_edit_unit];
    } else if (st->codec->codec_type == AVMEDIA_TYPE_AUDIO) {
        int ret = mxf_set_audio_pts(mxf, st->codec, pkt);
        if (ret < 0)
            return ret;
    }

    mxf->current_edit_unit += edit_units;

    return 0;
}

static int mxf_read_close(AVFormatContext *s)
{
    MXFContext *mxf = s->priv_data;
    MXFIndexTableSegment *seg;
    int i;

    av_freep(&mxf->packages_refs);

    for (i = 0; i < s->nb_streams; i++)
        s->streams[i]->priv_data = NULL;

    for (i = 0; i < mxf->metadata_sets_count; i++) {
        switch (mxf->metadata_sets[i]->type) {
        case Descriptor:
            av_freep(&((MXFDescriptor *)mxf->metadata_sets[i])->extradata);
            break;
        case MultipleDescriptor:
            av_freep(&((MXFDescriptor *)mxf->metadata_sets[i])->sub_descriptors_refs);
            break;
        case Sequence:
            av_freep(&((MXFSequence *)mxf->metadata_sets[i])->structural_components_refs);
            break;
        case SourcePackage:
        case MaterialPackage:
            av_freep(&((MXFPackage *)mxf->metadata_sets[i])->tracks_refs);
            break;
        case IndexTableSegment:
            seg = (MXFIndexTableSegment *)mxf->metadata_sets[i];
            av_freep(&seg->temporal_offset_entries);
            av_freep(&seg->flag_entries);
            av_freep(&seg->stream_offset_entries);
            break;
        default:
            break;
        }
        av_freep(&mxf->metadata_sets[i]);
    }
    av_freep(&mxf->partitions);
    av_freep(&mxf->metadata_sets);
    av_freep(&mxf->aesc);
    av_freep(&mxf->local_tags);

    if (mxf->index_tables) {
        for (i = 0; i < mxf->nb_index_tables; i++) {
            av_freep(&mxf->index_tables[i].segments);
            av_freep(&mxf->index_tables[i].ptses);
            av_freep(&mxf->index_tables[i].fake_index);
        }
    }
    av_freep(&mxf->index_tables);

    return 0;
}

static int mxf_probe(AVProbeData *p) {
    const uint8_t *bufp = p->buf;
    const uint8_t *end = p->buf + p->buf_size;

    if (p->buf_size < sizeof(mxf_header_partition_pack_key))
        return 0;

    /* Must skip Run-In Sequence and search for MXF header partition pack key SMPTE 377M 5.5 */
    end -= sizeof(mxf_header_partition_pack_key);

    for (; bufp < end;) {
        if (!((bufp[13] - 1) & 0xF2)){
            if (AV_RN32(bufp   ) == AV_RN32(mxf_header_partition_pack_key   ) &&
                AV_RN32(bufp+ 4) == AV_RN32(mxf_header_partition_pack_key+ 4) &&
                AV_RN32(bufp+ 8) == AV_RN32(mxf_header_partition_pack_key+ 8) &&
                AV_RN16(bufp+12) == AV_RN16(mxf_header_partition_pack_key+12))
                return AVPROBE_SCORE_MAX;
            bufp ++;
        } else
            bufp += 10;
    }

    return 0;
}

/* rudimentary byte seek */
/* XXX: use MXF Index */
static int mxf_read_seek(AVFormatContext *s, int stream_index, int64_t sample_time, int flags)
{
    AVStream *st = s->streams[stream_index];
    int64_t seconds;
    MXFContext* mxf = s->priv_data;
    int64_t seekpos;
    int i, ret;
    MXFIndexTable *t;
    MXFTrack *source_track = st->priv_data;

    /* if audio then truncate sample_time to EditRate */
    if (st->codec->codec_type == AVMEDIA_TYPE_AUDIO)
        sample_time = av_rescale_q(sample_time, st->time_base,
                                   av_inv_q(source_track->edit_rate));

    if (mxf->nb_index_tables <= 0) {
    if (!s->bit_rate)
        return AVERROR_INVALIDDATA;
    if (sample_time < 0)
        sample_time = 0;
    seconds = av_rescale(sample_time, st->time_base.num, st->time_base.den);

    seekpos = avio_seek(s->pb, (s->bit_rate * seconds) >> 3, SEEK_SET);
    if (seekpos < 0)
        return seekpos;

    ff_update_cur_dts(s, st, sample_time);
    mxf->current_edit_unit = sample_time;
    } else {
        t = &mxf->index_tables[0];

        /* clamp above zero, else ff_index_search_timestamp() returns negative
         * this also means we allow seeking before the start */
        sample_time = FFMAX(sample_time, 0);

        if (t->fake_index) {
            /* behave as if we have a proper index */
            if ((sample_time = ff_index_search_timestamp(t->fake_index, t->nb_ptses, sample_time, flags)) < 0)
                return sample_time;
        } else {
            /* no IndexEntryArray (one or more CBR segments)
             * make sure we don't seek past the end */
            sample_time = FFMIN(sample_time, source_track->original_duration - 1);
        }

        if ((ret = mxf_edit_unit_absolute_offset(mxf, t, sample_time, &sample_time, &seekpos, 1)) < 0)
            return ret;

        ff_update_cur_dts(s, st, sample_time);
        mxf->current_edit_unit = sample_time;
        avio_seek(s->pb, seekpos, SEEK_SET);
    }

    // Update all tracks sample count
    for (i = 0; i < s->nb_streams; i++) {
        AVStream *cur_st = s->streams[i];
        MXFTrack *cur_track = cur_st->priv_data;
        uint64_t current_sample_count = 0;
        if (cur_st->codec->codec_type == AVMEDIA_TYPE_AUDIO) {
            ret = mxf_compute_sample_count(mxf, i, &current_sample_count);
            if (ret < 0)
                return ret;

            cur_track->sample_count = current_sample_count;
        }
    }
    return 0;
}

AVInputFormat ff_mxf_demuxer = {
    .name           = "mxf",
    .long_name      = NULL_IF_CONFIG_SMALL("MXF (Material eXchange Format)"),
    .priv_data_size = sizeof(MXFContext),
    .read_probe     = mxf_probe,
    .read_header    = mxf_read_header,
    .read_packet    = mxf_read_packet,
    .read_close     = mxf_read_close,
    .read_seek      = mxf_read_seek,
};<|MERGE_RESOLUTION|>--- conflicted
+++ resolved
@@ -1704,11 +1704,6 @@
     time.tm_min  = (timestamp >> 16 & 0xFF);
     time.tm_sec  = (timestamp >> 8  & 0xFF);
 
-<<<<<<< HEAD
-    /* ensure month/day are valid */
-    time.tm_mon  = FFMAX(time.tm_mon, 0);
-    time.tm_mday = FFMAX(time.tm_mday, 1);
-=======
     /* msvcrt versions of strftime calls the invalid parameter handler
      * (aborting the process if one isn't set) if the parameters are out
      * of range. */
@@ -1717,7 +1712,6 @@
     time.tm_hour = av_clip(time.tm_hour, 0, 23);
     time.tm_min  = av_clip(time.tm_min,  0, 59);
     time.tm_sec  = av_clip(time.tm_sec,  0, 59);
->>>>>>> 8cafeb8b
 
     *str = av_mallocz(32);
     if (!*str)
