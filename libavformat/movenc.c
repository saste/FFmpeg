--- conflicted
+++ resolved
@@ -2919,16 +2919,10 @@
     mov_write_string_metadata(s, pb, "\251wrt", "composer" , 1);
     mov_write_string_metadata(s, pb, "\251alb", "album"    , 1);
     mov_write_string_metadata(s, pb, "\251day", "date"     , 1);
-<<<<<<< HEAD
-    if (!mov->exact &&
-        !mov_write_string_metadata(s, pb, "\251too", "encoding_tool", 1))
-        mov_write_string_tag(pb, "\251too", LIBAVFORMAT_IDENT, 0, 1);
-=======
     if (!mov_write_string_metadata(s, pb, "\251too", "encoding_tool", 1)) {
         if (!(s->flags & AVFMT_FLAG_BITEXACT))
             mov_write_string_tag(pb, "\251too", LIBAVFORMAT_IDENT, 0, 1);
     }
->>>>>>> e95c7a61
     mov_write_string_metadata(s, pb, "\251cmt", "comment"  , 1);
     mov_write_string_metadata(s, pb, "\251gen", "genre"    , 1);
     mov_write_string_metadata(s, pb, "\251cpy", "copyright", 1);
@@ -3078,13 +3072,8 @@
         mov_write_string_metadata(s, pb_buf, "\251aut", "author",      0);
         mov_write_string_metadata(s, pb_buf, "\251alb", "album",       0);
         mov_write_string_metadata(s, pb_buf, "\251day", "date",        0);
-<<<<<<< HEAD
         mov_write_string_metadata(s, pb_buf, "\251swr", "encoder",     0);
         // currently ignored by mov.c
-=======
-        if (!(s->flags & AVFMT_FLAG_BITEXACT))
-            mov_write_string_metadata(s, pb_buf, "\251swr", "encoder", 0);
->>>>>>> e95c7a61
         mov_write_string_metadata(s, pb_buf, "\251des", "comment",     0);
         // add support for libquicktime, this atom is also actually read by mov.c
         mov_write_string_metadata(s, pb_buf, "\251cmt", "comment",     0);
