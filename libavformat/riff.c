--- conflicted
+++ resolved
@@ -770,12 +770,8 @@
         codec->codec_tag = 0;
     } else {
         codec->codec_tag = id;
-<<<<<<< HEAD
-        codec->codec_id = ff_wav_codec_get_id(id, codec->bits_per_coded_sample);
-=======
         codec->codec_id  = ff_wav_codec_get_id(id,
                                                codec->bits_per_coded_sample);
->>>>>>> a3bf80a5
     }
     if (size >= 18) {  /* We're obviously dealing with WAVEFORMATEX */
         int cbSize = avio_rl16(pb); /* cbSize */
@@ -783,21 +779,9 @@
         cbSize = FFMIN(size, cbSize);
         if (cbSize >= 22 && id == 0xfffe) { /* WAVEFORMATEXTENSIBLE */
             ff_asf_guid subformat;
-<<<<<<< HEAD
             int bps = avio_rl16(pb);
             if (bps)
                 codec->bits_per_coded_sample = bps;
-            codec->channel_layout        = avio_rl32(pb); /* dwChannelMask */
-            ff_get_guid(pb, &subformat);
-            if (!memcmp(subformat + 4, (const uint8_t[]){FF_MEDIASUBTYPE_BASE_GUID}, 12)) {
-                codec->codec_tag = AV_RL32(subformat);
-                codec->codec_id = ff_wav_codec_get_id(codec->codec_tag, codec->bits_per_coded_sample);
-            } else {
-                codec->codec_id = ff_codec_guid_get_id(ff_codec_wav_guids, subformat);
-                if (!codec->codec_id)
-                    av_log(codec, AV_LOG_WARNING, "unknown subformat:"FF_PRI_GUID"\n", FF_ARG_GUID(subformat));
-=======
-            codec->bits_per_coded_sample = avio_rl16(pb);
             codec->channel_layout        = avio_rl32(pb); /* dwChannelMask */
 
             ff_get_guid(pb, &subformat);
@@ -813,7 +797,6 @@
                     av_log(codec, AV_LOG_WARNING,
                            "unknown subformat: "FF_PRI_GUID"\n",
                            FF_ARG_GUID(subformat));
->>>>>>> a3bf80a5
             }
             cbSize -= 22;
             size   -= 22;
