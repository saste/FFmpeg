--- conflicted
+++ resolved
@@ -189,19 +189,11 @@
 FATE_VIDEO-$(call DEMDEC, MPEGTS, MPEG2VIDEO) += fate-mpeg2-field-enc
 fate-mpeg2-field-enc: CMD = framecrc -flags +bitexact -idct simple -i $(TARGET_SAMPLES)/mpeg2/mpeg2_field_encoding.ts -an -vframes 30
 
-<<<<<<< HEAD
 FATE_VIDEO-$(call DEMDEC, MV, MVC1) += fate-mv-mvc1
-fate-mv-mvc1: CMD = framecrc -i $(TARGET_SAMPLES)/mv/posture.mv -an -frames 25
+fate-mv-mvc1: CMD = framecrc -i $(TARGET_SAMPLES)/mv/posture.mv -an -frames 25 -pix_fmt rgb555le
 
 FATE_VIDEO-$(call DEMDEC, MV, MVC2) += fate-mv-mvc2
-fate-mv-mvc2: CMD = framecrc -i $(TARGET_SAMPLES)/mv/12345.mv -an -frames 30
-=======
-FATE_SAMPLES_AVCONV-$(call DEMDEC, MV, MVC1) += fate-mv-mvc1
-fate-mv-mvc1: CMD = framecrc -i $(TARGET_SAMPLES)/mv/posture.mv -an -frames 25 -pix_fmt rgb555le
-
-FATE_SAMPLES_AVCONV-$(call DEMDEC, MV, MVC2) += fate-mv-mvc2
 fate-mv-mvc2: CMD = framecrc -i $(TARGET_SAMPLES)/mv/12345.mv -an -frames 30 -pix_fmt bgra
->>>>>>> 911fa05b
 
 FATE_VIDEO-$(call DEMDEC, MV, SGIRLE) += fate-mv-sgirle
 fate-mv-sgirle: CMD = framecrc -i $(TARGET_SAMPLES)/mv/pet-rle.movie -an
