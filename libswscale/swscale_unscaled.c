--- conflicted
+++ resolved
@@ -1679,7 +1679,7 @@
         IS_DIFFERENT_ENDIANESS(srcFormat, dstFormat, AV_PIX_FMT_RGBA64) ||
         IS_DIFFERENT_ENDIANESS(srcFormat, dstFormat, AV_PIX_FMT_RGB555) ||
         IS_DIFFERENT_ENDIANESS(srcFormat, dstFormat, AV_PIX_FMT_RGB565) ||
-<<<<<<< HEAD
+        IS_DIFFERENT_ENDIANESS(srcFormat, dstFormat, AV_PIX_FMT_RGBA64) ||
         IS_DIFFERENT_ENDIANESS(srcFormat, dstFormat, AV_PIX_FMT_XYZ12)  ||
         IS_DIFFERENT_ENDIANESS(srcFormat, dstFormat, AV_PIX_FMT_YUV420P9)  ||
         IS_DIFFERENT_ENDIANESS(srcFormat, dstFormat, AV_PIX_FMT_YUV420P10) ||
@@ -1696,10 +1696,6 @@
         IS_DIFFERENT_ENDIANESS(srcFormat, dstFormat, AV_PIX_FMT_YUV444P12) ||
         IS_DIFFERENT_ENDIANESS(srcFormat, dstFormat, AV_PIX_FMT_YUV444P14) ||
         IS_DIFFERENT_ENDIANESS(srcFormat, dstFormat, AV_PIX_FMT_YUV444P16))
-=======
-        IS_DIFFERENT_ENDIANESS(srcFormat, dstFormat, AV_PIX_FMT_RGBA64) ||
-        IS_DIFFERENT_ENDIANESS(srcFormat, dstFormat, AV_PIX_FMT_XYZ12))
->>>>>>> 0ca0924c
         c->swscale = packed_16bpc_bswap;
 
     if (usePal(srcFormat) && isByteRGB(dstFormat))
