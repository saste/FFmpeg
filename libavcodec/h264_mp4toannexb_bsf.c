--- conflicted
+++ resolved
@@ -129,11 +129,7 @@
     }
 
     if (out)
-<<<<<<< HEAD
         memset(out + total_size, 0, padding);
-=======
-        memset(out + total_size, 0, AV_INPUT_BUFFER_PADDING_SIZE);
->>>>>>> 059a9348
 
     if (!sps_seen)
         av_log(avctx, AV_LOG_WARNING,
@@ -179,14 +175,10 @@
 
     /* retrieve sps and pps NAL units from extradata */
     if (!ctx->extradata_parsed) {
-<<<<<<< HEAD
         if (args && strstr(args, "private_spspps_buf"))
             ctx->private_spspps = 1;
 
-        ret = h264_extradata_to_annexb(ctx, avctx, FF_INPUT_BUFFER_PADDING_SIZE);
-=======
-        ret = h264_extradata_to_annexb(avctx, AV_INPUT_BUFFER_PADDING_SIZE);
->>>>>>> 059a9348
+        ret = h264_extradata_to_annexb(ctx, avctx, AV_INPUT_BUFFER_PADDING_SIZE);
         if (ret < 0)
             return ret;
         ctx->length_size      = ret;
