--- conflicted
+++ resolved
@@ -4620,11 +4620,7 @@
 /**
  *  deinterlace - if not supported return -1
  *
-<<<<<<< HEAD
- * @deprecated - use yadif (in lavfilter) instead
-=======
  * @deprecated - use yadif (in libavfilter) instead
->>>>>>> 54b298fe
  */
 attribute_deprecated
 int avpicture_deinterlace(AVPicture *dst, const AVPicture *src,
