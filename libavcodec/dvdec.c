--- conflicted
+++ resolved
@@ -349,10 +349,6 @@
     if (ret < 0)
         return ret;
 
-<<<<<<< HEAD
-    if ((ret = ff_get_buffer(avctx, s->frame, 0)) < 0)
-        return ret;
-=======
     /* Determine the codec's sample_aspect ratio from the packet */
     vsc_pack = buf + 80*5 + 48 + 5;
     if ( *vsc_pack == dv_video_control ) {
@@ -361,20 +357,13 @@
         ff_set_sar(avctx, s->sys->sar[is16_9]);
     }
 
-    if (ff_get_buffer(avctx, s->frame, 0) < 0) {
-        av_log(avctx, AV_LOG_ERROR, "get_buffer() failed\n");
-        return -1;
-    }
->>>>>>> 9e500efd
+    if ((ret = ff_get_buffer(avctx, s->frame, 0)) < 0)
+        return ret;
     s->frame->interlaced_frame = 1;
     s->frame->top_field_first  = 0;
 
-    /* Determine the codec's sample_aspect ratio and field order from the packet */
-    vsc_pack = buf + 80*5 + 48 + 5;
+    /* Determine the codec's field order from the packet */
     if ( *vsc_pack == dv_video_control ) {
-        apt = buf[4] & 0x07;
-        is16_9 = (vsc_pack[2] & 0x07) == 0x02 || (!apt && (vsc_pack[2] & 0x07) == 0x07);
-        avctx->sample_aspect_ratio = s->sys->sar[is16_9];
         s->frame->top_field_first = !(vsc_pack[3] & 0x40);
     }
 
