--- conflicted
+++ resolved
@@ -30,12 +30,7 @@
 
 typedef struct QpegContext{
     AVCodecContext *avctx;
-<<<<<<< HEAD
-    AVFrame pic, ref;
-=======
-    AVFrame *pic;
-    uint8_t *refdata;
->>>>>>> 2d2a92f7
+    AVFrame *pic, *ref;
     uint32_t pal[256];
     GetByteContext buffer;
 } QpegContext;
@@ -260,12 +255,8 @@
 {
     uint8_t ctable[128];
     QpegContext * const a = avctx->priv_data;
-<<<<<<< HEAD
-    AVFrame *  p = &a->pic;
-    AVFrame * ref= &a->ref;
-=======
     AVFrame * const p = a->pic;
->>>>>>> 2d2a92f7
+    AVFrame * const ref = a->ref;
     uint8_t* outdata;
     int delta, ret;
     const uint8_t *pal = av_packet_get_side_data(avpkt, AV_PKT_DATA_PALETTE, NULL);
@@ -282,12 +273,7 @@
 
     if ((ret = ff_get_buffer(avctx, p, AV_GET_BUFFER_FLAG_REF)) < 0)
         return ret;
-<<<<<<< HEAD
-    outdata = a->pic.data[0];
-=======
-    }
     outdata = p->data[0];
->>>>>>> 2d2a92f7
     bytestream2_skip(&a->buffer, 4);
     bytestream2_get_buffer(&a->buffer, ctable, 128);
     bytestream2_skip(&a->buffer, 1);
@@ -296,11 +282,7 @@
     if(delta == 0x10) {
         qpeg_decode_intra(a, outdata, p->linesize[0], avctx->width, avctx->height);
     } else {
-<<<<<<< HEAD
-        qpeg_decode_inter(a, outdata, a->pic.linesize[0], avctx->width, avctx->height, delta, ctable, a->ref.data[0]);
-=======
-        qpeg_decode_inter(a, outdata, p->linesize[0], avctx->width, avctx->height, delta, ctable, a->refdata);
->>>>>>> 2d2a92f7
+        qpeg_decode_inter(a, outdata, p->linesize[0], avctx->width, avctx->height, delta, ctable, ref->data[0]);
     }
 
     /* make the palette available on the way out */
@@ -318,7 +300,6 @@
     return avpkt->size;
 }
 
-<<<<<<< HEAD
 static void decode_flush(AVCodecContext *avctx){
     QpegContext * const a = avctx->priv_data;
     int i, pal_size;
@@ -331,6 +312,16 @@
         a->pal[i] = 0xFFU<<24 | AV_RL32(pal_src+4*i);
 }
 
+static av_cold int decode_end(AVCodecContext *avctx)
+{
+    QpegContext * const a = avctx->priv_data;
+
+    av_frame_free(&a->pic);
+    av_frame_free(&a->ref);
+
+    return 0;
+}
+
 static av_cold int decode_init(AVCodecContext *avctx){
     QpegContext * const a = avctx->priv_data;
 
@@ -341,39 +332,12 @@
 
     decode_flush(avctx);
 
-    avcodec_get_frame_defaults(&a->pic);
-=======
-static av_cold int decode_end(AVCodecContext *avctx)
-{
-    QpegContext * const a = avctx->priv_data;
-
-    av_frame_free(&a->pic);
->>>>>>> 2d2a92f7
-
-    av_free(a->refdata);
-    return 0;
-}
-
-static av_cold int decode_init(AVCodecContext *avctx){
-    QpegContext * const a = avctx->priv_data;
-<<<<<<< HEAD
-    AVFrame * const p = &a->pic;
-    AVFrame * const ref= &a->ref;
-
-    av_frame_unref(p);
-    av_frame_unref(ref);
-=======
-
-    a->avctx = avctx;
-    avctx->pix_fmt= AV_PIX_FMT_PAL8;
-    a->refdata = av_malloc(avctx->width * avctx->height);
-
     a->pic = av_frame_alloc();
-    if (!a->pic) {
+    a->ref = av_frame_alloc();
+    if (!a->pic || !a->ref) {
         decode_end(avctx);
         return AVERROR(ENOMEM);
     }
->>>>>>> 2d2a92f7
 
     return 0;
 }
