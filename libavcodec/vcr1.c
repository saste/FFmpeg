--- conflicted
+++ resolved
@@ -33,19 +33,6 @@
     int offset[4];
 } VCR1Context;
 
-<<<<<<< HEAD
-static av_cold int vcr1_common_init(AVCodecContext *avctx)
-{
-    VCR1Context *const a = avctx->priv_data;
-
-    avctx->coded_frame = &a->picture;
-    avcodec_get_frame_defaults(&a->picture);
-
-    return 0;
-}
-
-=======
->>>>>>> 759001c5
 static av_cold int vcr1_decode_init(AVCodecContext *avctx)
 {
     avctx->pix_fmt = AV_PIX_FMT_YUV410P;
@@ -67,20 +54,12 @@
     const uint8_t *bytestream = buf;
     int i, x, y, ret;
 
-<<<<<<< HEAD
-    if (p->data[0])
-        avctx->release_buffer(avctx, p);
-
     if(buf_size < 16 + avctx->height + avctx->width*avctx->height*5/8){
         av_log(avctx, AV_LOG_ERROR, "Insufficient input data.\n");
         return AVERROR(EINVAL);
     }
 
-    p->reference = 0;
-    if ((ret = ff_get_buffer(avctx, p)) < 0) {
-=======
     if ((ret = ff_get_buffer(avctx, p, 0)) < 0) {
->>>>>>> 759001c5
         av_log(avctx, AV_LOG_ERROR, "get_buffer() failed\n");
         return ret;
     }
