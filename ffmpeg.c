/*
 * ffmpeg main
 * Copyright (c) 2000-2003 Fabrice Bellard
 *
 * This file is part of FFmpeg.
 *
 * FFmpeg is free software; you can redistribute it and/or
 * modify it under the terms of the GNU Lesser General Public
 * License as published by the Free Software Foundation; either
 * version 2.1 of the License, or (at your option) any later version.
 *
 * FFmpeg is distributed in the hope that it will be useful,
 * but WITHOUT ANY WARRANTY; without even the implied warranty of
 * MERCHANTABILITY or FITNESS FOR A PARTICULAR PURPOSE.  See the GNU
 * Lesser General Public License for more details.
 *
 * You should have received a copy of the GNU Lesser General Public
 * License along with FFmpeg; if not, write to the Free Software
 * Foundation, Inc., 51 Franklin Street, Fifth Floor, Boston, MA 02110-1301 USA
 */

#include "config.h"
#include <ctype.h>
#include <string.h>
#include <math.h>
#include <stdlib.h>
#include <errno.h>
#include <signal.h>
#include <limits.h>
#include <unistd.h>
#include "libavformat/avformat.h"
#include "libavdevice/avdevice.h"
#include "libswscale/swscale.h"
#include "libavutil/opt.h"
#include "libavcodec/audioconvert.h"
#include "libavutil/audioconvert.h"
#include "libavutil/parseutils.h"
#include "libavutil/samplefmt.h"
#include "libavutil/colorspace.h"
#include "libavutil/fifo.h"
#include "libavutil/intreadwrite.h"
#include "libavutil/dict.h"
#include "libavutil/mathematics.h"
#include "libavutil/pixdesc.h"
#include "libavutil/avstring.h"
#include "libavutil/libm.h"
#include "libavformat/os_support.h"
#include "libswresample/swresample.h"

#include "libavformat/ffm.h" // not public API

#if CONFIG_AVFILTER
# include "libavfilter/avcodec.h"
# include "libavfilter/avfilter.h"
# include "libavfilter/avfiltergraph.h"
# include "libavfilter/buffersink.h"
# include "libavfilter/vsrc_buffer.h"
#endif

#if HAVE_SYS_RESOURCE_H
#include <sys/types.h>
#include <sys/time.h>
#include <sys/resource.h>
#elif HAVE_GETPROCESSTIMES
#include <windows.h>
#endif
#if HAVE_GETPROCESSMEMORYINFO
#include <windows.h>
#include <psapi.h>
#endif

#if HAVE_SYS_SELECT_H
#include <sys/select.h>
#endif

#if HAVE_TERMIOS_H
#include <fcntl.h>
#include <sys/ioctl.h>
#include <sys/time.h>
#include <termios.h>
#elif HAVE_KBHIT
#include <conio.h>
#endif
#include <time.h>

#include "cmdutils.h"

#include "libavutil/avassert.h"

const char program_name[] = "ffmpeg";
const int program_birth_year = 2000;

/* select an input stream for an output stream */
typedef struct StreamMap {
    int disabled;           /** 1 is this mapping is disabled by a negative map */
    int file_index;
    int stream_index;
    int sync_file_index;
    int sync_stream_index;
} StreamMap;

/**
 * select an input file for an output file
 */
typedef struct MetadataMap {
    int  file;      ///< file index
    char type;      ///< type of metadata to copy -- (g)lobal, (s)tream, (c)hapter or (p)rogram
    int  index;     ///< stream/chapter/program number
} MetadataMap;

static const OptionDef options[];

#define MAX_STREAMS 1024    /* arbitrary sanity check value */

static int frame_bits_per_raw_sample = 0;
static int video_discard = 0;
static int same_quant = 0;
static int do_deinterlace = 0;
static int intra_dc_precision = 8;
static int loop_input = 0;
static int loop_output = AVFMT_NOOUTPUTLOOP;
static int qp_hist = 0;
static int intra_only = 0;
static const char *video_codec_name    = NULL;
static const char *audio_codec_name    = NULL;
static const char *subtitle_codec_name = NULL;

static int file_overwrite = 0;
static int do_benchmark = 0;
static int do_hex_dump = 0;
static int do_pkt_dump = 0;
static int do_pass = 0;
static const char *pass_logfilename_prefix;
static int video_sync_method= -1;
static int audio_sync_method= 0;
static float audio_drift_threshold= 0.1;
static int copy_ts= 0;
static int copy_tb= 0;
static int opt_shortest = 0;
static char *vstats_filename;
static FILE *vstats_file;
static int copy_initial_nonkeyframes = 0;

static int audio_volume = 256;

static int exit_on_error = 0;
static int using_stdin = 0;
static int run_as_daemon  = 0;
static volatile int received_nb_signals = 0;
static int64_t video_size = 0;
static int64_t audio_size = 0;
static int64_t extra_size = 0;
static int nb_frames_dup = 0;
static int nb_frames_drop = 0;
static int input_sync;

static float dts_delta_threshold = 10;

static int print_stats = 1;

static uint8_t *audio_buf;
static uint8_t *audio_out;
static unsigned int allocated_audio_out_size, allocated_audio_buf_size;

static void *samples;
static uint8_t *input_tmp= NULL;

#define DEFAULT_PASS_LOGFILENAME_PREFIX "ffmpeg2pass"

typedef struct InputStream {
    int file_index;
    AVStream *st;
    int discard;             /* true if stream data should be discarded */
    int decoding_needed;     /* true if the packets must be decoded in 'raw_fifo' */
    AVCodec *dec;

    int64_t       start;     /* time when read started */
    int64_t       next_pts;  /* synthetic pts for cases where pkt.pts
                                is not defined */
    int64_t       pts;       /* current pts */
    double ts_scale;
    int is_start;            /* is 1 at the start and after a discontinuity */
    int showed_multi_packet_warning;
    AVDictionary *opts;
} InputStream;

typedef struct InputFile {
    AVFormatContext *ctx;
    int eof_reached;      /* true if eof reached */
    int ist_index;        /* index of first stream in input_streams */
    int buffer_size;      /* current total buffer size */
    int64_t ts_offset;
    int nb_streams;       /* number of stream that ffmpeg is aware of; may be different
                             from ctx.nb_streams if new streams appear during av_read_frame() */
    int rate_emu;
} InputFile;

typedef struct OutputStream {
    int file_index;          /* file index */
    int index;               /* stream index in the output file */
    int source_index;        /* InputStream index */
    AVStream *st;            /* stream in the output file */
    int encoding_needed;     /* true if encoding needed for this stream */
    int frame_number;
    /* input pts and corresponding output pts
       for A/V sync */
    //double sync_ipts;        /* dts from the AVPacket of the demuxer in second units */
    struct InputStream *sync_ist; /* input stream to sync against */
    int64_t sync_opts;       /* output frame counter, could be changed to some true timestamp */ //FIXME look at frame_number
    AVBitStreamFilterContext *bitstream_filters;
    AVCodec *enc;
    int64_t max_frames;

    /* video only */
    int video_resample;
    AVFrame resample_frame;              /* temporary frame for image resampling */
    struct SwsContext *img_resample_ctx; /* for image resampling */
    int resample_height;
    int resample_width;
    int resample_pix_fmt;
    AVRational frame_rate;
    int force_fps;
    int top_field_first;

    float frame_aspect_ratio;

    /* forced key frames */
    int64_t *forced_kf_pts;
    int forced_kf_count;
    int forced_kf_index;

    /* audio only */
    int audio_resample;
    int resample_sample_fmt;
    int resample_channels;
    int resample_sample_rate;
    float rematrix_volume;
    AVFifoBuffer *fifo;     /* for compression: one audio fifo per codec */
    FILE *logfile;

    struct SwrContext *swr;

#if CONFIG_AVFILTER
    AVFilterContext *output_video_filter;
    AVFilterContext *input_video_filter;
    AVFilterBufferRef *picref;
    char *avfilter;
    AVFilterGraph *graph;
#endif

   int64_t sws_flags;
   AVDictionary *opts;
   int is_past_recording_time;
   int stream_copy;
} OutputStream;


#if HAVE_TERMIOS_H

/* init terminal so that we can grab keys */
static struct termios oldtty;
#endif

typedef struct OutputFile {
    AVFormatContext *ctx;
    AVDictionary *opts;
    int ost_index;       /* index of the first stream in output_streams */
    int64_t recording_time; /* desired length of the resulting file in microseconds */
    int64_t start_time;     /* start time in microseconds */
    uint64_t limit_filesize;
} OutputFile;

static InputStream *input_streams = NULL;
static int         nb_input_streams = 0;
static InputFile   *input_files   = NULL;
static int         nb_input_files   = 0;

static OutputStream *output_streams = NULL;
static int        nb_output_streams = 0;
static OutputFile   *output_files   = NULL;
static int        nb_output_files   = 0;

typedef struct OptionsContext {
    /* input/output options */
    int64_t start_time;
    const char *format;

    SpecifierOpt *codec_names;
    int        nb_codec_names;
    SpecifierOpt *audio_channels;
    int        nb_audio_channels;
    SpecifierOpt *audio_sample_rate;
    int        nb_audio_sample_rate;
    SpecifierOpt *rematrix_volume;
    int        nb_rematrix_volume;
    SpecifierOpt *frame_rates;
    int        nb_frame_rates;
    SpecifierOpt *frame_sizes;
    int        nb_frame_sizes;
    SpecifierOpt *frame_pix_fmts;
    int        nb_frame_pix_fmts;

    /* input options */
    int64_t input_ts_offset;
    int rate_emu;

    SpecifierOpt *ts_scale;
    int        nb_ts_scale;

    /* output options */
    StreamMap *stream_maps;
    int     nb_stream_maps;
    /* first item specifies output metadata, second is input */
    MetadataMap (*meta_data_maps)[2];
    int nb_meta_data_maps;
    int metadata_global_manual;
    int metadata_streams_manual;
    int metadata_chapters_manual;

    int chapters_input_file;

    int64_t recording_time;
    uint64_t limit_filesize;
    float mux_preload;
    float mux_max_delay;

    int video_disable;
    int audio_disable;
    int subtitle_disable;
    int data_disable;

    /* indexed by output file stream index */
    int   *streamid_map;
    int nb_streamid_map;

    SpecifierOpt *metadata;
    int        nb_metadata;
    SpecifierOpt *max_frames;
    int        nb_max_frames;
    SpecifierOpt *bitstream_filters;
    int        nb_bitstream_filters;
    SpecifierOpt *codec_tags;
    int        nb_codec_tags;
    SpecifierOpt *sample_fmts;
    int        nb_sample_fmts;
    SpecifierOpt *qscale;
    int        nb_qscale;
    SpecifierOpt *forced_key_frames;
    int        nb_forced_key_frames;
    SpecifierOpt *force_fps;
    int        nb_force_fps;
    SpecifierOpt *frame_aspect_ratios;
    int        nb_frame_aspect_ratios;
    SpecifierOpt *rc_overrides;
    int        nb_rc_overrides;
    SpecifierOpt *intra_matrices;
    int        nb_intra_matrices;
    SpecifierOpt *inter_matrices;
    int        nb_inter_matrices;
    SpecifierOpt *top_field_first;
    int        nb_top_field_first;
    SpecifierOpt *presets;
    int        nb_presets;
#if CONFIG_AVFILTER
    SpecifierOpt *filters;
    int        nb_filters;
#endif
} OptionsContext;

#define MATCH_PER_STREAM_OPT(name, type, outvar, fmtctx, st)\
{\
    int i, ret;\
    for (i = 0; i < o->nb_ ## name; i++) {\
        char *spec = o->name[i].specifier;\
        if ((ret = check_stream_specifier(fmtctx, st, spec)) > 0)\
            outvar = o->name[i].u.type;\
        else if (ret < 0)\
            exit_program(1);\
    }\
}

static void reset_options(OptionsContext *o, int is_input)
{
    const OptionDef *po = options;
    OptionsContext bak= *o;

    /* all OPT_SPEC and OPT_STRING can be freed in generic way */
    while (po->name) {
        void *dst = (uint8_t*)o + po->u.off;

        if (po->flags & OPT_SPEC) {
            SpecifierOpt **so = dst;
            int i, *count = (int*)(so + 1);
            for (i = 0; i < *count; i++) {
                av_freep(&(*so)[i].specifier);
                if (po->flags & OPT_STRING)
                    av_freep(&(*so)[i].u.str);
            }
            av_freep(so);
            *count = 0;
        } else if (po->flags & OPT_OFFSET && po->flags & OPT_STRING)
            av_freep(dst);
        po++;
    }

    av_freep(&o->stream_maps);
    av_freep(&o->meta_data_maps);
    av_freep(&o->streamid_map);

    memset(o, 0, sizeof(*o));

    if(is_input) o->recording_time = bak.recording_time;
    else         o->recording_time = INT64_MAX;
    o->mux_max_delay  = 0.7;
    o->limit_filesize = UINT64_MAX;
    o->chapters_input_file = INT_MAX;

    uninit_opts();
    init_opts();
}

#if CONFIG_AVFILTER

static int configure_video_filters(InputStream *ist, OutputStream *ost)
{
    AVFilterContext *last_filter, *filter;
    /** filter graph containing all filters including input & output */
    AVCodecContext *codec = ost->st->codec;
    AVCodecContext *icodec = ist->st->codec;
    enum PixelFormat pix_fmts[] = { codec->pix_fmt, PIX_FMT_NONE };
    AVBufferSinkParams *buffersink_params = av_buffersink_params_alloc();
    AVRational sample_aspect_ratio;
    char args[255];
    int ret;

    ost->graph = avfilter_graph_alloc();

    if (ist->st->sample_aspect_ratio.num){
        sample_aspect_ratio = ist->st->sample_aspect_ratio;
    }else
        sample_aspect_ratio = ist->st->codec->sample_aspect_ratio;

    snprintf(args, 255, "%d:%d:%d:%d:%d:%d:%d", ist->st->codec->width,
             ist->st->codec->height, ist->st->codec->pix_fmt, 1, AV_TIME_BASE,
             sample_aspect_ratio.num, sample_aspect_ratio.den);

    ret = avfilter_graph_create_filter(&ost->input_video_filter, avfilter_get_by_name("buffer"),
                                       "src", args, NULL, ost->graph);
    if (ret < 0)
        return ret;
#if FF_API_OLD_VSINK_API
    ret = avfilter_graph_create_filter(&ost->output_video_filter, avfilter_get_by_name("buffersink"),
                                       "out", NULL, pix_fmts, ost->graph);
#else
    buffersink_params->pixel_fmts = pix_fmts;
    ret = avfilter_graph_create_filter(&ost->output_video_filter, avfilter_get_by_name("buffersink"),
                                       "out", NULL, buffersink_params, ost->graph);
#endif
    av_freep(&buffersink_params);
    if (ret < 0)
        return ret;
    last_filter = ost->input_video_filter;

    if (codec->width  != icodec->width || codec->height != icodec->height) {
        snprintf(args, 255, "%d:%d:flags=0x%X",
                 codec->width,
                 codec->height,
                 (unsigned)ost->sws_flags);
        if ((ret = avfilter_graph_create_filter(&filter, avfilter_get_by_name("scale"),
                                                NULL, args, NULL, ost->graph)) < 0)
            return ret;
        if ((ret = avfilter_link(last_filter, 0, filter, 0)) < 0)
            return ret;
        last_filter = filter;
    }

    snprintf(args, sizeof(args), "flags=0x%X", (unsigned)ost->sws_flags);
    ost->graph->scale_sws_opts = av_strdup(args);

    if (ost->avfilter) {
        AVFilterInOut *outputs = avfilter_inout_alloc();
        AVFilterInOut *inputs  = avfilter_inout_alloc();

        outputs->name    = av_strdup("in");
        outputs->filter_ctx = last_filter;
        outputs->pad_idx = 0;
        outputs->next    = NULL;

        inputs->name    = av_strdup("out");
        inputs->filter_ctx = ost->output_video_filter;
        inputs->pad_idx = 0;
        inputs->next    = NULL;

        if ((ret = avfilter_graph_parse(ost->graph, ost->avfilter, &inputs, &outputs, NULL)) < 0)
            return ret;
        av_freep(&ost->avfilter);
    } else {
        if ((ret = avfilter_link(last_filter, 0, ost->output_video_filter, 0)) < 0)
            return ret;
    }

    if ((ret = avfilter_graph_config(ost->graph, NULL)) < 0)
        return ret;

    codec->width  = ost->output_video_filter->inputs[0]->w;
    codec->height = ost->output_video_filter->inputs[0]->h;
    codec->sample_aspect_ratio = ost->st->sample_aspect_ratio =
        ost->frame_aspect_ratio ? // overridden by the -aspect cli option
        av_d2q(ost->frame_aspect_ratio*codec->height/codec->width, 255) :
        ost->output_video_filter->inputs[0]->sample_aspect_ratio;

    return 0;
}
#endif /* CONFIG_AVFILTER */

static void term_exit(void)
{
    av_log(NULL, AV_LOG_QUIET, "%s", "");
#if HAVE_TERMIOS_H
    if(!run_as_daemon)
        tcsetattr (0, TCSANOW, &oldtty);
#endif
}

static volatile int received_sigterm = 0;

static void sigterm_handler(int sig)
{
    received_sigterm = sig;
    received_nb_signals++;
    term_exit();
}

static void term_init(void)
{
#if HAVE_TERMIOS_H
    if(!run_as_daemon){
    struct termios tty;

    tcgetattr (0, &tty);
    oldtty = tty;
    atexit(term_exit);

    tty.c_iflag &= ~(IGNBRK|BRKINT|PARMRK|ISTRIP
                          |INLCR|IGNCR|ICRNL|IXON);
    tty.c_oflag |= OPOST;
    tty.c_lflag &= ~(ECHO|ECHONL|ICANON|IEXTEN);
    tty.c_cflag &= ~(CSIZE|PARENB);
    tty.c_cflag |= CS8;
    tty.c_cc[VMIN] = 1;
    tty.c_cc[VTIME] = 0;

    tcsetattr (0, TCSANOW, &tty);
    signal(SIGQUIT, sigterm_handler); /* Quit (POSIX).  */
    }
#endif

    signal(SIGINT , sigterm_handler); /* Interrupt (ANSI).  */
    signal(SIGTERM, sigterm_handler); /* Termination (ANSI).  */
#ifdef SIGXCPU
    signal(SIGXCPU, sigterm_handler);
#endif
}

/* read a key without blocking */
static int read_key(void)
{
    unsigned char ch;
#if HAVE_TERMIOS_H
    int n = 1;
    struct timeval tv;
    fd_set rfds;

    FD_ZERO(&rfds);
    FD_SET(0, &rfds);
    tv.tv_sec = 0;
    tv.tv_usec = 0;
    n = select(1, &rfds, NULL, NULL, &tv);
    if (n > 0) {
        n = read(0, &ch, 1);
        if (n == 1)
            return ch;

        return n;
    }
#elif HAVE_KBHIT
#    if HAVE_PEEKNAMEDPIPE
    static int is_pipe;
    static HANDLE input_handle;
    DWORD dw, nchars;
    if(!input_handle){
        input_handle = GetStdHandle(STD_INPUT_HANDLE);
        is_pipe = !GetConsoleMode(input_handle, &dw);
    }

    if (stdin->_cnt > 0) {
        read(0, &ch, 1);
        return ch;
    }
    if (is_pipe) {
        /* When running under a GUI, you will end here. */
        if (!PeekNamedPipe(input_handle, NULL, 0, NULL, &nchars, NULL))
            return -1;
        //Read it
        if(nchars != 0) {
            read(0, &ch, 1);
            return ch;
        }else{
            return -1;
        }
    }
#    endif
    if(kbhit())
        return(getch());
#endif
    return -1;
}

static int decode_interrupt_cb(void)
{
    return received_nb_signals > 1;
}

void exit_program(int ret)
{
    int i;

    /* close files */
    for(i=0;i<nb_output_files;i++) {
        AVFormatContext *s = output_files[i].ctx;
        if (!(s->oformat->flags & AVFMT_NOFILE) && s->pb)
            avio_close(s->pb);
        avformat_free_context(s);
        av_dict_free(&output_files[i].opts);
    }
    for(i=0;i<nb_input_files;i++) {
        av_close_input_file(input_files[i].ctx);
    }
    for (i = 0; i < nb_input_streams; i++)
        av_dict_free(&input_streams[i].opts);

    if (vstats_file)
        fclose(vstats_file);
    av_free(vstats_filename);

    av_freep(&input_streams);
    av_freep(&input_files);
    av_freep(&output_streams);
    av_freep(&output_files);

    uninit_opts();
    av_free(audio_buf);
    av_free(audio_out);
    allocated_audio_buf_size= allocated_audio_out_size= 0;
    av_free(samples);

#if CONFIG_AVFILTER
    avfilter_uninit();
#endif

    av_freep(&input_tmp);

    if (received_sigterm) {
        av_log(NULL, AV_LOG_INFO, "Received signal %d: terminating.\n",
               (int) received_sigterm);
        exit (255);
    }

    exit(ret); /* not all OS-es handle main() return value */
}

static void assert_avoptions(AVDictionary *m)
{
    AVDictionaryEntry *t;
    if ((t = av_dict_get(m, "", NULL, AV_DICT_IGNORE_SUFFIX))) {
        av_log(NULL, AV_LOG_FATAL, "Option %s not found.\n", t->key);
        exit_program(1);
    }
}

static void assert_codec_experimental(AVCodecContext *c, int encoder)
{
    const char *codec_string = encoder ? "encoder" : "decoder";
    AVCodec *codec;
    if (c->codec->capabilities & CODEC_CAP_EXPERIMENTAL &&
        c->strict_std_compliance > FF_COMPLIANCE_EXPERIMENTAL) {
        av_log(NULL, AV_LOG_FATAL, "%s '%s' is experimental and might produce bad "
                "results.\nAdd '-strict experimental' if you want to use it.\n",
                codec_string, c->codec->name);
        codec = encoder ? avcodec_find_encoder(c->codec->id) : avcodec_find_decoder(c->codec->id);
        if (!(codec->capabilities & CODEC_CAP_EXPERIMENTAL))
            av_log(NULL, AV_LOG_FATAL, "Or use the non experimental %s '%s'.\n",
                   codec_string, codec->name);
        exit_program(1);
    }
}

static void choose_sample_fmt(AVStream *st, AVCodec *codec)
{
    if(codec && codec->sample_fmts){
        const enum AVSampleFormat *p= codec->sample_fmts;
        for(; *p!=-1; p++){
            if(*p == st->codec->sample_fmt)
                break;
        }
        if (*p == -1) {
            if((codec->capabilities & CODEC_CAP_LOSSLESS) && av_get_sample_fmt_name(st->codec->sample_fmt) > av_get_sample_fmt_name(codec->sample_fmts[0]))
                av_log(NULL, AV_LOG_ERROR, "Convertion will not be lossless'\n");
            if(av_get_sample_fmt_name(st->codec->sample_fmt))
            av_log(NULL, AV_LOG_WARNING,
                   "Incompatible sample format '%s' for codec '%s', auto-selecting format '%s'\n",
                   av_get_sample_fmt_name(st->codec->sample_fmt),
                   codec->name,
                   av_get_sample_fmt_name(codec->sample_fmts[0]));
            st->codec->sample_fmt = codec->sample_fmts[0];
        }
    }
}

static void choose_sample_rate(AVStream *st, AVCodec *codec)
{
    if(codec && codec->supported_samplerates){
        const int *p= codec->supported_samplerates;
        int best=0;
        int best_dist=INT_MAX;
        for(; *p; p++){
            int dist= abs(st->codec->sample_rate - *p);
            if(dist < best_dist){
                best_dist= dist;
                best= *p;
            }
        }
        if(best_dist){
            av_log(st->codec, AV_LOG_WARNING, "Requested sampling rate unsupported using closest supported (%d)\n", best);
        }
        st->codec->sample_rate= best;
    }
}

static void choose_pixel_fmt(AVStream *st, AVCodec *codec)
{
    if(codec && codec->pix_fmts){
        const enum PixelFormat *p= codec->pix_fmts;
        if(st->codec->strict_std_compliance <= FF_COMPLIANCE_UNOFFICIAL){
            if(st->codec->codec_id==CODEC_ID_MJPEG){
                p= (const enum PixelFormat[]){PIX_FMT_YUVJ420P, PIX_FMT_YUVJ422P, PIX_FMT_YUV420P, PIX_FMT_YUV422P, PIX_FMT_NONE};
            }else if(st->codec->codec_id==CODEC_ID_LJPEG){
                p= (const enum PixelFormat[]){PIX_FMT_YUVJ420P, PIX_FMT_YUVJ422P, PIX_FMT_YUVJ444P, PIX_FMT_YUV420P, PIX_FMT_YUV422P, PIX_FMT_YUV444P, PIX_FMT_BGRA, PIX_FMT_NONE};
            }
        }
        for(; *p!=-1; p++){
            if(*p == st->codec->pix_fmt)
                break;
        }
        if (*p == -1) {
            if(st->codec->pix_fmt != PIX_FMT_NONE)
                av_log(NULL, AV_LOG_WARNING,
                        "Incompatible pixel format '%s' for codec '%s', auto-selecting format '%s'\n",
                        av_pix_fmt_descriptors[st->codec->pix_fmt].name,
                        codec->name,
                        av_pix_fmt_descriptors[codec->pix_fmts[0]].name);
            st->codec->pix_fmt = codec->pix_fmts[0];
        }
    }
}

static double get_sync_ipts(const OutputStream *ost)
{
    const InputStream *ist = ost->sync_ist;
    OutputFile *of = &output_files[ost->file_index];
    return (double)(ist->pts - of->start_time)/AV_TIME_BASE;
}

static void write_frame(AVFormatContext *s, AVPacket *pkt, AVCodecContext *avctx, AVBitStreamFilterContext *bsfc)
{
    int ret;

    while(bsfc){
        AVPacket new_pkt= *pkt;
        int a= av_bitstream_filter_filter(bsfc, avctx, NULL,
                                          &new_pkt.data, &new_pkt.size,
                                          pkt->data, pkt->size,
                                          pkt->flags & AV_PKT_FLAG_KEY);
        if(a>0){
            av_free_packet(pkt);
            new_pkt.destruct= av_destruct_packet;
        } else if(a<0){
            av_log(NULL, AV_LOG_ERROR, "%s failed for stream %d, codec %s",
                   bsfc->filter->name, pkt->stream_index,
                   avctx->codec ? avctx->codec->name : "copy");
            print_error("", a);
            if (exit_on_error)
                exit_program(1);
        }
        *pkt= new_pkt;

        bsfc= bsfc->next;
    }

    ret= av_interleaved_write_frame(s, pkt);
    if(ret < 0){
        print_error("av_interleaved_write_frame()", ret);
        exit_program(1);
    }
}

static void do_audio_out(AVFormatContext *s,
                         OutputStream *ost,
                         InputStream *ist,
                         unsigned char *buf, int size)
{
    uint8_t *buftmp;
    int64_t audio_out_size, audio_buf_size;
    int64_t allocated_for_size= size;

    int size_out, frame_bytes, ret, resample_changed;
    AVCodecContext *enc= ost->st->codec;
    AVCodecContext *dec= ist->st->codec;
    int osize = av_get_bytes_per_sample(enc->sample_fmt);
    int isize = av_get_bytes_per_sample(dec->sample_fmt);
    const int coded_bps = av_get_bits_per_sample(enc->codec->id);

need_realloc:
    audio_buf_size= (allocated_for_size + isize*dec->channels - 1) / (isize*dec->channels);
    audio_buf_size= (audio_buf_size*enc->sample_rate + dec->sample_rate) / dec->sample_rate;
    audio_buf_size= audio_buf_size*2 + 10000; //safety factors for the deprecated resampling API
    audio_buf_size= FFMAX(audio_buf_size, enc->frame_size);
    audio_buf_size*= osize*enc->channels;

    audio_out_size= FFMAX(audio_buf_size, enc->frame_size * osize * enc->channels);
    if(coded_bps > 8*osize)
        audio_out_size= audio_out_size * coded_bps / (8*osize);
    audio_out_size += FF_MIN_BUFFER_SIZE;

    if(audio_out_size > INT_MAX || audio_buf_size > INT_MAX){
        av_log(NULL, AV_LOG_FATAL, "Buffer sizes too large\n");
        exit_program(1);
    }

    av_fast_malloc(&audio_buf, &allocated_audio_buf_size, audio_buf_size);
    av_fast_malloc(&audio_out, &allocated_audio_out_size, audio_out_size);
    if (!audio_buf || !audio_out){
        av_log(NULL, AV_LOG_FATAL, "Out of memory in do_audio_out\n");
        exit_program(1);
    }

    if (enc->channels != dec->channels
     || enc->sample_fmt != dec->sample_fmt)
        ost->audio_resample = 1;

    resample_changed = ost->resample_sample_fmt  != dec->sample_fmt ||
                       ost->resample_channels    != dec->channels   ||
                       ost->resample_sample_rate != dec->sample_rate;

    if ((ost->audio_resample && !ost->swr) || resample_changed) {
        if (resample_changed) {
            av_log(NULL, AV_LOG_INFO, "Input stream #%d.%d frame changed from rate:%d fmt:%s ch:%d to rate:%d fmt:%s ch:%d\n",
                   ist->file_index, ist->st->index,
                   ost->resample_sample_rate, av_get_sample_fmt_name(ost->resample_sample_fmt), ost->resample_channels,
                   dec->sample_rate, av_get_sample_fmt_name(dec->sample_fmt), dec->channels);
            ost->resample_sample_fmt  = dec->sample_fmt;
            ost->resample_channels    = dec->channels;
            ost->resample_sample_rate = dec->sample_rate;
            swr_free(&ost->swr);
        }
        /* if audio_sync_method is >1 the resampler is needed for audio drift compensation */
        if (audio_sync_method <= 1 &&
            ost->resample_sample_fmt  == enc->sample_fmt &&
            ost->resample_channels    == enc->channels   &&
            ost->resample_sample_rate == enc->sample_rate) {
            //ost->swr = NULL;
            ost->audio_resample = 0;
        } else {
            ost->swr = swr_alloc2(ost->swr,
                                  enc->channel_layout, enc->sample_fmt, enc->sample_rate,
                                  dec->channel_layout, dec->sample_fmt, dec->sample_rate,
                                  0, NULL);
            av_set_double(ost->swr, "rmvol", ost->rematrix_volume);
            av_set_int(ost->swr, "ich", dec->channels);
            av_set_int(ost->swr, "och", enc->channels);
            if(audio_sync_method>1) av_set_int(ost->swr, "flags", SWR_FLAG_RESAMPLE);
            if(ost->swr && swr_init(ost->swr) < 0){
                av_log(NULL, AV_LOG_FATAL, "swr_init() failed\n");
                swr_free(&ost->swr);
            }

            if (!ost->swr) {
                av_log(NULL, AV_LOG_FATAL, "Can not resample %d channels @ %d Hz to %d channels @ %d Hz\n",
                        dec->channels, dec->sample_rate,
                        enc->channels, enc->sample_rate);
                exit_program(1);
            }
        }
    }

    av_assert0(ost->audio_resample || dec->sample_fmt==enc->sample_fmt);

    if(audio_sync_method){
        double delta = get_sync_ipts(ost) * enc->sample_rate - ost->sync_opts
                - av_fifo_size(ost->fifo)/(enc->channels * 2);
        double idelta= delta*dec->sample_rate / enc->sample_rate;
        int byte_delta= ((int)idelta)*2*dec->channels;

        //FIXME resample delay
        if(fabs(delta) > 50){
            if(ist->is_start || fabs(delta) > audio_drift_threshold*enc->sample_rate){
                if(byte_delta < 0){
                    byte_delta= FFMAX(byte_delta, -size);
                    size += byte_delta;
                    buf  -= byte_delta;
                    av_log(NULL, AV_LOG_VERBOSE, "discarding %d audio samples\n", (int)-delta);
                    if(!size)
                        return;
                    ist->is_start=0;
                }else{
                    input_tmp= av_realloc(input_tmp, byte_delta + size);

                    if(byte_delta > allocated_for_size - size){
                        allocated_for_size= byte_delta + (int64_t)size;
                        goto need_realloc;
                    }
                    ist->is_start=0;

                    memset(input_tmp, 0, byte_delta);
                    memcpy(input_tmp + byte_delta, buf, size);
                    buf= input_tmp;
                    size += byte_delta;
                    av_log(NULL, AV_LOG_VERBOSE, "adding %d audio samples of silence\n", (int)delta);
                }
            }else if(audio_sync_method>1){
                int comp= av_clip(delta, -audio_sync_method, audio_sync_method);
                av_assert0(ost->audio_resample);
                av_log(NULL, AV_LOG_VERBOSE, "compensating audio timestamp drift:%f compensation:%d in:%d\n",
                       delta, comp, enc->sample_rate);
//                fprintf(stderr, "drift:%f len:%d opts:%"PRId64" ipts:%"PRId64" fifo:%d\n", delta, -1, ost->sync_opts, (int64_t)(get_sync_ipts(ost) * enc->sample_rate), av_fifo_size(ost->fifo)/(ost->st->codec->channels * 2));
                swr_compensate(ost->swr, comp, enc->sample_rate);
            }
        }
    }else
        ost->sync_opts= lrintf(get_sync_ipts(ost) * enc->sample_rate)
                        - av_fifo_size(ost->fifo)/(enc->channels * 2); //FIXME wrong

    if (ost->audio_resample) {
        buftmp = audio_buf;
        size_out = swr_convert(ost->swr, (      uint8_t*[]){buftmp}, audio_buf_size / (enc->channels * osize),
                                         (const uint8_t*[]){buf   }, size / (dec->channels * isize));
        size_out = size_out * enc->channels * osize;
    } else {
        buftmp = buf;
        size_out = size;
    }

    av_assert0(ost->audio_resample || dec->sample_fmt==enc->sample_fmt);

    /* now encode as many frames as possible */
    if (enc->frame_size > 1) {
        /* output resampled raw samples */
        if (av_fifo_realloc2(ost->fifo, av_fifo_size(ost->fifo) + size_out) < 0) {
            av_log(NULL, AV_LOG_FATAL, "av_fifo_realloc2() failed\n");
            exit_program(1);
        }
        av_fifo_generic_write(ost->fifo, buftmp, size_out, NULL);

        frame_bytes = enc->frame_size * osize * enc->channels;

        while (av_fifo_size(ost->fifo) >= frame_bytes) {
            AVPacket pkt;
            av_init_packet(&pkt);

            av_fifo_generic_read(ost->fifo, audio_buf, frame_bytes, NULL);

            //FIXME pass ost->sync_opts as AVFrame.pts in avcodec_encode_audio()

            ret = avcodec_encode_audio(enc, audio_out, audio_out_size,
                                       (short *)audio_buf);
            if (ret < 0) {
                av_log(NULL, AV_LOG_FATAL, "Audio encoding failed\n");
                exit_program(1);
            }
            audio_size += ret;
            pkt.stream_index= ost->index;
            pkt.data= audio_out;
            pkt.size= ret;
            if(enc->coded_frame && enc->coded_frame->pts != AV_NOPTS_VALUE)
                pkt.pts= av_rescale_q(enc->coded_frame->pts, enc->time_base, ost->st->time_base);
            pkt.flags |= AV_PKT_FLAG_KEY;
            write_frame(s, &pkt, enc, ost->bitstream_filters);

            ost->sync_opts += enc->frame_size;
        }
    } else {
        AVPacket pkt;
        av_init_packet(&pkt);

        ost->sync_opts += size_out / (osize * enc->channels);

        /* output a pcm frame */
        /* determine the size of the coded buffer */
        size_out /= osize;
        if (coded_bps)
            size_out = size_out*coded_bps/8;

        if(size_out > audio_out_size){
            av_log(NULL, AV_LOG_FATAL, "Internal error, buffer size too small\n");
            exit_program(1);
        }

        //FIXME pass ost->sync_opts as AVFrame.pts in avcodec_encode_audio()
        ret = avcodec_encode_audio(enc, audio_out, size_out,
                                   (short *)buftmp);
        if (ret < 0) {
            av_log(NULL, AV_LOG_FATAL, "Audio encoding failed\n");
            exit_program(1);
        }
        audio_size += ret;
        pkt.stream_index= ost->index;
        pkt.data= audio_out;
        pkt.size= ret;
        if(enc->coded_frame && enc->coded_frame->pts != AV_NOPTS_VALUE)
            pkt.pts= av_rescale_q(enc->coded_frame->pts, enc->time_base, ost->st->time_base);
        pkt.flags |= AV_PKT_FLAG_KEY;
        write_frame(s, &pkt, enc, ost->bitstream_filters);
    }
}

static void pre_process_video_frame(InputStream *ist, AVPicture *picture, void **bufp)
{
    AVCodecContext *dec;
    AVPicture *picture2;
    AVPicture picture_tmp;
    uint8_t *buf = 0;

    dec = ist->st->codec;

    /* deinterlace : must be done before any resize */
    if (do_deinterlace) {
        int size;

        /* create temporary picture */
        size = avpicture_get_size(dec->pix_fmt, dec->width, dec->height);
        buf = av_malloc(size);
        if (!buf)
            return;

        picture2 = &picture_tmp;
        avpicture_fill(picture2, buf, dec->pix_fmt, dec->width, dec->height);

        if(avpicture_deinterlace(picture2, picture,
                                 dec->pix_fmt, dec->width, dec->height) < 0) {
            /* if error, do not deinterlace */
            av_log(NULL, AV_LOG_WARNING, "Deinterlacing failed\n");
            av_free(buf);
            buf = NULL;
            picture2 = picture;
        }
    } else {
        picture2 = picture;
    }

    if (picture != picture2)
        *picture = *picture2;
    *bufp = buf;
}

static void do_subtitle_out(AVFormatContext *s,
                            OutputStream *ost,
                            InputStream *ist,
                            AVSubtitle *sub,
                            int64_t pts)
{
    static uint8_t *subtitle_out = NULL;
    int subtitle_out_max_size = 1024 * 1024;
    int subtitle_out_size, nb, i;
    AVCodecContext *enc;
    AVPacket pkt;

    if (pts == AV_NOPTS_VALUE) {
        av_log(NULL, AV_LOG_ERROR, "Subtitle packets must have a pts\n");
        if (exit_on_error)
            exit_program(1);
        return;
    }

    enc = ost->st->codec;

    if (!subtitle_out) {
        subtitle_out = av_malloc(subtitle_out_max_size);
    }

    /* Note: DVB subtitle need one packet to draw them and one other
       packet to clear them */
    /* XXX: signal it in the codec context ? */
    if (enc->codec_id == CODEC_ID_DVB_SUBTITLE)
        nb = 2;
    else
        nb = 1;

    for(i = 0; i < nb; i++) {
        sub->pts = av_rescale_q(pts, ist->st->time_base, AV_TIME_BASE_Q);
        // start_display_time is required to be 0
        sub->pts              += av_rescale_q(sub->start_display_time, (AVRational){1, 1000}, AV_TIME_BASE_Q);
        sub->end_display_time -= sub->start_display_time;
        sub->start_display_time = 0;
        subtitle_out_size = avcodec_encode_subtitle(enc, subtitle_out,
                                                    subtitle_out_max_size, sub);
        if (subtitle_out_size < 0) {
            av_log(NULL, AV_LOG_FATAL, "Subtitle encoding failed\n");
            exit_program(1);
        }

        av_init_packet(&pkt);
        pkt.stream_index = ost->index;
        pkt.data = subtitle_out;
        pkt.size = subtitle_out_size;
        pkt.pts = av_rescale_q(sub->pts, AV_TIME_BASE_Q, ost->st->time_base);
        if (enc->codec_id == CODEC_ID_DVB_SUBTITLE) {
            /* XXX: the pts correction is handled here. Maybe handling
               it in the codec would be better */
            if (i == 0)
                pkt.pts += 90 * sub->start_display_time;
            else
                pkt.pts += 90 * sub->end_display_time;
        }
        write_frame(s, &pkt, ost->st->codec, ost->bitstream_filters);
    }
}

static int bit_buffer_size= 1024*256;
static uint8_t *bit_buffer= NULL;

static void do_video_resample(OutputStream *ost,
                              InputStream *ist,
                              AVFrame *in_picture,
                              AVFrame **out_picture)
{
#if CONFIG_AVFILTER
    *out_picture = in_picture;
#else
    AVCodecContext *dec = ist->st->codec;
    AVCodecContext *enc = ost->st->codec;
    int resample_changed = ost->resample_width   != dec->width  ||
                           ost->resample_height  != dec->height ||
                           ost->resample_pix_fmt != dec->pix_fmt;

    *out_picture = in_picture;
    if (resample_changed) {
        av_log(NULL, AV_LOG_INFO,
               "Input stream #%d.%d frame changed from size:%dx%d fmt:%s to size:%dx%d fmt:%s\n",
               ist->file_index, ist->st->index,
               ost->resample_width, ost->resample_height, av_get_pix_fmt_name(ost->resample_pix_fmt),
               dec->width         , dec->height         , av_get_pix_fmt_name(dec->pix_fmt));
        ost->resample_width   = dec->width;
        ost->resample_height  = dec->height;
        ost->resample_pix_fmt = dec->pix_fmt;
    }

    ost->video_resample = dec->width   != enc->width  ||
                          dec->height  != enc->height ||
                          dec->pix_fmt != enc->pix_fmt;

    if (ost->video_resample) {
        *out_picture = &ost->resample_frame;
        if (!ost->img_resample_ctx || resample_changed) {
            /* initialize the destination picture */
            if (!ost->resample_frame.data[0]) {
                avcodec_get_frame_defaults(&ost->resample_frame);
                if (avpicture_alloc((AVPicture *)&ost->resample_frame, enc->pix_fmt,
                                    enc->width, enc->height)) {
                    av_log(NULL, AV_LOG_FATAL, "Cannot allocate temp picture, check pix fmt\n");
                    exit_program(1);
                }
            }
            /* initialize a new scaler context */
            sws_freeContext(ost->img_resample_ctx);
            ost->img_resample_ctx = sws_getContext(dec->width, dec->height, dec->pix_fmt,
                                                   enc->width, enc->height, enc->pix_fmt,
                                                   ost->sws_flags, NULL, NULL, NULL);
            if (ost->img_resample_ctx == NULL) {
                av_log(NULL, AV_LOG_FATAL, "Cannot get resampling context\n");
                exit_program(1);
            }
        }
        sws_scale(ost->img_resample_ctx, in_picture->data, in_picture->linesize,
              0, ost->resample_height, (*out_picture)->data, (*out_picture)->linesize);
    }
#endif
}


static void do_video_out(AVFormatContext *s,
                         OutputStream *ost,
                         InputStream *ist,
                         AVFrame *in_picture,
                         int *frame_size, float quality)
{
    int nb_frames, i, ret, format_video_sync;
    AVFrame *final_picture;
    AVCodecContext *enc;
    double sync_ipts;
    double duration = 0;

    enc = ost->st->codec;

    if (ist->st->start_time != AV_NOPTS_VALUE && ist->st->first_dts != AV_NOPTS_VALUE) {
        duration = FFMAX(av_q2d(ist->st->time_base), av_q2d(ist->st->codec->time_base));
        if(ist->st->avg_frame_rate.num)
            duration= FFMAX(duration, 1/av_q2d(ist->st->avg_frame_rate));

        duration /= av_q2d(enc->time_base);
    }

    sync_ipts = get_sync_ipts(ost) / av_q2d(enc->time_base);

    /* by default, we output a single frame */
    nb_frames = 1;

    *frame_size = 0;

    format_video_sync = video_sync_method;
    if (format_video_sync < 0)
        format_video_sync = (s->oformat->flags & AVFMT_VARIABLE_FPS) ? 2 : 1;

    if (format_video_sync) {
        double vdelta = sync_ipts - ost->sync_opts + duration;
        //FIXME set to 0.5 after we fix some dts/pts bugs like in avidec.c
        if (vdelta < -1.1)
            nb_frames = 0;
        else if (format_video_sync == 2) {
            if(vdelta<=-0.6){
                nb_frames=0;
            }else if(vdelta>0.6)
                ost->sync_opts= lrintf(sync_ipts);
        }else if (vdelta > 1.1)
            nb_frames = lrintf(vdelta);
//fprintf(stderr, "vdelta:%f, ost->sync_opts:%"PRId64", ost->sync_ipts:%f nb_frames:%d\n", vdelta, ost->sync_opts, get_sync_ipts(ost), nb_frames);
        if (nb_frames == 0){
            ++nb_frames_drop;
            av_log(NULL, AV_LOG_VERBOSE, "*** drop!\n");
        }else if (nb_frames > 1) {
            nb_frames_dup += nb_frames - 1;
            av_log(NULL, AV_LOG_VERBOSE, "*** %d dup!\n", nb_frames-1);
        }
    }else
        ost->sync_opts= lrintf(sync_ipts);

    nb_frames = FFMIN(nb_frames, ost->max_frames - ost->frame_number);
    if (nb_frames <= 0)
        return;

    do_video_resample(ost, ist, in_picture, &final_picture);

    /* duplicates frame if needed */
    for(i=0;i<nb_frames;i++) {
        AVPacket pkt;
        av_init_packet(&pkt);
        pkt.stream_index= ost->index;

        if (s->oformat->flags & AVFMT_RAWPICTURE) {
            /* raw pictures are written as AVPicture structure to
               avoid any copies. We support temporarily the older
               method. */
            enc->coded_frame->interlaced_frame = in_picture->interlaced_frame;
            enc->coded_frame->top_field_first  = in_picture->top_field_first;
            pkt.data= (uint8_t *)final_picture;
            pkt.size=  sizeof(AVPicture);
            pkt.pts= av_rescale_q(ost->sync_opts, enc->time_base, ost->st->time_base);
            pkt.flags |= AV_PKT_FLAG_KEY;

            write_frame(s, &pkt, ost->st->codec, ost->bitstream_filters);
        } else {
            AVFrame big_picture;

            big_picture= *final_picture;
            /* better than nothing: use input picture interlaced
               settings */
            big_picture.interlaced_frame = in_picture->interlaced_frame;
            if (ost->st->codec->flags & (CODEC_FLAG_INTERLACED_DCT|CODEC_FLAG_INTERLACED_ME)) {
                if (ost->top_field_first == -1)
                    big_picture.top_field_first = in_picture->top_field_first;
                else
                    big_picture.top_field_first = !!ost->top_field_first;
            }

            /* handles same_quant here. This is not correct because it may
               not be a global option */
            big_picture.quality = quality;
            if (!enc->me_threshold)
                big_picture.pict_type = 0;
//            big_picture.pts = AV_NOPTS_VALUE;
            big_picture.pts= ost->sync_opts;
//            big_picture.pts= av_rescale(ost->sync_opts, AV_TIME_BASE*(int64_t)enc->time_base.num, enc->time_base.den);
//av_log(NULL, AV_LOG_DEBUG, "%"PRId64" -> encoder\n", ost->sync_opts);
            if (ost->forced_kf_index < ost->forced_kf_count &&
                big_picture.pts >= ost->forced_kf_pts[ost->forced_kf_index]) {
                big_picture.pict_type = AV_PICTURE_TYPE_I;
                ost->forced_kf_index++;
            }
            ret = avcodec_encode_video(enc,
                                       bit_buffer, bit_buffer_size,
                                       &big_picture);
            if (ret < 0) {
                av_log(NULL, AV_LOG_FATAL, "Video encoding failed\n");
                exit_program(1);
            }

            if(ret>0){
                pkt.data= bit_buffer;
                pkt.size= ret;
                if(enc->coded_frame->pts != AV_NOPTS_VALUE)
                    pkt.pts= av_rescale_q(enc->coded_frame->pts, enc->time_base, ost->st->time_base);
/*av_log(NULL, AV_LOG_DEBUG, "encoder -> %"PRId64"/%"PRId64"\n",
   pkt.pts != AV_NOPTS_VALUE ? av_rescale(pkt.pts, enc->time_base.den, AV_TIME_BASE*(int64_t)enc->time_base.num) : -1,
   pkt.dts != AV_NOPTS_VALUE ? av_rescale(pkt.dts, enc->time_base.den, AV_TIME_BASE*(int64_t)enc->time_base.num) : -1);*/

                if(enc->coded_frame->key_frame)
                    pkt.flags |= AV_PKT_FLAG_KEY;
                write_frame(s, &pkt, ost->st->codec, ost->bitstream_filters);
                *frame_size = ret;
                video_size += ret;
                //fprintf(stderr,"\nFrame: %3d size: %5d type: %d",
                //        enc->frame_number-1, ret, enc->pict_type);
                /* if two pass, output log */
                if (ost->logfile && enc->stats_out) {
                    fprintf(ost->logfile, "%s", enc->stats_out);
                }
            }
        }
        ost->sync_opts++;
        ost->frame_number++;
    }
}

static double psnr(double d)
{
    return -10.0*log(d)/log(10.0);
}

static void do_video_stats(AVFormatContext *os, OutputStream *ost,
                           int frame_size)
{
    AVCodecContext *enc;
    int frame_number;
    double ti1, bitrate, avg_bitrate;

    /* this is executed just the first time do_video_stats is called */
    if (!vstats_file) {
        vstats_file = fopen(vstats_filename, "w");
        if (!vstats_file) {
            perror("fopen");
            exit_program(1);
        }
    }

    enc = ost->st->codec;
    if (enc->codec_type == AVMEDIA_TYPE_VIDEO) {
        frame_number = ost->frame_number;
        fprintf(vstats_file, "frame= %5d q= %2.1f ", frame_number, enc->coded_frame->quality/(float)FF_QP2LAMBDA);
        if (enc->flags&CODEC_FLAG_PSNR)
            fprintf(vstats_file, "PSNR= %6.2f ", psnr(enc->coded_frame->error[0]/(enc->width*enc->height*255.0*255.0)));

        fprintf(vstats_file,"f_size= %6d ", frame_size);
        /* compute pts value */
        ti1 = ost->sync_opts * av_q2d(enc->time_base);
        if (ti1 < 0.01)
            ti1 = 0.01;

        bitrate = (frame_size * 8) / av_q2d(enc->time_base) / 1000.0;
        avg_bitrate = (double)(video_size * 8) / ti1 / 1000.0;
        fprintf(vstats_file, "s_size= %8.0fkB time= %0.3f br= %7.1fkbits/s avg_br= %7.1fkbits/s ",
            (double)video_size / 1024, ti1, bitrate, avg_bitrate);
        fprintf(vstats_file, "type= %c\n", av_get_picture_type_char(enc->coded_frame->pict_type));
    }
}

static void print_report(OutputFile *output_files,
                         OutputStream *ost_table, int nb_ostreams,
                         int is_last_report, int64_t timer_start, int64_t cur_time)
{
    char buf[1024];
    OutputStream *ost;
    AVFormatContext *oc;
    int64_t total_size;
    AVCodecContext *enc;
    int frame_number, vid, i;
    double bitrate;
    int64_t pts = INT64_MAX;
    static int64_t last_time = -1;
    static int qp_histogram[52];
    int hours, mins, secs, us;

    if (!print_stats && !is_last_report)
        return;

    if (!is_last_report) {
        if (last_time == -1) {
            last_time = cur_time;
            return;
        }
        if ((cur_time - last_time) < 500000)
            return;
        last_time = cur_time;
    }


    oc = output_files[0].ctx;

    total_size = avio_size(oc->pb);
    if(total_size<0) // FIXME improve avio_size() so it works with non seekable output too
        total_size= avio_tell(oc->pb);

    buf[0] = '\0';
    vid = 0;
    for(i=0;i<nb_ostreams;i++) {
        float q = -1;
        ost = &ost_table[i];
        enc = ost->st->codec;
        if (!ost->stream_copy && enc->coded_frame)
            q = enc->coded_frame->quality/(float)FF_QP2LAMBDA;
        if (vid && enc->codec_type == AVMEDIA_TYPE_VIDEO) {
            snprintf(buf + strlen(buf), sizeof(buf) - strlen(buf), "q=%2.1f ", q);
        }
        if (!vid && enc->codec_type == AVMEDIA_TYPE_VIDEO) {
            float t = (cur_time-timer_start) / 1000000.0;

            frame_number = ost->frame_number;
            snprintf(buf + strlen(buf), sizeof(buf) - strlen(buf), "frame=%5d fps=%3d q=%3.1f ",
                     frame_number, (t>1)?(int)(frame_number/t+0.5) : 0, q);
            if(is_last_report)
                snprintf(buf + strlen(buf), sizeof(buf) - strlen(buf), "L");
            if(qp_hist){
                int j;
                int qp = lrintf(q);
                if(qp>=0 && qp<FF_ARRAY_ELEMS(qp_histogram))
                    qp_histogram[qp]++;
                for(j=0; j<32; j++)
                    snprintf(buf + strlen(buf), sizeof(buf) - strlen(buf), "%X", (int)lrintf(log(qp_histogram[j]+1)/log(2)));
            }
            if (enc->flags&CODEC_FLAG_PSNR){
                int j;
                double error, error_sum=0;
                double scale, scale_sum=0;
                char type[3]= {'Y','U','V'};
                snprintf(buf + strlen(buf), sizeof(buf) - strlen(buf), "PSNR=");
                for(j=0; j<3; j++){
                    if(is_last_report){
                        error= enc->error[j];
                        scale= enc->width*enc->height*255.0*255.0*frame_number;
                    }else{
                        error= enc->coded_frame->error[j];
                        scale= enc->width*enc->height*255.0*255.0;
                    }
                    if(j) scale/=4;
                    error_sum += error;
                    scale_sum += scale;
                    snprintf(buf + strlen(buf), sizeof(buf) - strlen(buf), "%c:%2.2f ", type[j], psnr(error/scale));
                }
                snprintf(buf + strlen(buf), sizeof(buf) - strlen(buf), "*:%2.2f ", psnr(error_sum/scale_sum));
            }
            vid = 1;
        }
        /* compute min output value */
        pts = FFMIN(pts, av_rescale_q(ost->st->pts.val,
                                      ost->st->time_base, AV_TIME_BASE_Q));
    }

    secs = pts / AV_TIME_BASE;
    us = pts % AV_TIME_BASE;
    mins = secs / 60;
    secs %= 60;
    hours = mins / 60;
    mins %= 60;

    bitrate = pts ? total_size * 8 / (pts / 1000.0) : 0;

    snprintf(buf + strlen(buf), sizeof(buf) - strlen(buf),
             "size=%8.0fkB time=", total_size / 1024.0);
    snprintf(buf + strlen(buf), sizeof(buf) - strlen(buf),
             "%02d:%02d:%02d.%02d ", hours, mins, secs,
             (100 * us) / AV_TIME_BASE);
    snprintf(buf + strlen(buf), sizeof(buf) - strlen(buf),
             "bitrate=%6.1fkbits/s", bitrate);

    if (nb_frames_dup || nb_frames_drop)
        snprintf(buf + strlen(buf), sizeof(buf) - strlen(buf), " dup=%d drop=%d",
                nb_frames_dup, nb_frames_drop);

    av_log(NULL, AV_LOG_INFO, "%s    \r", buf);

    fflush(stderr);

    if (is_last_report) {
        int64_t raw= audio_size + video_size + extra_size;
        av_log(NULL, AV_LOG_INFO, "\n");
        av_log(NULL, AV_LOG_INFO, "video:%1.0fkB audio:%1.0fkB global headers:%1.0fkB muxing overhead %f%%\n",
               video_size/1024.0,
               audio_size/1024.0,
               extra_size/1024.0,
               100.0*(total_size - raw)/raw
        );
    }
}

static void generate_silence(uint8_t *buf, enum AVSampleFormat sample_fmt, size_t size)
{
    int fill_char = 0x00;
    if (sample_fmt == AV_SAMPLE_FMT_U8)
        fill_char = 0x80;
    memset(buf, fill_char, size);
}

static void flush_encoders(OutputStream *ost_table, int nb_ostreams)
{
    int i, ret;

    for (i = 0; i < nb_ostreams; i++) {
        OutputStream   *ost = &ost_table[i];
        AVCodecContext *enc = ost->st->codec;
        AVFormatContext *os = output_files[ost->file_index].ctx;

        if (!ost->encoding_needed)
            continue;

        if (ost->st->codec->codec_type == AVMEDIA_TYPE_AUDIO && enc->frame_size <=1)
            continue;
        if (ost->st->codec->codec_type == AVMEDIA_TYPE_VIDEO && (os->oformat->flags & AVFMT_RAWPICTURE))
            continue;

        for(;;) {
            AVPacket pkt;
            int fifo_bytes;
            av_init_packet(&pkt);
            pkt.stream_index= ost->index;

            switch (ost->st->codec->codec_type) {
            case AVMEDIA_TYPE_AUDIO:
                fifo_bytes = av_fifo_size(ost->fifo);
                ret = 0;
                /* encode any samples remaining in fifo */
                if (fifo_bytes > 0) {
                    int osize = av_get_bytes_per_sample(enc->sample_fmt);
                    int fs_tmp = enc->frame_size;

                    av_fifo_generic_read(ost->fifo, audio_buf, fifo_bytes, NULL);
                    if (enc->codec->capabilities & CODEC_CAP_SMALL_LAST_FRAME) {
                        enc->frame_size = fifo_bytes / (osize * enc->channels);
                    } else { /* pad */
                        int frame_bytes = enc->frame_size*osize*enc->channels;
                        if (allocated_audio_buf_size < frame_bytes)
                            exit_program(1);
                        generate_silence(audio_buf+fifo_bytes, enc->sample_fmt, frame_bytes - fifo_bytes);
                    }

                    ret = avcodec_encode_audio(enc, bit_buffer, bit_buffer_size, (short *)audio_buf);
                    pkt.duration = av_rescale((int64_t)enc->frame_size*ost->st->time_base.den,
                                              ost->st->time_base.num, enc->sample_rate);
                    enc->frame_size = fs_tmp;
                }
                if (ret <= 0) {
                    ret = avcodec_encode_audio(enc, bit_buffer, bit_buffer_size, NULL);
                }
                if (ret < 0) {
                    av_log(NULL, AV_LOG_FATAL, "Audio encoding failed\n");
                    exit_program(1);
                }
                audio_size += ret;
                pkt.flags |= AV_PKT_FLAG_KEY;
                break;
            case AVMEDIA_TYPE_VIDEO:
                ret = avcodec_encode_video(enc, bit_buffer, bit_buffer_size, NULL);
                if (ret < 0) {
                    av_log(NULL, AV_LOG_FATAL, "Video encoding failed\n");
                    exit_program(1);
                }
                video_size += ret;
                if(enc->coded_frame && enc->coded_frame->key_frame)
                    pkt.flags |= AV_PKT_FLAG_KEY;
                if (ost->logfile && enc->stats_out) {
                    fprintf(ost->logfile, "%s", enc->stats_out);
                }
                break;
            default:
                ret=-1;
            }

            if (ret <= 0)
                break;
            pkt.data = bit_buffer;
            pkt.size = ret;
            if (enc->coded_frame && enc->coded_frame->pts != AV_NOPTS_VALUE)
                pkt.pts= av_rescale_q(enc->coded_frame->pts, enc->time_base, ost->st->time_base);
            write_frame(os, &pkt, ost->st->codec, ost->bitstream_filters);
        }
    }
}

/* pkt = NULL means EOF (needed to flush decoder buffers) */
static int output_packet(InputStream *ist, int ist_index,
                         OutputStream *ost_table, int nb_ostreams,
                         const AVPacket *pkt)
{
    AVFormatContext *os;
    OutputStream *ost;
    int ret = 0, i;
    int got_output;
    void *buffer_to_free = NULL;
    static unsigned int samples_size= 0;
    AVSubtitle subtitle, *subtitle_to_free;
    int64_t pkt_pts = AV_NOPTS_VALUE;
#if CONFIG_AVFILTER
    int frame_available;
#endif
    float quality = 0;

    AVPacket avpkt;
    int bps = av_get_bytes_per_sample(ist->st->codec->sample_fmt);

    if(ist->next_pts == AV_NOPTS_VALUE)
        ist->next_pts= ist->pts;

    if (pkt == NULL) {
        /* EOF handling */
        av_init_packet(&avpkt);
        avpkt.data = NULL;
        avpkt.size = 0;
        goto handle_eof;
    } else {
        avpkt = *pkt;
    }

    if(pkt->dts != AV_NOPTS_VALUE)
        ist->next_pts = ist->pts = av_rescale_q(pkt->dts, ist->st->time_base, AV_TIME_BASE_Q);
    if(pkt->pts != AV_NOPTS_VALUE)
        pkt_pts = av_rescale_q(pkt->pts, ist->st->time_base, AV_TIME_BASE_Q);

    //while we have more to decode or while the decoder did output something on EOF
    while (avpkt.size > 0 || (!pkt && got_output)) {
        uint8_t *data_buf, *decoded_data_buf;
        int data_size, decoded_data_size;
        AVFrame *decoded_frame, *filtered_frame;
    handle_eof:
        ist->pts= ist->next_pts;

        if(avpkt.size && avpkt.size != pkt->size)
            av_log(NULL, ist->showed_multi_packet_warning ? AV_LOG_VERBOSE : AV_LOG_WARNING,
                   "Multiple frames in a packet from stream %d\n", pkt->stream_index);
            ist->showed_multi_packet_warning=1;

        /* decode the packet if needed */
        decoded_frame    = filtered_frame = NULL;
        decoded_data_buf = NULL; /* fail safe */
        decoded_data_size= 0;
        data_buf  = avpkt.data;
        data_size = avpkt.size;
        subtitle_to_free = NULL;
        if (ist->decoding_needed) {
            switch(ist->st->codec->codec_type) {
            case AVMEDIA_TYPE_AUDIO:{
                if(pkt && samples_size < FFMAX(pkt->size * bps, AVCODEC_MAX_AUDIO_FRAME_SIZE)) {
                    samples_size = FFMAX(pkt->size * bps, AVCODEC_MAX_AUDIO_FRAME_SIZE);
                    av_free(samples);
                    samples= av_malloc(samples_size);
                }
                decoded_data_size= samples_size;
                    /* XXX: could avoid copy if PCM 16 bits with same
                       endianness as CPU */
                ret = avcodec_decode_audio3(ist->st->codec, samples, &decoded_data_size,
                                            &avpkt);
                if (ret < 0)
                    return ret;
                avpkt.data += ret;
                avpkt.size -= ret;
                data_size   = ret;
                got_output  = decoded_data_size > 0;
                /* Some bug in mpeg audio decoder gives */
                /* decoded_data_size < 0, it seems they are overflows */
                if (!got_output) {
                    /* no audio frame */
                    continue;
                }
                decoded_data_buf = (uint8_t *)samples;
                ist->next_pts += ((int64_t)AV_TIME_BASE/bps * decoded_data_size) /
                    (ist->st->codec->sample_rate * ist->st->codec->channels);
                break;}
            case AVMEDIA_TYPE_VIDEO:
                    if (!(decoded_frame = avcodec_alloc_frame()))
                        return AVERROR(ENOMEM);
                    avpkt.pts = pkt_pts;
                    avpkt.dts = ist->pts;
                    pkt_pts = AV_NOPTS_VALUE;

                    ret = avcodec_decode_video2(ist->st->codec,
                                                decoded_frame, &got_output, &avpkt);
                    quality = same_quant ? decoded_frame->quality : 0;
                    if (ret < 0)
                        goto fail;
                    if (!got_output) {
                        /* no picture yet */
                        av_freep(&decoded_frame);
                        goto discard_packet;
                    }
                    ist->next_pts = ist->pts = decoded_frame->best_effort_timestamp;
                    if (ist->st->codec->time_base.num != 0) {
                        int ticks= ist->st->parser ? ist->st->parser->repeat_pict+1 : ist->st->codec->ticks_per_frame;
                        ist->next_pts += ((int64_t)AV_TIME_BASE *
                                          ist->st->codec->time_base.num * ticks) /
                            ist->st->codec->time_base.den;
                    }
                    avpkt.size = 0;
                    buffer_to_free = NULL;
                    pre_process_video_frame(ist, (AVPicture *)decoded_frame, &buffer_to_free);
                    break;
            case AVMEDIA_TYPE_SUBTITLE:
                ret = avcodec_decode_subtitle2(ist->st->codec,
                                               &subtitle, &got_output, &avpkt);
                if (ret < 0)
                    return ret;
                if (!got_output) {
                    goto discard_packet;
                }
                subtitle_to_free = &subtitle;
                avpkt.size = 0;
                break;
            default:
                return -1;
            }
        } else {
            switch(ist->st->codec->codec_type) {
            case AVMEDIA_TYPE_AUDIO:
                ist->next_pts += ((int64_t)AV_TIME_BASE * ist->st->codec->frame_size) /
                    ist->st->codec->sample_rate;
                break;
            case AVMEDIA_TYPE_VIDEO:
                if (ist->st->codec->time_base.num != 0) {
                    int ticks= ist->st->parser ? ist->st->parser->repeat_pict+1 : ist->st->codec->ticks_per_frame;
                    ist->next_pts += ((int64_t)AV_TIME_BASE *
                                      ist->st->codec->time_base.num * ticks) /
                        ist->st->codec->time_base.den;
                }
                break;
            }
            avpkt.size = 0;
        }

#if CONFIG_AVFILTER
        if(ist->st->codec->codec_type == AVMEDIA_TYPE_VIDEO)
        for(i=0;i<nb_ostreams;i++) {
            OutputFile *of = &output_files[ost_table[i].file_index];
            if (of->start_time == 0 || ist->pts >= of->start_time) {
                ost = &ost_table[i];
                if (ost->input_video_filter && ost->source_index == ist_index) {
                    if (!decoded_frame->sample_aspect_ratio.num)
                        decoded_frame->sample_aspect_ratio = ist->st->sample_aspect_ratio;
                    decoded_frame->pts = ist->pts;

                    av_vsrc_buffer_add_frame(ost->input_video_filter, decoded_frame, AV_VSRC_BUF_FLAG_OVERWRITE);
                }
            }
        }
#endif

        // preprocess audio (volume)
        if (ist->st->codec->codec_type == AVMEDIA_TYPE_AUDIO) {
            if (audio_volume != 256) {
                switch (ist->st->codec->sample_fmt) {
                case AV_SAMPLE_FMT_U8:
                {
                    uint8_t *volp = samples;
                    for (i = 0; i < (decoded_data_size / sizeof(*volp)); i++) {
                        int v = (((*volp - 128) * audio_volume + 128) >> 8) + 128;
                        *volp++ = av_clip_uint8(v);
                    }
                    break;
                }
                case AV_SAMPLE_FMT_S16:
                {
                    int16_t *volp = samples;
                    for (i = 0; i < (decoded_data_size / sizeof(*volp)); i++) {
                        int v = ((*volp) * audio_volume + 128) >> 8;
                        *volp++ = av_clip_int16(v);
                    }
                    break;
                }
                case AV_SAMPLE_FMT_S32:
                {
                    int32_t *volp = samples;
                    for (i = 0; i < (decoded_data_size / sizeof(*volp)); i++) {
                        int64_t v = (((int64_t)*volp * audio_volume + 128) >> 8);
                        *volp++ = av_clipl_int32(v);
                    }
                    break;
                }
                case AV_SAMPLE_FMT_FLT:
                {
                    float *volp = samples;
                    float scale = audio_volume / 256.f;
                    for (i = 0; i < (decoded_data_size / sizeof(*volp)); i++) {
                        *volp++ *= scale;
                    }
                    break;
                }
                case AV_SAMPLE_FMT_DBL:
                {
                    double *volp = samples;
                    double scale = audio_volume / 256.;
                    for (i = 0; i < (decoded_data_size / sizeof(*volp)); i++) {
                        *volp++ *= scale;
                    }
                    break;
                }
                default:
                    av_log(NULL, AV_LOG_FATAL,
                           "Audio volume adjustment on sample format %s is not supported.\n",
                           av_get_sample_fmt_name(ist->st->codec->sample_fmt));
                    exit_program(1);
                }
            }
        }

        /* frame rate emulation */
        if (input_files[ist->file_index].rate_emu) {
            int64_t pts = av_rescale(ist->pts, 1000000, AV_TIME_BASE);
            int64_t now = av_gettime() - ist->start;
            if (pts > now)
                usleep(pts - now);
        }
        /* if output time reached then transcode raw format,
           encode packets and output them */
        for (i = 0; i < nb_ostreams; i++) {
            OutputFile *of = &output_files[ost_table[i].file_index];
            int frame_size;

            ost = &ost_table[i];
            if (ost->source_index != ist_index)
                continue;

            if (of->start_time && ist->pts < of->start_time)
                continue;

            if (of->recording_time != INT64_MAX &&
                av_compare_ts(ist->pts, AV_TIME_BASE_Q, of->recording_time + of->start_time,
                              (AVRational){1, 1000000}) >= 0) {
                ost->is_past_recording_time = 1;
                continue;
            }

#if CONFIG_AVFILTER
            frame_available = ist->st->codec->codec_type != AVMEDIA_TYPE_VIDEO ||
                !ost->output_video_filter || avfilter_poll_frame(ost->output_video_filter->inputs[0]);
            while (frame_available) {
                if (ist->st->codec->codec_type == AVMEDIA_TYPE_VIDEO && ost->output_video_filter) {
                    AVRational ist_pts_tb = ost->output_video_filter->inputs[0]->time_base;
                    if (av_buffersink_get_buffer_ref(ost->output_video_filter, &ost->picref, 0) < 0)
                        goto cont;
                    if (!filtered_frame && !(filtered_frame = avcodec_alloc_frame())) {
                        ret = AVERROR(ENOMEM);
                        goto fail;
                    }
                    *filtered_frame= *decoded_frame; //for me_threshold
                    if (ost->picref) {
                        avfilter_fill_frame_from_video_buffer_ref(filtered_frame, ost->picref);
                        ist->pts = av_rescale_q(ost->picref->pts, ist_pts_tb, AV_TIME_BASE_Q);
                    }
                }
#else
                filtered_frame = decoded_frame;
#endif
                os = output_files[ost->file_index].ctx;

                /* set the input output pts pairs */
                //ost->sync_ipts = (double)(ist->pts + input_files[ist->file_index].ts_offset - start_time)/ AV_TIME_BASE;

                if (ost->encoding_needed) {
                    av_assert0(ist->decoding_needed);
                    switch(ost->st->codec->codec_type) {
                    case AVMEDIA_TYPE_AUDIO:
                        do_audio_out(os, ost, ist, decoded_data_buf, decoded_data_size);
                        break;
                    case AVMEDIA_TYPE_VIDEO:
#if CONFIG_AVFILTER
                        if (ost->picref->video && !ost->frame_aspect_ratio)
                            ost->st->codec->sample_aspect_ratio = ost->picref->video->sample_aspect_ratio;
#endif
                        do_video_out(os, ost, ist, filtered_frame, &frame_size,
                                     same_quant ? quality : ost->st->codec->global_quality);
                        if (vstats_filename && frame_size)
                            do_video_stats(os, ost, frame_size);
                        break;
                    case AVMEDIA_TYPE_SUBTITLE:
                        do_subtitle_out(os, ost, ist, &subtitle,
                                        pkt->pts);
                        break;
                    default:
                        abort();
                    }
                } else {
                    AVPicture pict;
                    AVPacket opkt;
                    int64_t ost_tb_start_time= av_rescale_q(of->start_time, AV_TIME_BASE_Q, ost->st->time_base);
                    av_init_packet(&opkt);

                    if ((!ost->frame_number && !(pkt->flags & AV_PKT_FLAG_KEY)) && !copy_initial_nonkeyframes)
#if !CONFIG_AVFILTER
                        continue;
#else
                        goto cont;
#endif

                    /* no reencoding needed : output the packet directly */
                    /* force the input stream PTS */

                    if(ost->st->codec->codec_type == AVMEDIA_TYPE_AUDIO)
                        audio_size += data_size;
                    else if (ost->st->codec->codec_type == AVMEDIA_TYPE_VIDEO) {
                        video_size += data_size;
                        ost->sync_opts++;
                    }

                    opkt.stream_index= ost->index;
                    if(pkt->pts != AV_NOPTS_VALUE)
                        opkt.pts= av_rescale_q(pkt->pts, ist->st->time_base, ost->st->time_base) - ost_tb_start_time;
                    else
                        opkt.pts= AV_NOPTS_VALUE;

                    if (pkt->dts == AV_NOPTS_VALUE)
                        opkt.dts = av_rescale_q(ist->pts, AV_TIME_BASE_Q, ost->st->time_base);
                    else
                        opkt.dts = av_rescale_q(pkt->dts, ist->st->time_base, ost->st->time_base);
                    opkt.dts -= ost_tb_start_time;

                    opkt.duration = av_rescale_q(pkt->duration, ist->st->time_base, ost->st->time_base);
                    opkt.flags= pkt->flags;

                    //FIXME remove the following 2 lines they shall be replaced by the bitstream filters
                    if(   ost->st->codec->codec_id != CODEC_ID_H264
                       && ost->st->codec->codec_id != CODEC_ID_MPEG1VIDEO
                       && ost->st->codec->codec_id != CODEC_ID_MPEG2VIDEO
                       ) {
                        if(av_parser_change(ist->st->parser, ost->st->codec, &opkt.data, &opkt.size, data_buf, data_size, pkt->flags & AV_PKT_FLAG_KEY))
                            opkt.destruct= av_destruct_packet;
                    } else {
                        opkt.data = data_buf;
                        opkt.size = data_size;
                    }

                    if (os->oformat->flags & AVFMT_RAWPICTURE) {
                        /* store AVPicture in AVPacket, as expected by the output format */
                        avpicture_fill(&pict, opkt.data, ost->st->codec->pix_fmt, ost->st->codec->width, ost->st->codec->height);
                        opkt.data = (uint8_t *)&pict;
                        opkt.size = sizeof(AVPicture);
                        opkt.flags |= AV_PKT_FLAG_KEY;
                    }
                    write_frame(os, &opkt, ost->st->codec, ost->bitstream_filters);
                    ost->st->codec->frame_number++;
                    ost->frame_number++;
                    av_free_packet(&opkt);
                }
#if CONFIG_AVFILTER
                cont:
                frame_available = (ist->st->codec->codec_type == AVMEDIA_TYPE_VIDEO) &&
                                   ost->output_video_filter && avfilter_poll_frame(ost->output_video_filter->inputs[0]);
                avfilter_unref_buffer(ost->picref);
            }
            av_freep(&filtered_frame);
#endif
        }

fail:
        av_free(buffer_to_free);
        /* XXX: allocate the subtitles in the codec ? */
        if (subtitle_to_free) {
            avsubtitle_free(subtitle_to_free);
            subtitle_to_free = NULL;
        }
        av_freep(&decoded_frame);
        if (ret < 0)
            return ret;
    }
 discard_packet:

    return 0;
}

static void print_sdp(OutputFile *output_files, int n)
{
    char sdp[2048];
    int i;
    AVFormatContext **avc = av_malloc(sizeof(*avc)*n);

    if (!avc)
        exit_program(1);
    for (i = 0; i < n; i++)
        avc[i] = output_files[i].ctx;

    av_sdp_create(avc, n, sdp, sizeof(sdp));
    printf("SDP:\n%s\n", sdp);
    fflush(stdout);
    av_freep(&avc);
}

static int init_input_stream(int ist_index, OutputStream *output_streams, int nb_output_streams,
                             char *error, int error_len)
{
    InputStream *ist = &input_streams[ist_index];
    if (ist->decoding_needed) {
        AVCodec *codec = ist->dec;
        if (!codec) {
            snprintf(error, error_len, "Decoder (codec %s) not found for input stream #%d.%d",
                    avcodec_get_name(ist->st->codec->codec_id), ist->file_index, ist->st->index);
            return AVERROR(EINVAL);
        }
        if (avcodec_open2(ist->st->codec, codec, &ist->opts) < 0) {
            snprintf(error, error_len, "Error while opening decoder for input stream #%d.%d",
                    ist->file_index, ist->st->index);
            return AVERROR(EINVAL);
        }
        assert_codec_experimental(ist->st->codec, 0);
        assert_avoptions(ist->opts);
    }

    ist->pts = ist->st->avg_frame_rate.num ? - ist->st->codec->has_b_frames*AV_TIME_BASE / av_q2d(ist->st->avg_frame_rate) : 0;
    ist->next_pts = AV_NOPTS_VALUE;
    ist->is_start = 1;

    return 0;
}

static int transcode_init(OutputFile *output_files, int nb_output_files,
                          InputFile  *input_files,  int nb_input_files)
{
    int ret = 0, i, j, k;
    AVFormatContext *os;
    AVCodecContext *codec, *icodec;
    OutputStream *ost;
    InputStream *ist;
    char error[1024];
    int want_sdp = 1;

    /* init framerate emulation */
    for (i = 0; i < nb_input_files; i++) {
        InputFile *ifile = &input_files[i];
        if (ifile->rate_emu)
            for (j = 0; j < ifile->nb_streams; j++)
                input_streams[j + ifile->ist_index].start = av_gettime();
    }

    /* output stream init */
    for(i=0;i<nb_output_files;i++) {
        os = output_files[i].ctx;
        if (!os->nb_streams && !(os->oformat->flags & AVFMT_NOSTREAMS)) {
            av_dump_format(os, i, os->filename, 1);
            av_log(NULL, AV_LOG_ERROR, "Output file #%d does not contain any stream\n", i);
            return AVERROR(EINVAL);
        }
    }

    /* for each output stream, we compute the right encoding parameters */
    for (i = 0; i < nb_output_streams; i++) {
        ost = &output_streams[i];
        os = output_files[ost->file_index].ctx;
        ist = &input_streams[ost->source_index];

        codec = ost->st->codec;
        icodec = ist->st->codec;

        ost->st->disposition = ist->st->disposition;
        codec->bits_per_raw_sample= icodec->bits_per_raw_sample;
        codec->chroma_sample_location = icodec->chroma_sample_location;

        if (ost->stream_copy) {
            uint64_t extra_size = (uint64_t)icodec->extradata_size + FF_INPUT_BUFFER_PADDING_SIZE;

            if (extra_size > INT_MAX) {
                return AVERROR(EINVAL);
            }

            /* if stream_copy is selected, no need to decode or encode */
            codec->codec_id = icodec->codec_id;
            codec->codec_type = icodec->codec_type;

            if(!codec->codec_tag){
                if(   !os->oformat->codec_tag
                   || av_codec_get_id (os->oformat->codec_tag, icodec->codec_tag) == codec->codec_id
                   || av_codec_get_tag(os->oformat->codec_tag, icodec->codec_id) <= 0)
                    codec->codec_tag = icodec->codec_tag;
            }

            codec->bit_rate = icodec->bit_rate;
            codec->rc_max_rate    = icodec->rc_max_rate;
            codec->rc_buffer_size = icodec->rc_buffer_size;
            codec->extradata= av_mallocz(extra_size);
            if (!codec->extradata) {
                return AVERROR(ENOMEM);
            }
            memcpy(codec->extradata, icodec->extradata, icodec->extradata_size);
            codec->extradata_size= icodec->extradata_size;

            codec->time_base = ist->st->time_base;
            if(!strcmp(os->oformat->name, "avi")) {
                if(!copy_tb && av_q2d(icodec->time_base)*icodec->ticks_per_frame > 2*av_q2d(ist->st->time_base) && av_q2d(ist->st->time_base) < 1.0/500){
                    codec->time_base = icodec->time_base;
                    codec->time_base.num *= icodec->ticks_per_frame;
                    codec->time_base.den *= 2;
                }
            } else if(!(os->oformat->flags & AVFMT_VARIABLE_FPS)) {
                if(!copy_tb && av_q2d(icodec->time_base)*icodec->ticks_per_frame > av_q2d(ist->st->time_base) && av_q2d(ist->st->time_base) < 1.0/500){
                    codec->time_base = icodec->time_base;
                    codec->time_base.num *= icodec->ticks_per_frame;
                }
            }
            av_reduce(&codec->time_base.num, &codec->time_base.den,
                        codec->time_base.num, codec->time_base.den, INT_MAX);

            switch(codec->codec_type) {
            case AVMEDIA_TYPE_AUDIO:
                if(audio_volume != 256) {
                    av_log(NULL, AV_LOG_FATAL, "-acodec copy and -vol are incompatible (frames are not decoded)\n");
                    exit_program(1);
                }
                codec->channel_layout = icodec->channel_layout;
                codec->sample_rate = icodec->sample_rate;
                codec->channels = icodec->channels;
                codec->frame_size = icodec->frame_size;
                codec->audio_service_type = icodec->audio_service_type;
                codec->block_align= icodec->block_align;
                if(codec->block_align == 1 && codec->codec_id == CODEC_ID_MP3)
                    codec->block_align= 0;
                if(codec->codec_id == CODEC_ID_AC3)
                    codec->block_align= 0;
                break;
            case AVMEDIA_TYPE_VIDEO:
                codec->pix_fmt = icodec->pix_fmt;
                codec->width = icodec->width;
                codec->height = icodec->height;
                codec->has_b_frames = icodec->has_b_frames;
                if (!codec->sample_aspect_ratio.num) {
                    codec->sample_aspect_ratio =
                    ost->st->sample_aspect_ratio =
                        ist->st->sample_aspect_ratio.num ? ist->st->sample_aspect_ratio :
                        ist->st->codec->sample_aspect_ratio.num ?
                        ist->st->codec->sample_aspect_ratio : (AVRational){0, 1};
                }
                break;
            case AVMEDIA_TYPE_SUBTITLE:
                codec->width = icodec->width;
                codec->height = icodec->height;
                break;
            case AVMEDIA_TYPE_DATA:
            case AVMEDIA_TYPE_ATTACHMENT:
                break;
            default:
                abort();
            }
        } else {
            if (!ost->enc)
                ost->enc = avcodec_find_encoder(ost->st->codec->codec_id);
            ist->decoding_needed = 1;
            ost->encoding_needed = 1;
            switch(codec->codec_type) {
            case AVMEDIA_TYPE_AUDIO:
                ost->fifo= av_fifo_alloc(1024);
                if (!ost->fifo) {
                    return AVERROR(ENOMEM);
                }
                if (!codec->sample_rate)
                    codec->sample_rate = icodec->sample_rate;
                choose_sample_rate(ost->st, ost->enc);
                codec->time_base = (AVRational){1, codec->sample_rate};
                if (codec->sample_fmt == AV_SAMPLE_FMT_NONE)
                    codec->sample_fmt = icodec->sample_fmt;
                choose_sample_fmt(ost->st, ost->enc);
                if (!codec->channels) {
                    codec->channels = icodec->channels;
                    codec->channel_layout = icodec->channel_layout;
                }
                if (av_get_channel_layout_nb_channels(codec->channel_layout) != codec->channels)
                    codec->channel_layout = 0;
                ost->audio_resample = codec->sample_rate != icodec->sample_rate || audio_sync_method > 1;
                ost->audio_resample |=    codec->sample_fmt     != icodec->sample_fmt
                                       || codec->channel_layout != icodec->channel_layout;
                icodec->request_channels = codec->channels;
                ost->resample_sample_fmt  = icodec->sample_fmt;
                ost->resample_sample_rate = icodec->sample_rate;
                ost->resample_channels    = icodec->channels;
                break;
            case AVMEDIA_TYPE_VIDEO:
                if (codec->pix_fmt == PIX_FMT_NONE)
                    codec->pix_fmt = icodec->pix_fmt;
                choose_pixel_fmt(ost->st, ost->enc);

                if (ost->st->codec->pix_fmt == PIX_FMT_NONE) {
                    av_log(NULL, AV_LOG_FATAL, "Video pixel format is unknown, stream cannot be encoded\n");
                    exit_program(1);
                }

                if (!codec->width || !codec->height) {
                    codec->width  = icodec->width;
                    codec->height = icodec->height;
                }

                ost->video_resample = codec->width   != icodec->width  ||
                                      codec->height  != icodec->height ||
                                      codec->pix_fmt != icodec->pix_fmt;
                if (ost->video_resample) {
                    codec->bits_per_raw_sample= frame_bits_per_raw_sample;
                }

                ost->resample_height = icodec->height;
                ost->resample_width  = icodec->width;
                ost->resample_pix_fmt= icodec->pix_fmt;

                if (!ost->frame_rate.num)
                    ost->frame_rate = ist->st->r_frame_rate.num ? ist->st->r_frame_rate : (AVRational){25,1};
                if (ost->enc && ost->enc->supported_framerates && !ost->force_fps) {
                    int idx = av_find_nearest_q_idx(ost->frame_rate, ost->enc->supported_framerates);
                    ost->frame_rate = ost->enc->supported_framerates[idx];
                }
                codec->time_base = (AVRational){ost->frame_rate.den, ost->frame_rate.num};
                if(   av_q2d(codec->time_base) < 0.001 && video_sync_method
                   && (video_sync_method==1 || (video_sync_method<0 && !(os->oformat->flags & AVFMT_VARIABLE_FPS)))){
                    av_log(os, AV_LOG_WARNING, "Frame rate very high for a muxer not effciciently supporting it.\n"
                                               "Please consider specifiying a lower framerate, a different muxer or -vsync 2\n");
                }
                for (j = 0; j < ost->forced_kf_count; j++)
                    ost->forced_kf_pts[j] = av_rescale_q(ost->forced_kf_pts[j],
                                                         AV_TIME_BASE_Q,
                                                         codec->time_base);

#if CONFIG_AVFILTER
                if (configure_video_filters(ist, ost)) {
                    av_log(NULL, AV_LOG_FATAL, "Error opening filters!\n");
                    exit(1);
                }
#endif
                break;
            case AVMEDIA_TYPE_SUBTITLE:
                break;
            default:
                abort();
                break;
            }
            /* two pass mode */
            if (codec->codec_id != CODEC_ID_H264 &&
                (codec->flags & (CODEC_FLAG_PASS1 | CODEC_FLAG_PASS2))) {
                char logfilename[1024];
                FILE *f;

                snprintf(logfilename, sizeof(logfilename), "%s-%d.log",
                         pass_logfilename_prefix ? pass_logfilename_prefix : DEFAULT_PASS_LOGFILENAME_PREFIX,
                         i);
                if (codec->flags & CODEC_FLAG_PASS2) {
                    char  *logbuffer;
                    size_t logbuffer_size;
<<<<<<< HEAD
                    if (read_file(logfilename, &logbuffer, &logbuffer_size) < 0) {
                        av_log(NULL, AV_LOG_FATAL, "Error reading log file '%s' for pass-2 encoding\n",
                               logfilename);
=======
                    if (cmdutils_read_file(logfilename, &logbuffer, &logbuffer_size) < 0) {
                        fprintf(stderr, "Error reading log file '%s' for pass-2 encoding\n", logfilename);
>>>>>>> 02170990
                        exit_program(1);
                    }
                    codec->stats_in = logbuffer;
                }
                if (codec->flags & CODEC_FLAG_PASS1) {
                    f = fopen(logfilename, "wb");
                    if (!f) {
                        av_log(NULL, AV_LOG_FATAL, "Cannot write log file '%s' for pass-1 encoding: %s\n",
                               logfilename, strerror(errno));
                        exit_program(1);
                    }
                    ost->logfile = f;
                }
            }
        }
        if(codec->codec_type == AVMEDIA_TYPE_VIDEO){
            /* maximum video buffer size is 6-bytes per pixel, plus DPX header size (1664)*/
            int size= codec->width * codec->height;
            bit_buffer_size= FFMAX(bit_buffer_size, 7*size + 10000);
        }
    }

    if (!bit_buffer)
        bit_buffer = av_malloc(bit_buffer_size);
    if (!bit_buffer) {
        av_log(NULL, AV_LOG_ERROR, "Cannot allocate %d bytes output buffer\n",
               bit_buffer_size);
        return AVERROR(ENOMEM);
    }

    /* open each encoder */
    for (i = 0; i < nb_output_streams; i++) {
        ost = &output_streams[i];
        if (ost->encoding_needed) {
            AVCodec *codec = ost->enc;
            AVCodecContext *dec = input_streams[ost->source_index].st->codec;
            if (!codec) {
                snprintf(error, sizeof(error), "Encoder (codec %s) not found for output stream #%d.%d",
                         avcodec_get_name(ost->st->codec->codec_id), ost->file_index, ost->index);
                ret = AVERROR(EINVAL);
                goto dump_format;
            }
            if (dec->subtitle_header) {
                ost->st->codec->subtitle_header = av_malloc(dec->subtitle_header_size);
                if (!ost->st->codec->subtitle_header) {
                    ret = AVERROR(ENOMEM);
                    goto dump_format;
                }
                memcpy(ost->st->codec->subtitle_header, dec->subtitle_header, dec->subtitle_header_size);
                ost->st->codec->subtitle_header_size = dec->subtitle_header_size;
            }
            if (avcodec_open2(ost->st->codec, codec, &ost->opts) < 0) {
                snprintf(error, sizeof(error), "Error while opening encoder for output stream #%d.%d - maybe incorrect parameters such as bit_rate, rate, width or height",
                        ost->file_index, ost->index);
                ret = AVERROR(EINVAL);
                goto dump_format;
            }
            assert_codec_experimental(ost->st->codec, 1);
            assert_avoptions(ost->opts);
            if (ost->st->codec->bit_rate && ost->st->codec->bit_rate < 1000)
                av_log(NULL, AV_LOG_WARNING, "The bitrate parameter is set too low."
                                             " It takes bits/s as argument, not kbits/s\n");
            extra_size += ost->st->codec->extradata_size;

            if (ost->st->codec->me_threshold)
                input_streams[ost->source_index].st->codec->debug |= FF_DEBUG_MV;
        }
    }

    /* init input streams */
    for (i = 0; i < nb_input_streams; i++)
        if ((ret = init_input_stream(i, output_streams, nb_output_streams, error, sizeof(error))) < 0)
            goto dump_format;

    /* discard unused programs */
    for (i = 0; i < nb_input_files; i++) {
        InputFile *ifile = &input_files[i];
        for (j = 0; j < ifile->ctx->nb_programs; j++) {
            AVProgram *p = ifile->ctx->programs[j];
            int discard  = AVDISCARD_ALL;

            for (k = 0; k < p->nb_stream_indexes; k++)
                if (!input_streams[ifile->ist_index + p->stream_index[k]].discard) {
                    discard = AVDISCARD_DEFAULT;
                    break;
                }
            p->discard = discard;
        }
    }

    /* open files and write file headers */
    for (i = 0; i < nb_output_files; i++) {
        os = output_files[i].ctx;
        if (avformat_write_header(os, &output_files[i].opts) < 0) {
            snprintf(error, sizeof(error), "Could not write header for output file #%d (incorrect codec parameters ?)", i);
            ret = AVERROR(EINVAL);
            goto dump_format;
        }
//        assert_avoptions(output_files[i].opts);
        if (strcmp(os->oformat->name, "rtp")) {
            want_sdp = 0;
        }
    }

 dump_format:
    /* dump the file output parameters - cannot be done before in case
       of stream copy */
    for(i=0;i<nb_output_files;i++) {
        av_dump_format(output_files[i].ctx, i, output_files[i].ctx->filename, 1);
    }

    /* dump the stream mapping */
    av_log(NULL, AV_LOG_INFO, "Stream mapping:\n");
    for (i = 0; i < nb_output_streams; i++) {
        ost = &output_streams[i];
        av_log(NULL, AV_LOG_INFO, "  Stream #%d.%d -> #%d.%d",
               input_streams[ost->source_index].file_index,
               input_streams[ost->source_index].st->index,
               ost->file_index,
               ost->index);
        if (ost->sync_ist != &input_streams[ost->source_index])
            av_log(NULL, AV_LOG_INFO, " [sync #%d.%d]",
                   ost->sync_ist->file_index,
                   ost->sync_ist->st->index);
        if (ost->stream_copy)
            av_log(NULL, AV_LOG_INFO, " (copy)");
        else
            av_log(NULL, AV_LOG_INFO, " (%s -> %s)", input_streams[ost->source_index].dec ?
                   input_streams[ost->source_index].dec->name : "?",
                   ost->enc ? ost->enc->name : "?");
        av_log(NULL, AV_LOG_INFO, "\n");
    }

    if (ret) {
        av_log(NULL, AV_LOG_ERROR, "%s\n", error);
        return ret;
    }

    if (want_sdp) {
        print_sdp(output_files, nb_output_files);
    }

    return 0;
}

/*
 * The following code is the main loop of the file converter
 */
static int transcode(OutputFile *output_files, int nb_output_files,
                     InputFile  *input_files,  int nb_input_files)
{
    int ret, i;
    AVFormatContext *is, *os;
    OutputStream *ost;
    InputStream *ist;
    uint8_t *no_packet;
    int no_packet_count=0;
    int64_t timer_start;
    int key;

    if (!(no_packet = av_mallocz(nb_input_files)))
        exit_program(1);

    ret = transcode_init(output_files, nb_output_files, input_files, nb_input_files);
    if (ret < 0)
        goto fail;

    if (!using_stdin) {
        av_log(NULL, AV_LOG_INFO, "Press [q] to stop, [?] for help\n");
        avio_set_interrupt_cb(decode_interrupt_cb);
    }

    timer_start = av_gettime();

    for(; received_sigterm == 0;) {
        int file_index, ist_index;
        AVPacket pkt;
        int64_t ipts_min;
        double opts_min;
        int64_t cur_time= av_gettime();

        ipts_min= INT64_MAX;
        opts_min= 1e100;
        /* if 'q' pressed, exits */
        if (!using_stdin) {
            static int64_t last_time;
            if (received_nb_signals)
                break;
            /* read_key() returns 0 on EOF */
            if(cur_time - last_time >= 100000 && !run_as_daemon){
                key =  read_key();
                last_time = cur_time;
            }else
                key = -1;
            if (key == 'q')
                break;
            if (key == '+') av_log_set_level(av_log_get_level()+10);
            if (key == '-') av_log_set_level(av_log_get_level()-10);
            if (key == 's') qp_hist     ^= 1;
            if (key == 'h'){
                if (do_hex_dump){
                    do_hex_dump = do_pkt_dump = 0;
                } else if(do_pkt_dump){
                    do_hex_dump = 1;
                } else
                    do_pkt_dump = 1;
                av_log_set_level(AV_LOG_DEBUG);
            }
#if CONFIG_AVFILTER
            if (key == 'c' || key == 'C'){
                char buf[4096], target[64], command[256], arg[256] = {0};
                double time;
                int k, n = 0;
                fprintf(stderr, "\nEnter command: <target> <time> <command>[ <argument>]\n");
                i = 0;
                while ((k = read_key()) != '\n' && k != '\r' && i < sizeof(buf)-1)
                    if (k > 0)
                        buf[i++] = k;
                buf[i] = 0;
                if (k > 0 &&
                    (n = sscanf(buf, "%63[^ ] %lf %255[^ ] %255[^\n]", target, &time, command, arg)) >= 3) {
                    av_log(NULL, AV_LOG_DEBUG, "Processing command target:%s time:%f command:%s arg:%s",
                           target, time, command, arg);
                    for (i = 0; i < nb_output_streams; i++) {
                        ost = &output_streams[i];
                        if (ost->graph) {
                            if (time < 0) {
                                ret = avfilter_graph_send_command(ost->graph, target, command, arg, buf, sizeof(buf),
                                                                  key == 'c' ? AVFILTER_CMD_FLAG_ONE : 0);
                                fprintf(stderr, "Command reply for stream %d: ret:%d res:%s\n", i, ret, buf);
                            } else {
                                ret = avfilter_graph_queue_command(ost->graph, target, command, arg, 0, time);
                            }
                        }
                    }
                } else {
                    av_log(NULL, AV_LOG_ERROR,
                           "Parse error, at least 3 arguments were expected, "
                           "only %d given in string '%s'\n", n, buf);
                }
            }
#endif
            if (key == 'd' || key == 'D'){
                int debug=0;
                if(key == 'D') {
                    debug = input_streams[0].st->codec->debug<<1;
                    if(!debug) debug = 1;
                    while(debug & (FF_DEBUG_DCT_COEFF|FF_DEBUG_VIS_QP|FF_DEBUG_VIS_MB_TYPE)) //unsupported, would just crash
                        debug += debug;
                }else
                    scanf("%d", &debug);
                for(i=0;i<nb_input_streams;i++) {
                    input_streams[i].st->codec->debug = debug;
                }
                for(i=0;i<nb_output_streams;i++) {
                    ost = &output_streams[i];
                    ost->st->codec->debug = debug;
                }
                if(debug) av_log_set_level(AV_LOG_DEBUG);
                fprintf(stderr,"debug=%d\n", debug);
            }
            if (key == '?'){
                fprintf(stderr, "key    function\n"
                                "?      show this help\n"
                                "+      increase verbosity\n"
                                "-      decrease verbosity\n"
                                "c      Send command to filtergraph\n"
                                "D      cycle through available debug modes\n"
                                "h      dump packets/hex press to cycle through the 3 states\n"
                                "q      quit\n"
                                "s      Show QP histogram\n"
                );
            }
        }

        /* select the stream that we must read now by looking at the
           smallest output pts */
        file_index = -1;
        for (i = 0; i < nb_output_streams; i++) {
            OutputFile *of;
            int64_t ipts;
            double  opts;
            ost = &output_streams[i];
            of = &output_files[ost->file_index];
            os = output_files[ost->file_index].ctx;
            ist = &input_streams[ost->source_index];
            if (ost->is_past_recording_time || no_packet[ist->file_index] ||
                (os->pb && avio_tell(os->pb) >= of->limit_filesize))
                continue;
            opts = ost->st->pts.val * av_q2d(ost->st->time_base);
            ipts = ist->pts;
            if (!input_files[ist->file_index].eof_reached){
                if(ipts < ipts_min) {
                    ipts_min = ipts;
                    if(input_sync ) file_index = ist->file_index;
                }
                if(opts < opts_min) {
                    opts_min = opts;
                    if(!input_sync) file_index = ist->file_index;
                }
            }
            if (ost->frame_number >= ost->max_frames) {
                int j;
                for (j = 0; j < of->ctx->nb_streams; j++)
                    output_streams[of->ost_index + j].is_past_recording_time = 1;
                continue;
            }
        }
        /* if none, if is finished */
        if (file_index < 0) {
            if(no_packet_count){
                no_packet_count=0;
                memset(no_packet, 0, nb_input_files);
                usleep(10000);
                continue;
            }
            break;
        }

        /* read a frame from it and output it in the fifo */
        is = input_files[file_index].ctx;
        ret= av_read_frame(is, &pkt);
        if(ret == AVERROR(EAGAIN)){
            no_packet[file_index]=1;
            no_packet_count++;
            continue;
        }
        if (ret < 0) {
            input_files[file_index].eof_reached = 1;
            if (opt_shortest)
                break;
            else
                continue;
        }

        no_packet_count=0;
        memset(no_packet, 0, nb_input_files);

        if (do_pkt_dump) {
            av_pkt_dump_log2(NULL, AV_LOG_DEBUG, &pkt, do_hex_dump,
                             is->streams[pkt.stream_index]);
        }
        /* the following test is needed in case new streams appear
           dynamically in stream : we ignore them */
        if (pkt.stream_index >= input_files[file_index].nb_streams)
            goto discard_packet;
        ist_index = input_files[file_index].ist_index + pkt.stream_index;
        ist = &input_streams[ist_index];
        if (ist->discard)
            goto discard_packet;

        if (pkt.dts != AV_NOPTS_VALUE)
            pkt.dts += av_rescale_q(input_files[ist->file_index].ts_offset, AV_TIME_BASE_Q, ist->st->time_base);
        if (pkt.pts != AV_NOPTS_VALUE)
            pkt.pts += av_rescale_q(input_files[ist->file_index].ts_offset, AV_TIME_BASE_Q, ist->st->time_base);

        if(pkt.pts != AV_NOPTS_VALUE)
            pkt.pts *= ist->ts_scale;
        if(pkt.dts != AV_NOPTS_VALUE)
            pkt.dts *= ist->ts_scale;

//        fprintf(stderr, "next:%"PRId64" dts:%"PRId64" off:%"PRId64" %d\n", ist->next_pts, pkt.dts, input_files[ist->file_index].ts_offset, ist->st->codec->codec_type);
        if (pkt.dts != AV_NOPTS_VALUE && ist->next_pts != AV_NOPTS_VALUE
            && (is->iformat->flags & AVFMT_TS_DISCONT)) {
            int64_t pkt_dts= av_rescale_q(pkt.dts, ist->st->time_base, AV_TIME_BASE_Q);
            int64_t delta= pkt_dts - ist->next_pts;
            if((delta < -1LL*dts_delta_threshold*AV_TIME_BASE ||
                (delta > 1LL*dts_delta_threshold*AV_TIME_BASE &&
                 ist->st->codec->codec_type != AVMEDIA_TYPE_SUBTITLE) ||
                pkt_dts+1<ist->pts)&& !copy_ts){
                input_files[ist->file_index].ts_offset -= delta;
                av_log(NULL, AV_LOG_DEBUG, "timestamp discontinuity %"PRId64", new offset= %"PRId64"\n",
                       delta, input_files[ist->file_index].ts_offset);
                pkt.dts-= av_rescale_q(delta, AV_TIME_BASE_Q, ist->st->time_base);
                if(pkt.pts != AV_NOPTS_VALUE)
                    pkt.pts-= av_rescale_q(delta, AV_TIME_BASE_Q, ist->st->time_base);
            }
        }

        //fprintf(stderr,"read #%d.%d size=%d\n", ist->file_index, ist->st->index, pkt.size);
        if (output_packet(ist, ist_index, output_streams, nb_output_streams, &pkt) < 0) {

            av_log(NULL, AV_LOG_ERROR, "Error while decoding stream #%d.%d\n",
                   ist->file_index, ist->st->index);
            if (exit_on_error)
                exit_program(1);
            av_free_packet(&pkt);
            continue;
        }

    discard_packet:
        av_free_packet(&pkt);

        /* dump report by using the output first video and audio streams */
        print_report(output_files, output_streams, nb_output_streams, 0, timer_start, cur_time);
    }

    /* at the end of stream, we must flush the decoder buffers */
    for (i = 0; i < nb_input_streams; i++) {
        ist = &input_streams[i];
        if (ist->decoding_needed) {
            output_packet(ist, i, output_streams, nb_output_streams, NULL);
        }
    }
    flush_encoders(output_streams, nb_output_streams);

    term_exit();

    /* write the trailer if needed and close file */
    for(i=0;i<nb_output_files;i++) {
        os = output_files[i].ctx;
        av_write_trailer(os);
    }

    /* dump report by using the first video and audio streams */
    print_report(output_files, output_streams, nb_output_streams, 1, timer_start, av_gettime());

    /* close each encoder */
    for (i = 0; i < nb_output_streams; i++) {
        ost = &output_streams[i];
        if (ost->encoding_needed) {
            av_freep(&ost->st->codec->stats_in);
            avcodec_close(ost->st->codec);
        }
#if CONFIG_AVFILTER
        avfilter_graph_free(&ost->graph);
#endif
    }

    /* close each decoder */
    for (i = 0; i < nb_input_streams; i++) {
        ist = &input_streams[i];
        if (ist->decoding_needed) {
            avcodec_close(ist->st->codec);
        }
    }

    /* finished ! */
    ret = 0;

 fail:
    av_freep(&bit_buffer);
    av_freep(&no_packet);

    if (output_streams) {
        for (i = 0; i < nb_output_streams; i++) {
            ost = &output_streams[i];
            if (ost) {
                if (ost->stream_copy)
                    av_freep(&ost->st->codec->extradata);
                if (ost->logfile) {
                    fclose(ost->logfile);
                    ost->logfile = NULL;
                }
                av_fifo_free(ost->fifo); /* works even if fifo is not
                                             initialized but set to zero */
                av_freep(&ost->st->codec->subtitle_header);
                av_free(ost->resample_frame.data[0]);
                av_free(ost->forced_kf_pts);
                if (ost->video_resample)
                    sws_freeContext(ost->img_resample_ctx);
                swr_free(&ost->swr);
                av_dict_free(&ost->opts);
            }
        }
    }
    return ret;
}

static int opt_frame_crop(const char *opt, const char *arg)
{
    av_log(NULL, AV_LOG_FATAL, "Option '%s' has been removed, use the crop filter instead\n", opt);
    return AVERROR(EINVAL);
}

static int opt_pad(const char *opt, const char *arg)
{
    av_log(NULL, AV_LOG_FATAL, "Option '%s' has been removed, use the pad filter instead\n", opt);
    return -1;
}

static double parse_frame_aspect_ratio(const char *arg)
{
    int x = 0, y = 0;
    double ar = 0;
    const char *p;
    char *end;

    p = strchr(arg, ':');
    if (p) {
        x = strtol(arg, &end, 10);
        if (end == p)
            y = strtol(end+1, &end, 10);
        if (x > 0 && y > 0)
            ar = (double)x / (double)y;
    } else
        ar = strtod(arg, NULL);

    if (!ar) {
        av_log(NULL, AV_LOG_FATAL, "Incorrect aspect ratio specification.\n");
        exit_program(1);
    }
    return ar;
}

static int opt_video_channel(const char *opt, const char *arg)
{
    av_log(NULL, AV_LOG_WARNING, "This option is deprecated, use -channel.\n");
    return opt_default("channel", arg);
}

static int opt_video_standard(const char *opt, const char *arg)
{
    av_log(NULL, AV_LOG_WARNING, "This option is deprecated, use -standard.\n");
    return opt_default("standard", arg);
}

static int opt_audio_codec(OptionsContext *o, const char *opt, const char *arg)
{
    audio_codec_name = arg;
    return parse_option(o, "codec:a", arg, options);
}

static int opt_video_codec(OptionsContext *o, const char *opt, const char *arg)
{
    video_codec_name = arg;
    return parse_option(o, "codec:v", arg, options);
}

static int opt_subtitle_codec(OptionsContext *o, const char *opt, const char *arg)
{
    subtitle_codec_name = arg;
    return parse_option(o, "codec:s", arg, options);
}

static int opt_data_codec(OptionsContext *o, const char *opt, const char *arg)
{
    return parse_option(o, "codec:d", arg, options);
}

static int opt_map(OptionsContext *o, const char *opt, const char *arg)
{
    StreamMap *m = NULL;
    int i, negative = 0, file_idx;
    int sync_file_idx = -1, sync_stream_idx;
    char *p, *sync;
    char *map;

    if (*arg == '-') {
        negative = 1;
        arg++;
    }
    map = av_strdup(arg);

    /* parse sync stream first, just pick first matching stream */
    if (sync = strchr(map, ',')) {
        *sync = 0;
        sync_file_idx = strtol(sync + 1, &sync, 0);
        if (sync_file_idx >= nb_input_files || sync_file_idx < 0) {
            av_log(NULL, AV_LOG_FATAL, "Invalid sync file index: %d.\n", sync_file_idx);
            exit_program(1);
        }
        if (*sync)
            sync++;
        for (i = 0; i < input_files[sync_file_idx].nb_streams; i++)
            if (check_stream_specifier(input_files[sync_file_idx].ctx,
                                       input_files[sync_file_idx].ctx->streams[i], sync) == 1) {
                sync_stream_idx = i;
                break;
            }
        if (i == input_files[sync_file_idx].nb_streams) {
            av_log(NULL, AV_LOG_FATAL, "Sync stream specification in map %s does not "
                                       "match any streams.\n", arg);
            exit_program(1);
        }
    }


    file_idx = strtol(map, &p, 0);
    if (file_idx >= nb_input_files || file_idx < 0) {
        av_log(NULL, AV_LOG_FATAL, "Invalid input file index: %d.\n", file_idx);
        exit_program(1);
    }
    if (negative)
        /* disable some already defined maps */
        for (i = 0; i < o->nb_stream_maps; i++) {
            m = &o->stream_maps[i];
            if (check_stream_specifier(input_files[m->file_index].ctx,
                                       input_files[m->file_index].ctx->streams[m->stream_index],
                                       *p == ':' ? p + 1 : p) > 0)
                m->disabled = 1;
        }
    else
        for (i = 0; i < input_files[file_idx].nb_streams; i++) {
            if (check_stream_specifier(input_files[file_idx].ctx, input_files[file_idx].ctx->streams[i],
                        *p == ':' ? p + 1 : p) <= 0)
                continue;
            o->stream_maps = grow_array(o->stream_maps, sizeof(*o->stream_maps),
                                        &o->nb_stream_maps, o->nb_stream_maps + 1);
            m = &o->stream_maps[o->nb_stream_maps - 1];

            m->file_index   = file_idx;
            m->stream_index = i;

            if (sync_file_idx >= 0) {
                m->sync_file_index   = sync_file_idx;
                m->sync_stream_index = sync_stream_idx;
            } else {
                m->sync_file_index   = file_idx;
                m->sync_stream_index = i;
            }
        }

    if (!m) {
        av_log(NULL, AV_LOG_FATAL, "Stream map '%s' matches no streams.\n", arg);
        exit_program(1);
    }

    av_freep(&map);
    return 0;
}

static void parse_meta_type(char *arg, char *type, int *index)
{
    if (*arg) {
        *type = *arg;
        switch (*arg) {
        case 'g':
            break;
        case 's':
        case 'c':
        case 'p':
            if (*(++arg) == ':')
                *index = strtol(++arg, NULL, 0);
            break;
        default:
            av_log(NULL, AV_LOG_FATAL, "Invalid metadata type %c.\n", *arg);
            exit_program(1);
        }
    } else
        *type = 'g';
}

static int opt_map_metadata(OptionsContext *o, const char *opt, const char *arg)
{
    MetadataMap *m, *m1;
    char *p;

    o->meta_data_maps = grow_array(o->meta_data_maps, sizeof(*o->meta_data_maps),
                                   &o->nb_meta_data_maps, o->nb_meta_data_maps + 1);

    m = &o->meta_data_maps[o->nb_meta_data_maps - 1][1];
    m->file = strtol(arg, &p, 0);
    parse_meta_type(*p ? p + 1 : p, &m->type, &m->index);

    m1 = &o->meta_data_maps[o->nb_meta_data_maps - 1][0];
    if (p = strchr(opt, ':'))
        parse_meta_type(p + 1, &m1->type, &m1->index);
    else
        m1->type = 'g';

    if (m->type == 'g' || m1->type == 'g')
        o->metadata_global_manual = 1;
    if (m->type == 's' || m1->type == 's')
        o->metadata_streams_manual = 1;
    if (m->type == 'c' || m1->type == 'c')
        o->metadata_chapters_manual = 1;

    return 0;
}

static int opt_map_meta_data(OptionsContext *o, const char *opt, const char *arg)
{
    av_log(NULL, AV_LOG_WARNING, "-map_meta_data is deprecated and will be removed soon. "
                    "Use -map_metadata instead.\n");
    return opt_map_metadata(o, opt, arg);
}

static int opt_recording_timestamp(OptionsContext *o, const char *opt, const char *arg)
{
    char buf[128];
    int64_t recording_timestamp = parse_time_or_die(opt, arg, 0) / 1E6;
    struct tm time = *gmtime((time_t*)&recording_timestamp);
    strftime(buf, sizeof(buf), "creation_time=%FT%T%z", &time);
    parse_option(o, "metadata", buf, options);

    av_log(NULL, AV_LOG_WARNING, "%s is deprecated, set the 'creation_time' metadata "
                                 "tag instead.\n", opt);
    return 0;
}

static AVCodec *find_codec_or_die(const char *name, enum AVMediaType type, int encoder)
{
    const char *codec_string = encoder ? "encoder" : "decoder";
    AVCodec *codec;

    codec = encoder ?
        avcodec_find_encoder_by_name(name) :
        avcodec_find_decoder_by_name(name);
    if(!codec) {
        av_log(NULL, AV_LOG_FATAL, "Unknown %s '%s'\n", codec_string, name);
        exit_program(1);
    }
    if(codec->type != type) {
        av_log(NULL, AV_LOG_FATAL, "Invalid %s type '%s'\n", codec_string, name);
        exit_program(1);
    }
    return codec;
}

static AVCodec *choose_decoder(OptionsContext *o, AVFormatContext *s, AVStream *st)
{
    char *codec_name = NULL;

    MATCH_PER_STREAM_OPT(codec_names, str, codec_name, s, st);
    if (codec_name) {
        AVCodec *codec = find_codec_or_die(codec_name, st->codec->codec_type, 0);
        st->codec->codec_id = codec->id;
        return codec;
    } else
        return avcodec_find_decoder(st->codec->codec_id);
}

/**
 * Add all the streams from the given input file to the global
 * list of input streams.
 */
static void add_input_streams(OptionsContext *o, AVFormatContext *ic)
{
    int i, rfps, rfps_base;
    char *next, *codec_tag = NULL;

    for (i = 0; i < ic->nb_streams; i++) {
        AVStream *st = ic->streams[i];
        AVCodecContext *dec = st->codec;
        InputStream *ist;
        double scale = 1.0;

        input_streams = grow_array(input_streams, sizeof(*input_streams), &nb_input_streams, nb_input_streams + 1);
        ist = &input_streams[nb_input_streams - 1];
        ist->st = st;
        ist->file_index = nb_input_files;
        ist->discard = 1;
        ist->opts = filter_codec_opts(codec_opts, ist->st->codec->codec_id, ic, st);

        MATCH_PER_STREAM_OPT(ts_scale, dbl, scale, ic, st);
        ist->ts_scale = scale;

        MATCH_PER_STREAM_OPT(codec_tags, str, codec_tag, ic, st);
        if (codec_tag) {
            uint32_t tag = strtol(codec_tag, &next, 0);
            if (*next)
                tag = AV_RL32(codec_tag);
            st->codec->codec_tag = tag;
        }

        ist->dec = choose_decoder(o, ic, st);

        switch (dec->codec_type) {
        case AVMEDIA_TYPE_AUDIO:
            if(!ist->dec)
                ist->dec = avcodec_find_decoder(dec->codec_id);
            if(o->audio_disable)
                st->discard= AVDISCARD_ALL;
            break;
        case AVMEDIA_TYPE_VIDEO:
            if(!ist->dec)
                ist->dec = avcodec_find_decoder(dec->codec_id);
            rfps      = ic->streams[i]->r_frame_rate.num;
            rfps_base = ic->streams[i]->r_frame_rate.den;
            if (dec->lowres) {
                dec->flags |= CODEC_FLAG_EMU_EDGE;
            }

            if (dec->time_base.den != rfps*dec->ticks_per_frame || dec->time_base.num != rfps_base) {

                av_log(NULL, AV_LOG_INFO,"\nSeems stream %d codec frame rate differs from container frame rate: %2.2f (%d/%d) -> %2.2f (%d/%d)\n",
                       i, (float)dec->time_base.den / dec->time_base.num, dec->time_base.den, dec->time_base.num,
                       (float)rfps / rfps_base, rfps, rfps_base);
            }

            if (o->video_disable)
                st->discard= AVDISCARD_ALL;
            else if(video_discard)
                st->discard= video_discard;
            break;
        case AVMEDIA_TYPE_DATA:
            break;
        case AVMEDIA_TYPE_SUBTITLE:
            if(!ist->dec)
                ist->dec = avcodec_find_decoder(dec->codec_id);
            if(o->subtitle_disable)
                st->discard = AVDISCARD_ALL;
            break;
        case AVMEDIA_TYPE_ATTACHMENT:
        case AVMEDIA_TYPE_UNKNOWN:
            break;
        default:
            abort();
        }
    }
}

static int opt_input_file(OptionsContext *o, const char *opt, const char *filename)
{
    AVFormatContext *ic;
    AVInputFormat *file_iformat = NULL;
    int err, i, ret;
    int64_t timestamp;
    uint8_t buf[128];
    AVDictionary **opts;
    int orig_nb_streams;                     // number of streams before avformat_find_stream_info

    if (o->format) {
        if (!(file_iformat = av_find_input_format(o->format))) {
            av_log(NULL, AV_LOG_FATAL, "Unknown input format: '%s'\n", o->format);
            exit_program(1);
        }
    }

    if (!strcmp(filename, "-"))
        filename = "pipe:";

    using_stdin |= !strncmp(filename, "pipe:", 5) ||
                    !strcmp(filename, "/dev/stdin");

    /* get default parameters from command line */
    ic = avformat_alloc_context();
    if (!ic) {
        print_error(filename, AVERROR(ENOMEM));
        exit_program(1);
    }
    if (o->nb_audio_sample_rate) {
        snprintf(buf, sizeof(buf), "%d", o->audio_sample_rate[o->nb_audio_sample_rate - 1].u.i);
        av_dict_set(&format_opts, "sample_rate", buf, 0);
    }
    if (o->nb_audio_channels) {
        snprintf(buf, sizeof(buf), "%d", o->audio_channels[o->nb_audio_channels - 1].u.i);
        av_dict_set(&format_opts, "channels", buf, 0);
    }
    if (o->nb_frame_rates) {
        av_dict_set(&format_opts, "framerate", o->frame_rates[o->nb_frame_rates - 1].u.str, 0);
    }
    if (o->nb_frame_sizes) {
        av_dict_set(&format_opts, "video_size", o->frame_sizes[o->nb_frame_sizes - 1].u.str, 0);
    }
    if (o->nb_frame_pix_fmts)
        av_dict_set(&format_opts, "pixel_format", o->frame_pix_fmts[o->nb_frame_pix_fmts - 1].u.str, 0);

    ic->video_codec_id   = video_codec_name ?
        find_codec_or_die(video_codec_name   , AVMEDIA_TYPE_VIDEO   , 0)->id : CODEC_ID_NONE;
    ic->audio_codec_id   = audio_codec_name ?
        find_codec_or_die(audio_codec_name   , AVMEDIA_TYPE_AUDIO   , 0)->id : CODEC_ID_NONE;
    ic->subtitle_codec_id= subtitle_codec_name ?
        find_codec_or_die(subtitle_codec_name, AVMEDIA_TYPE_SUBTITLE, 0)->id : CODEC_ID_NONE;
    ic->flags |= AVFMT_FLAG_NONBLOCK;

    if (loop_input) {
        av_log(NULL, AV_LOG_WARNING, "-loop_input is deprecated, use -loop 1\n");
        ic->loop_input = loop_input;
    }

    /* open the input file with generic libav function */
    err = avformat_open_input(&ic, filename, file_iformat, &format_opts);
    if (err < 0) {
        print_error(filename, err);
        exit_program(1);
    }
    assert_avoptions(format_opts);

    /* apply forced codec ids */
    for (i = 0; i < ic->nb_streams; i++)
        choose_decoder(o, ic, ic->streams[i]);

    /* Set AVCodecContext options for avformat_find_stream_info */
    opts = setup_find_stream_info_opts(ic, codec_opts);
    orig_nb_streams = ic->nb_streams;

    /* If not enough info to get the stream parameters, we decode the
       first frames to get it. (used in mpeg case for example) */
    ret = avformat_find_stream_info(ic, opts);
    if (ret < 0) {
        av_log(NULL, AV_LOG_FATAL, "%s: could not find codec parameters\n", filename);
        av_close_input_file(ic);
        exit_program(1);
    }

    timestamp = o->start_time;
    /* add the stream start time */
    if (ic->start_time != AV_NOPTS_VALUE)
        timestamp += ic->start_time;

    /* if seeking requested, we execute it */
    if (o->start_time != 0) {
        ret = av_seek_frame(ic, -1, timestamp, AVSEEK_FLAG_BACKWARD);
        if (ret < 0) {
            av_log(NULL, AV_LOG_WARNING, "%s: could not seek to position %0.3f\n",
                   filename, (double)timestamp / AV_TIME_BASE);
        }
    }

    /* update the current parameters so that they match the one of the input stream */
    add_input_streams(o, ic);

    /* dump the file content */
    av_dump_format(ic, nb_input_files, filename, 0);

    input_files = grow_array(input_files, sizeof(*input_files), &nb_input_files, nb_input_files + 1);
    input_files[nb_input_files - 1].ctx        = ic;
    input_files[nb_input_files - 1].ist_index  = nb_input_streams - ic->nb_streams;
    input_files[nb_input_files - 1].ts_offset  = o->input_ts_offset - (copy_ts ? 0 : timestamp);
    input_files[nb_input_files - 1].nb_streams = ic->nb_streams;
    input_files[nb_input_files - 1].rate_emu   = o->rate_emu;

    for (i = 0; i < orig_nb_streams; i++)
        av_dict_free(&opts[i]);
    av_freep(&opts);

    reset_options(o, 1);
    return 0;
}

static void parse_forced_key_frames(char *kf, OutputStream *ost)
{
    char *p;
    int n = 1, i;

    for (p = kf; *p; p++)
        if (*p == ',')
            n++;
    ost->forced_kf_count = n;
    ost->forced_kf_pts = av_malloc(sizeof(*ost->forced_kf_pts) * n);
    if (!ost->forced_kf_pts) {
        av_log(NULL, AV_LOG_FATAL, "Could not allocate forced key frames array.\n");
        exit_program(1);
    }
    for (i = 0; i < n; i++) {
        p = i ? strchr(p, ',') + 1 : kf;
        ost->forced_kf_pts[i] = parse_time_or_die("force_key_frames", p, 1);
    }
}

static uint8_t *get_line(AVIOContext *s)
{
    AVIOContext *line;
    uint8_t *buf;
    char c;

    if (avio_open_dyn_buf(&line) < 0) {
        av_log(NULL, AV_LOG_FATAL, "Could not alloc buffer for reading preset.\n");
        exit_program(1);
    }

    while ((c = avio_r8(s)) && c != '\n')
        avio_w8(line, c);
    avio_w8(line, 0);
    avio_close_dyn_buf(line, &buf);

    return buf;
}

static int get_preset_file_2(const char *preset_name, const char *codec_name, AVIOContext **s)
{
    int i, ret = 1;
    char filename[1000];
    const char *base[3] = { getenv("AVCONV_DATADIR"),
                            getenv("HOME"),
                            AVCONV_DATADIR,
                            };

    for (i = 0; i < FF_ARRAY_ELEMS(base) && ret; i++) {
        if (!base[i])
            continue;
        if (codec_name) {
            snprintf(filename, sizeof(filename), "%s%s/%s-%s.avpreset", base[i],
                     i != 1 ? "" : "/.avconv", codec_name, preset_name);
            ret = avio_open(s, filename, AVIO_FLAG_READ);
        }
        if (ret) {
            snprintf(filename, sizeof(filename), "%s%s/%s.avpreset", base[i],
                     i != 1 ? "" : "/.avconv", preset_name);
            ret = avio_open(s, filename, AVIO_FLAG_READ);
        }
    }
    return ret;
}

static void choose_encoder(OptionsContext *o, AVFormatContext *s, OutputStream *ost)
{
    char *codec_name = NULL;

    MATCH_PER_STREAM_OPT(codec_names, str, codec_name, s, ost->st);
    if (!codec_name) {
        ost->st->codec->codec_id = av_guess_codec(s->oformat, NULL, s->filename,
                                                  NULL, ost->st->codec->codec_type);
        ost->enc = avcodec_find_encoder(ost->st->codec->codec_id);
    } else if (!strcmp(codec_name, "copy"))
        ost->stream_copy = 1;
    else {
        ost->enc = find_codec_or_die(codec_name, ost->st->codec->codec_type, 1);
        ost->st->codec->codec_id = ost->enc->id;
    }
}

static OutputStream *new_output_stream(OptionsContext *o, AVFormatContext *oc, enum AVMediaType type)
{
    OutputStream *ost;
    AVStream *st = avformat_new_stream(oc, NULL);
    int idx      = oc->nb_streams - 1, ret = 0;
    int64_t max_frames = INT64_MAX;
    char *bsf = NULL, *next, *codec_tag = NULL;
    AVBitStreamFilterContext *bsfc, *bsfc_prev = NULL;
    double qscale = -1;
    char *buf = NULL, *arg = NULL, *preset = NULL;
    AVIOContext *s = NULL;

    if (!st) {
        av_log(NULL, AV_LOG_FATAL, "Could not alloc stream.\n");
        exit_program(1);
    }

    if (oc->nb_streams - 1 < o->nb_streamid_map)
        st->id = o->streamid_map[oc->nb_streams - 1];

    output_streams = grow_array(output_streams, sizeof(*output_streams), &nb_output_streams,
                                nb_output_streams + 1);
    ost = &output_streams[nb_output_streams - 1];
    ost->file_index = nb_output_files;
    ost->index = idx;
    ost->st    = st;
    st->codec->codec_type = type;
    choose_encoder(o, oc, ost);
    if (ost->enc) {
        ost->opts  = filter_codec_opts(codec_opts, ost->enc->id, oc, st);
    }

    avcodec_get_context_defaults3(st->codec, ost->enc);
    st->codec->codec_type = type; // XXX hack, avcodec_get_context_defaults2() sets type to unknown for stream copy

    MATCH_PER_STREAM_OPT(presets, str, preset, oc, st);
    if (preset && (!(ret = get_preset_file_2(preset, ost->enc->name, &s)))) {
        do  {
            buf = get_line(s);
            if (!buf[0] || buf[0] == '#') {
                av_free(buf);
                continue;
            }
            if (!(arg = strchr(buf, '='))) {
                av_log(NULL, AV_LOG_FATAL, "Invalid line found in the preset file.\n");
                exit_program(1);
            }
            *arg++ = 0;
            av_dict_set(&ost->opts, buf, arg, AV_DICT_DONT_OVERWRITE);
            av_free(buf);
        } while (!s->eof_reached);
        avio_close(s);
    }
    if (ret) {
        av_log(NULL, AV_LOG_FATAL,
               "Preset %s specified for stream %d:%d, but could not be opened.\n",
               preset, ost->file_index, ost->index);
        exit_program(1);
    }

    MATCH_PER_STREAM_OPT(max_frames, i64, max_frames, oc, st);
    ost->max_frames = max_frames;

    MATCH_PER_STREAM_OPT(bitstream_filters, str, bsf, oc, st);
    while (bsf) {
        if (next = strchr(bsf, ','))
            *next++ = 0;
        if (!(bsfc = av_bitstream_filter_init(bsf))) {
            av_log(NULL, AV_LOG_FATAL, "Unknown bitstream filter %s\n", bsf);
            exit_program(1);
        }
        if (bsfc_prev)
            bsfc_prev->next = bsfc;
        else
            ost->bitstream_filters = bsfc;

        bsfc_prev = bsfc;
        bsf       = next;
    }

    MATCH_PER_STREAM_OPT(codec_tags, str, codec_tag, oc, st);
    if (codec_tag) {
        uint32_t tag = strtol(codec_tag, &next, 0);
        if (*next)
            tag = AV_RL32(codec_tag);
        st->codec->codec_tag = tag;
    }

    MATCH_PER_STREAM_OPT(qscale, dbl, qscale, oc, st);
    if (qscale >= 0 || same_quant) {
        st->codec->flags |= CODEC_FLAG_QSCALE;
        st->codec->global_quality = FF_QP2LAMBDA * qscale;
    }

    if (oc->oformat->flags & AVFMT_GLOBALHEADER)
        st->codec->flags |= CODEC_FLAG_GLOBAL_HEADER;

    av_opt_get_int(sws_opts, "sws_flags", 0, &ost->sws_flags);
    return ost;
}

static void parse_matrix_coeffs(uint16_t *dest, const char *str)
{
    int i;
    const char *p = str;
    for(i = 0;; i++) {
        dest[i] = atoi(p);
        if(i == 63)
            break;
        p = strchr(p, ',');
        if(!p) {
            av_log(NULL, AV_LOG_FATAL, "Syntax error in matrix \"%s\" at coeff %d\n", str, i);
            exit_program(1);
        }
        p++;
    }
}

static OutputStream *new_video_stream(OptionsContext *o, AVFormatContext *oc)
{
    AVStream *st;
    OutputStream *ost;
    AVCodecContext *video_enc;

    ost = new_output_stream(o, oc, AVMEDIA_TYPE_VIDEO);
    st  = ost->st;
    video_enc = st->codec;

    if (!ost->stream_copy) {
        const char *p = NULL;
        char *forced_key_frames = NULL, *frame_rate = NULL, *frame_size = NULL;
        char *frame_aspect_ratio = NULL, *frame_pix_fmt = NULL;
        char *intra_matrix = NULL, *inter_matrix = NULL, *filters = NULL;
        int i, force_fps = 0, top_field_first = -1;

        MATCH_PER_STREAM_OPT(frame_rates, str, frame_rate, oc, st);
        if (frame_rate && av_parse_video_rate(&ost->frame_rate, frame_rate) < 0) {
            av_log(NULL, AV_LOG_FATAL, "Invalid framerate value: %s\n", frame_rate);
            exit_program(1);
        }

        MATCH_PER_STREAM_OPT(frame_sizes, str, frame_size, oc, st);
        if (frame_size && av_parse_video_size(&video_enc->width, &video_enc->height, frame_size) < 0) {
            av_log(NULL, AV_LOG_FATAL, "Invalid frame size: %s.\n", frame_size);
            exit_program(1);
        }

        MATCH_PER_STREAM_OPT(frame_aspect_ratios, str, frame_aspect_ratio, oc, st);
        if (frame_aspect_ratio)
            ost->frame_aspect_ratio = parse_frame_aspect_ratio(frame_aspect_ratio);

        video_enc->bits_per_raw_sample = frame_bits_per_raw_sample;
        MATCH_PER_STREAM_OPT(frame_pix_fmts, str, frame_pix_fmt, oc, st);
        if (frame_pix_fmt && (video_enc->pix_fmt = av_get_pix_fmt(frame_pix_fmt)) == PIX_FMT_NONE) {
            av_log(NULL, AV_LOG_FATAL, "Unknown pixel format requested: %s.\n", frame_pix_fmt);
            exit_program(1);
        }
        st->sample_aspect_ratio = video_enc->sample_aspect_ratio;

        if (intra_only)
            video_enc->gop_size = 0;
        MATCH_PER_STREAM_OPT(intra_matrices, str, intra_matrix, oc, st);
        if (intra_matrix) {
            if (!(video_enc->intra_matrix = av_mallocz(sizeof(*video_enc->intra_matrix) * 64))) {
                av_log(NULL, AV_LOG_FATAL, "Could not allocate memory for intra matrix.\n");
                exit_program(1);
            }
            parse_matrix_coeffs(video_enc->intra_matrix, intra_matrix);
        }
        MATCH_PER_STREAM_OPT(inter_matrices, str, inter_matrix, oc, st);
        if (inter_matrix) {
            if (!(video_enc->inter_matrix = av_mallocz(sizeof(*video_enc->inter_matrix) * 64))) {
                av_log(NULL, AV_LOG_FATAL, "Could not allocate memory for inter matrix.\n");
                exit_program(1);
            }
            parse_matrix_coeffs(video_enc->inter_matrix, inter_matrix);
        }

        MATCH_PER_STREAM_OPT(rc_overrides, str, p, oc, st);
        for(i=0; p; i++){
            int start, end, q;
            int e=sscanf(p, "%d,%d,%d", &start, &end, &q);
            if(e!=3){
                av_log(NULL, AV_LOG_FATAL, "error parsing rc_override\n");
                exit_program(1);
            }
            /* FIXME realloc failure */
            video_enc->rc_override=
                av_realloc(video_enc->rc_override,
                           sizeof(RcOverride)*(i+1));
            video_enc->rc_override[i].start_frame= start;
            video_enc->rc_override[i].end_frame  = end;
            if(q>0){
                video_enc->rc_override[i].qscale= q;
                video_enc->rc_override[i].quality_factor= 1.0;
            }
            else{
                video_enc->rc_override[i].qscale= 0;
                video_enc->rc_override[i].quality_factor= -q/100.0;
            }
            p= strchr(p, '/');
            if(p) p++;
        }
        video_enc->rc_override_count=i;
        if (!video_enc->rc_initial_buffer_occupancy)
            video_enc->rc_initial_buffer_occupancy = video_enc->rc_buffer_size*3/4;
        video_enc->intra_dc_precision= intra_dc_precision - 8;

        /* two pass mode */
        if (do_pass) {
            if (do_pass & 1) {
                video_enc->flags |= CODEC_FLAG_PASS1;
            }
            if (do_pass & 2) {
                video_enc->flags |= CODEC_FLAG_PASS2;
            }
        }

        MATCH_PER_STREAM_OPT(forced_key_frames, str, forced_key_frames, oc, st);
        if (forced_key_frames)
            parse_forced_key_frames(forced_key_frames, ost);

        MATCH_PER_STREAM_OPT(force_fps, i, force_fps, oc, st);
        ost->force_fps = force_fps;

        MATCH_PER_STREAM_OPT(top_field_first, i, top_field_first, oc, st);
        ost->top_field_first = top_field_first;

#if CONFIG_AVFILTER
        MATCH_PER_STREAM_OPT(filters, str, filters, oc, st);
        if (filters)
            ost->avfilter = av_strdup(filters);
#endif
    }

    return ost;
}

static OutputStream *new_audio_stream(OptionsContext *o, AVFormatContext *oc)
{
    AVStream *st;
    OutputStream *ost;
    AVCodecContext *audio_enc;

    ost = new_output_stream(o, oc, AVMEDIA_TYPE_AUDIO);
    st  = ost->st;

    audio_enc = st->codec;
    audio_enc->codec_type = AVMEDIA_TYPE_AUDIO;

    if (!ost->stream_copy) {
        char *sample_fmt = NULL;

        MATCH_PER_STREAM_OPT(audio_channels, i, audio_enc->channels, oc, st);

        MATCH_PER_STREAM_OPT(sample_fmts, str, sample_fmt, oc, st);
        if (sample_fmt &&
            (audio_enc->sample_fmt = av_get_sample_fmt(sample_fmt)) == AV_SAMPLE_FMT_NONE) {
            av_log(NULL, AV_LOG_FATAL, "Invalid sample format '%s'\n", sample_fmt);
            exit_program(1);
        }

        MATCH_PER_STREAM_OPT(audio_sample_rate, i, audio_enc->sample_rate, oc, st);

        ost->rematrix_volume=1.0;
        MATCH_PER_STREAM_OPT(rematrix_volume, f, ost->rematrix_volume, oc, st);
    }

    return ost;
}

static OutputStream *new_data_stream(OptionsContext *o, AVFormatContext *oc)
{
    OutputStream *ost;

    ost = new_output_stream(o, oc, AVMEDIA_TYPE_DATA);
    if (!ost->stream_copy) {
        av_log(NULL, AV_LOG_FATAL, "Data stream encoding not supported yet (only streamcopy)\n");
        exit_program(1);
    }

    return ost;
}

static OutputStream *new_attachment_stream(OptionsContext *o, AVFormatContext *oc)
{
    OutputStream *ost = new_output_stream(o, oc, AVMEDIA_TYPE_ATTACHMENT);
    ost->stream_copy = 1;
    return ost;
}

static OutputStream *new_subtitle_stream(OptionsContext *o, AVFormatContext *oc)
{
    AVStream *st;
    OutputStream *ost;
    AVCodecContext *subtitle_enc;

    ost = new_output_stream(o, oc, AVMEDIA_TYPE_SUBTITLE);
    st  = ost->st;
    subtitle_enc = st->codec;

    subtitle_enc->codec_type = AVMEDIA_TYPE_SUBTITLE;

    return ost;
}

/* arg format is "output-stream-index:streamid-value". */
static int opt_streamid(OptionsContext *o, const char *opt, const char *arg)
{
    int idx;
    char *p;
    char idx_str[16];

    av_strlcpy(idx_str, arg, sizeof(idx_str));
    p = strchr(idx_str, ':');
    if (!p) {
        av_log(NULL, AV_LOG_FATAL,
               "Invalid value '%s' for option '%s', required syntax is 'index:value'\n",
               arg, opt);
        exit_program(1);
    }
    *p++ = '\0';
    idx = parse_number_or_die(opt, idx_str, OPT_INT, 0, MAX_STREAMS-1);
    o->streamid_map = grow_array(o->streamid_map, sizeof(*o->streamid_map), &o->nb_streamid_map, idx+1);
    o->streamid_map[idx] = parse_number_or_die(opt, p, OPT_INT, 0, INT_MAX);
    return 0;
}

static int copy_chapters(InputFile *ifile, OutputFile *ofile, int copy_metadata)
{
    AVFormatContext *is = ifile->ctx;
    AVFormatContext *os = ofile->ctx;
    int i;

    for (i = 0; i < is->nb_chapters; i++) {
        AVChapter *in_ch = is->chapters[i], *out_ch;
        int64_t ts_off   = av_rescale_q(ofile->start_time - ifile->ts_offset,
                                      AV_TIME_BASE_Q, in_ch->time_base);
        int64_t rt       = (ofile->recording_time == INT64_MAX) ? INT64_MAX :
                           av_rescale_q(ofile->recording_time, AV_TIME_BASE_Q, in_ch->time_base);


        if (in_ch->end < ts_off)
            continue;
        if (rt != INT64_MAX && in_ch->start > rt + ts_off)
            break;

        out_ch = av_mallocz(sizeof(AVChapter));
        if (!out_ch)
            return AVERROR(ENOMEM);

        out_ch->id        = in_ch->id;
        out_ch->time_base = in_ch->time_base;
        out_ch->start     = FFMAX(0,  in_ch->start - ts_off);
        out_ch->end       = FFMIN(rt, in_ch->end   - ts_off);

        if (copy_metadata)
            av_dict_copy(&out_ch->metadata, in_ch->metadata, 0);

        os->nb_chapters++;
        os->chapters = av_realloc_f(os->chapters, os->nb_chapters, sizeof(AVChapter));
        if (!os->chapters)
            return AVERROR(ENOMEM);
        os->chapters[os->nb_chapters - 1] = out_ch;
    }
    return 0;
}

static int read_ffserver_streams(OptionsContext *o, AVFormatContext *s, const char *filename)
{
    int i, err;
    AVFormatContext *ic = NULL;

    err = avformat_open_input(&ic, filename, NULL, NULL);
    if (err < 0)
        return err;
    /* copy stream format */
    for(i=0;i<ic->nb_streams;i++) {
        AVStream *st;
        OutputStream *ost;
        AVCodec *codec;
        AVCodecContext *avctx;

        codec = avcodec_find_encoder(ic->streams[i]->codec->codec_id);
        ost   = new_output_stream(o, s, codec->type);
        st    = ost->st;
        avctx = st->codec;

        // FIXME: a more elegant solution is needed
        memcpy(st, ic->streams[i], sizeof(AVStream));
        st->info = av_malloc(sizeof(*st->info));
        memcpy(st->info, ic->streams[i]->info, sizeof(*st->info));
        st->codec= avctx;
        avcodec_copy_context(st->codec, ic->streams[i]->codec);

        if (st->codec->codec_type == AVMEDIA_TYPE_AUDIO && !ost->stream_copy)
            choose_sample_fmt(st, codec);
        else if (st->codec->codec_type == AVMEDIA_TYPE_VIDEO && !ost->stream_copy)
            choose_pixel_fmt(st, codec);
    }

    av_close_input_file(ic);
    return 0;
}

static void opt_output_file(void *optctx, const char *filename)
{
    OptionsContext *o = optctx;
    AVFormatContext *oc;
    int i, err;
    AVOutputFormat *file_oformat;
    OutputStream *ost;
    InputStream  *ist;

    if (!strcmp(filename, "-"))
        filename = "pipe:";

    err = avformat_alloc_output_context2(&oc, NULL, o->format, filename);
    if (!oc) {
        print_error(filename, err);
        exit_program(1);
    }
    file_oformat= oc->oformat;

    if (!strcmp(file_oformat->name, "ffm") &&
        av_strstart(filename, "http:", NULL)) {
        int j;
        /* special case for files sent to ffserver: we get the stream
           parameters from ffserver */
        int err = read_ffserver_streams(o, oc, filename);
        if (err < 0) {
            print_error(filename, err);
            exit_program(1);
        }
        for(j = nb_output_streams - oc->nb_streams; j < nb_output_streams; j++) {
            ost = &output_streams[j];
            for (i = 0; i < nb_input_streams; i++) {
                ist = &input_streams[i];
                if(ist->st->codec->codec_type == ost->st->codec->codec_type){
                    ost->sync_ist= ist;
                    ost->source_index= i;
                    ist->discard = 0;
                    break;
                }
            }
        }
    } else if (!o->nb_stream_maps) {
        /* pick the "best" stream of each type */
#define NEW_STREAM(type, index)\
        if (index >= 0) {\
            ost = new_ ## type ## _stream(o, oc);\
            ost->source_index = index;\
            ost->sync_ist     = &input_streams[index];\
            input_streams[index].discard = 0;\
        }

        /* video: highest resolution */
        if (!o->video_disable && oc->oformat->video_codec != CODEC_ID_NONE) {
            int area = 0, idx = -1;
            for (i = 0; i < nb_input_streams; i++) {
                ist = &input_streams[i];
                if (ist->st->codec->codec_type == AVMEDIA_TYPE_VIDEO &&
                    ist->st->codec->width * ist->st->codec->height > area) {
                    area = ist->st->codec->width * ist->st->codec->height;
                    idx = i;
                }
            }
            NEW_STREAM(video, idx);
        }

        /* audio: most channels */
        if (!o->audio_disable && oc->oformat->audio_codec != CODEC_ID_NONE) {
            int channels = 0, idx = -1;
            for (i = 0; i < nb_input_streams; i++) {
                ist = &input_streams[i];
                if (ist->st->codec->codec_type == AVMEDIA_TYPE_AUDIO &&
                    ist->st->codec->channels > channels) {
                    channels = ist->st->codec->channels;
                    idx = i;
                }
            }
            NEW_STREAM(audio, idx);
        }

        /* subtitles: pick first */
        if (!o->subtitle_disable && (oc->oformat->subtitle_codec != CODEC_ID_NONE || subtitle_codec_name)) {
            for (i = 0; i < nb_input_streams; i++)
                if (input_streams[i].st->codec->codec_type == AVMEDIA_TYPE_SUBTITLE) {
                    NEW_STREAM(subtitle, i);
                    break;
                }
        }
        /* do something with data? */
    } else {
        for (i = 0; i < o->nb_stream_maps; i++) {
            StreamMap *map = &o->stream_maps[i];

            if (map->disabled)
                continue;

            ist = &input_streams[input_files[map->file_index].ist_index + map->stream_index];
            if(o->subtitle_disable && ist->st->codec->codec_type == AVMEDIA_TYPE_SUBTITLE)
                continue;
            if(o->   audio_disable && ist->st->codec->codec_type == AVMEDIA_TYPE_AUDIO)
                continue;
            if(o->   video_disable && ist->st->codec->codec_type == AVMEDIA_TYPE_VIDEO)
                continue;

            switch (ist->st->codec->codec_type) {
            case AVMEDIA_TYPE_VIDEO:    ost = new_video_stream(o, oc);    break;
            case AVMEDIA_TYPE_AUDIO:    ost = new_audio_stream(o, oc);    break;
            case AVMEDIA_TYPE_SUBTITLE: ost = new_subtitle_stream(o, oc); break;
            case AVMEDIA_TYPE_DATA:     ost = new_data_stream(o, oc);     break;
            case AVMEDIA_TYPE_ATTACHMENT: ost = new_attachment_stream(o, oc); break;
            default:
                av_log(NULL, AV_LOG_FATAL, "Cannot map stream #%d.%d - unsupported type.\n",
                       map->file_index, map->stream_index);
                exit_program(1);
            }

            ost->source_index = input_files[map->file_index].ist_index + map->stream_index;
            ost->sync_ist = &input_streams[input_files[map->sync_file_index].ist_index +
                                           map->sync_stream_index];
            ist->discard = 0;
        }
    }

    output_files = grow_array(output_files, sizeof(*output_files), &nb_output_files, nb_output_files + 1);
    output_files[nb_output_files - 1].ctx       = oc;
    output_files[nb_output_files - 1].ost_index = nb_output_streams - oc->nb_streams;
    output_files[nb_output_files - 1].recording_time = o->recording_time;
    output_files[nb_output_files - 1].start_time     = o->start_time;
    output_files[nb_output_files - 1].limit_filesize = o->limit_filesize;
    av_dict_copy(&output_files[nb_output_files - 1].opts, format_opts, 0);

    /* check filename in case of an image number is expected */
    if (oc->oformat->flags & AVFMT_NEEDNUMBER) {
        if (!av_filename_number_test(oc->filename)) {
            print_error(oc->filename, AVERROR(EINVAL));
            exit_program(1);
        }
    }

    if (!(oc->oformat->flags & AVFMT_NOFILE)) {
        /* test if it already exists to avoid loosing precious files */
        if (!file_overwrite &&
            (strchr(filename, ':') == NULL ||
             filename[1] == ':' ||
             av_strstart(filename, "file:", NULL))) {
            if (avio_check(filename, 0) == 0) {
                if (!using_stdin) {
                    fprintf(stderr,"File '%s' already exists. Overwrite ? [y/N] ", filename);
                    fflush(stderr);
                    term_exit();
                    if (!read_yesno()) {
                        av_log(0, AV_LOG_FATAL, "Not overwriting - exiting\n");
                        exit_program(1);
                    }
                    term_init();
                }
                else {
                    av_log(0, AV_LOG_FATAL,"File '%s' already exists. Exiting.\n", filename);
                    exit_program(1);
                }
            }
        }

        /* open the file */
        if ((err = avio_open(&oc->pb, filename, AVIO_FLAG_WRITE)) < 0) {
            print_error(filename, err);
            exit_program(1);
        }
    }

    if (o->mux_preload) {
        uint8_t buf[64];
        snprintf(buf, sizeof(buf), "%d", (int)(o->mux_preload*AV_TIME_BASE));
        av_dict_set(&output_files[nb_output_files - 1].opts, "preload", buf, 0);
    }
    oc->max_delay = (int)(o->mux_max_delay * AV_TIME_BASE);

    if (loop_output >= 0) {
        av_log(NULL, AV_LOG_WARNING, "-loop_output is deprecated, use -loop\n");
        oc->loop_output = loop_output;
    }

    /* copy chapters */
    if (o->chapters_input_file >= nb_input_files) {
        if (o->chapters_input_file == INT_MAX) {
            /* copy chapters from the first input file that has them*/
            o->chapters_input_file = -1;
            for (i = 0; i < nb_input_files; i++)
                if (input_files[i].ctx->nb_chapters) {
                    o->chapters_input_file = i;
                    break;
                }
        } else {
            av_log(NULL, AV_LOG_FATAL, "Invalid input file index %d in chapter mapping.\n",
                   o->chapters_input_file);
            exit_program(1);
        }
    }
    if (o->chapters_input_file >= 0)
        copy_chapters(&input_files[o->chapters_input_file], &output_files[nb_output_files - 1],
                      !o->metadata_chapters_manual);

    /* copy metadata */
    for (i = 0; i < o->nb_meta_data_maps; i++) {
        AVFormatContext *files[2];
        AVDictionary    **meta[2];
        int j;

#define METADATA_CHECK_INDEX(index, nb_elems, desc)\
        if ((index) < 0 || (index) >= (nb_elems)) {\
            av_log(NULL, AV_LOG_FATAL, "Invalid %s index %d while processing metadata maps\n",\
                     (desc), (index));\
            exit_program(1);\
        }

        int in_file_index = o->meta_data_maps[i][1].file;
        if (in_file_index < 0)
            continue;
        METADATA_CHECK_INDEX(in_file_index, nb_input_files, "input file")

        files[0] = oc;
        files[1] = input_files[in_file_index].ctx;

        for (j = 0; j < 2; j++) {
            MetadataMap *map = &o->meta_data_maps[i][j];

            switch (map->type) {
            case 'g':
                meta[j] = &files[j]->metadata;
                break;
            case 's':
                METADATA_CHECK_INDEX(map->index, files[j]->nb_streams, "stream")
                meta[j] = &files[j]->streams[map->index]->metadata;
                break;
            case 'c':
                METADATA_CHECK_INDEX(map->index, files[j]->nb_chapters, "chapter")
                meta[j] = &files[j]->chapters[map->index]->metadata;
                break;
            case 'p':
                METADATA_CHECK_INDEX(map->index, files[j]->nb_programs, "program")
                meta[j] = &files[j]->programs[map->index]->metadata;
                break;
            default:
                abort();
            }
        }

        av_dict_copy(meta[0], *meta[1], AV_DICT_DONT_OVERWRITE);
    }

    /* copy global metadata by default */
    if (!o->metadata_global_manual && nb_input_files){
        av_dict_copy(&oc->metadata, input_files[0].ctx->metadata,
                     AV_DICT_DONT_OVERWRITE);
        if(o->recording_time != INT64_MAX)
            av_dict_set(&oc->metadata, "duration", NULL, 0);
    }
    if (!o->metadata_streams_manual)
        for (i = output_files[nb_output_files - 1].ost_index; i < nb_output_streams; i++) {
            InputStream *ist = &input_streams[output_streams[i].source_index];
            av_dict_copy(&output_streams[i].st->metadata, ist->st->metadata, AV_DICT_DONT_OVERWRITE);
        }

    /* process manually set metadata */
    for (i = 0; i < o->nb_metadata; i++) {
        AVDictionary **m;
        char type, *val;
        int index = 0;

        val = strchr(o->metadata[i].u.str, '=');
        if (!val) {
            av_log(NULL, AV_LOG_FATAL, "No '=' character in metadata string %s.\n",
                   o->metadata[i].u.str);
            exit_program(1);
        }
        *val++ = 0;

        parse_meta_type(o->metadata[i].specifier, &type, &index);
        switch (type) {
        case 'g':
            m = &oc->metadata;
            break;
        case 's':
            if (index < 0 || index >= oc->nb_streams) {
                av_log(NULL, AV_LOG_FATAL, "Invalid stream index %d in metadata specifier.\n", index);
                exit_program(1);
            }
            m = &oc->streams[index]->metadata;
            break;
        case 'c':
            if (index < 0 || index >= oc->nb_chapters) {
                av_log(NULL, AV_LOG_FATAL, "Invalid chapter index %d in metadata specifier.\n", index);
                exit_program(1);
            }
            m = &oc->chapters[index]->metadata;
            break;
        default:
            av_log(NULL, AV_LOG_FATAL, "Invalid metadata specifier %s.\n", o->metadata[i].specifier);
            exit_program(1);
        }

        av_dict_set(m, o->metadata[i].u.str, *val ? val : NULL, 0);
    }

    reset_options(o, 0);
}

/* same option as mencoder */
static int opt_pass(const char *opt, const char *arg)
{
    do_pass = parse_number_or_die(opt, arg, OPT_INT, 1, 3);
    return 0;
}

static int64_t getutime(void)
{
#if HAVE_GETRUSAGE
    struct rusage rusage;

    getrusage(RUSAGE_SELF, &rusage);
    return (rusage.ru_utime.tv_sec * 1000000LL) + rusage.ru_utime.tv_usec;
#elif HAVE_GETPROCESSTIMES
    HANDLE proc;
    FILETIME c, e, k, u;
    proc = GetCurrentProcess();
    GetProcessTimes(proc, &c, &e, &k, &u);
    return ((int64_t) u.dwHighDateTime << 32 | u.dwLowDateTime) / 10;
#else
    return av_gettime();
#endif
}

static int64_t getmaxrss(void)
{
#if HAVE_GETRUSAGE && HAVE_STRUCT_RUSAGE_RU_MAXRSS
    struct rusage rusage;
    getrusage(RUSAGE_SELF, &rusage);
    return (int64_t)rusage.ru_maxrss * 1024;
#elif HAVE_GETPROCESSMEMORYINFO
    HANDLE proc;
    PROCESS_MEMORY_COUNTERS memcounters;
    proc = GetCurrentProcess();
    memcounters.cb = sizeof(memcounters);
    GetProcessMemoryInfo(proc, &memcounters, sizeof(memcounters));
    return memcounters.PeakPagefileUsage;
#else
    return 0;
#endif
}

static int opt_audio_qscale(OptionsContext *o, const char *opt, const char *arg)
{
    return parse_option(o, "q:a", arg, options);
}

static void show_usage(void)
{
    printf("Hyper fast Audio and Video encoder\n");
    printf("usage: %s [options] [[infile options] -i infile]... {[outfile options] outfile}...\n", program_name);
    printf("\n");
}

static int opt_help(const char *opt, const char *arg)
{
    int flags = AV_OPT_FLAG_DECODING_PARAM | AV_OPT_FLAG_ENCODING_PARAM;
    av_log_set_callback(log_callback_help);
    show_usage();
    show_help_options(options, "Main options:\n",
                      OPT_EXPERT | OPT_AUDIO | OPT_VIDEO | OPT_SUBTITLE | OPT_GRAB, 0);
    show_help_options(options, "\nAdvanced options:\n",
                      OPT_EXPERT | OPT_AUDIO | OPT_VIDEO | OPT_SUBTITLE | OPT_GRAB,
                      OPT_EXPERT);
    show_help_options(options, "\nVideo options:\n",
                      OPT_EXPERT | OPT_AUDIO | OPT_VIDEO | OPT_GRAB,
                      OPT_VIDEO);
    show_help_options(options, "\nAdvanced Video options:\n",
                      OPT_EXPERT | OPT_AUDIO | OPT_VIDEO | OPT_GRAB,
                      OPT_VIDEO | OPT_EXPERT);
    show_help_options(options, "\nAudio options:\n",
                      OPT_EXPERT | OPT_AUDIO | OPT_VIDEO | OPT_GRAB,
                      OPT_AUDIO);
    show_help_options(options, "\nAdvanced Audio options:\n",
                      OPT_EXPERT | OPT_AUDIO | OPT_VIDEO | OPT_GRAB,
                      OPT_AUDIO | OPT_EXPERT);
    show_help_options(options, "\nSubtitle options:\n",
                      OPT_SUBTITLE | OPT_GRAB,
                      OPT_SUBTITLE);
    show_help_options(options, "\nAudio/Video grab options:\n",
                      OPT_GRAB,
                      OPT_GRAB);
    printf("\n");
    show_help_children(avcodec_get_class(), flags);
    show_help_children(avformat_get_class(), flags);
    show_help_children(sws_get_class(), flags);

    return 0;
}

static int opt_target(OptionsContext *o, const char *opt, const char *arg)
{
    enum { PAL, NTSC, FILM, UNKNOWN } norm = UNKNOWN;
    static const char *const frame_rates[] = {"25", "30000/1001", "24000/1001"};

    if(!strncmp(arg, "pal-", 4)) {
        norm = PAL;
        arg += 4;
    } else if(!strncmp(arg, "ntsc-", 5)) {
        norm = NTSC;
        arg += 5;
    } else if(!strncmp(arg, "film-", 5)) {
        norm = FILM;
        arg += 5;
    } else {
        /* Try to determine PAL/NTSC by peeking in the input files */
        if(nb_input_files) {
            int i, j, fr;
            for (j = 0; j < nb_input_files; j++) {
                for (i = 0; i < input_files[j].nb_streams; i++) {
                    AVCodecContext *c = input_files[j].ctx->streams[i]->codec;
                    if(c->codec_type != AVMEDIA_TYPE_VIDEO)
                        continue;
                    fr = c->time_base.den * 1000 / c->time_base.num;
                    if(fr == 25000) {
                        norm = PAL;
                        break;
                    } else if((fr == 29970) || (fr == 23976)) {
                        norm = NTSC;
                        break;
                    }
                }
                if(norm != UNKNOWN)
                    break;
            }
        }
        if (norm != UNKNOWN)
            av_log(NULL, AV_LOG_INFO, "Assuming %s for target.\n", norm == PAL ? "PAL" : "NTSC");
    }

    if(norm == UNKNOWN) {
        av_log(NULL, AV_LOG_FATAL, "Could not determine norm (PAL/NTSC/NTSC-Film) for target.\n");
        av_log(NULL, AV_LOG_FATAL, "Please prefix target with \"pal-\", \"ntsc-\" or \"film-\",\n");
        av_log(NULL, AV_LOG_FATAL, "or set a framerate with \"-r xxx\".\n");
        exit_program(1);
    }

    if(!strcmp(arg, "vcd")) {
        opt_video_codec(o, "c:v", "mpeg1video");
        opt_audio_codec(o, "c:a", "mp2");
        parse_option(o, "f", "vcd", options);

        parse_option(o, "s", norm == PAL ? "352x288" : "352x240", options);
        parse_option(o, "r", frame_rates[norm], options);
        opt_default("g", norm == PAL ? "15" : "18");

        opt_default("b", "1150000");
        opt_default("maxrate", "1150000");
        opt_default("minrate", "1150000");
        opt_default("bufsize", "327680"); // 40*1024*8;

        opt_default("b:a", "224000");
        parse_option(o, "ar", "44100", options);
        parse_option(o, "ac", "2", options);

        opt_default("packetsize", "2324");
        opt_default("muxrate", "1411200"); // 2352 * 75 * 8;

        /* We have to offset the PTS, so that it is consistent with the SCR.
           SCR starts at 36000, but the first two packs contain only padding
           and the first pack from the other stream, respectively, may also have
           been written before.
           So the real data starts at SCR 36000+3*1200. */
        o->mux_preload = (36000+3*1200) / 90000.0; //0.44
    } else if(!strcmp(arg, "svcd")) {

        opt_video_codec(o, "c:v", "mpeg2video");
        opt_audio_codec(o, "c:a", "mp2");
        parse_option(o, "f", "svcd", options);

        parse_option(o, "s", norm == PAL ? "480x576" : "480x480", options);
        parse_option(o, "r", frame_rates[norm], options);
        parse_option(o, "pix_fmt", "yuv420p", options);
        opt_default("g", norm == PAL ? "15" : "18");

        opt_default("b", "2040000");
        opt_default("maxrate", "2516000");
        opt_default("minrate", "0"); //1145000;
        opt_default("bufsize", "1835008"); //224*1024*8;
        opt_default("flags", "+scan_offset");


        opt_default("b:a", "224000");
        parse_option(o, "ar", "44100", options);

        opt_default("packetsize", "2324");

    } else if(!strcmp(arg, "dvd")) {

        opt_video_codec(o, "c:v", "mpeg2video");
        opt_audio_codec(o, "c:a", "ac3");
        parse_option(o, "f", "dvd", options);

        parse_option(o, "s", norm == PAL ? "720x576" : "720x480", options);
        parse_option(o, "r", frame_rates[norm], options);
        parse_option(o, "pix_fmt", "yuv420p", options);
        opt_default("g", norm == PAL ? "15" : "18");

        opt_default("b", "6000000");
        opt_default("maxrate", "9000000");
        opt_default("minrate", "0"); //1500000;
        opt_default("bufsize", "1835008"); //224*1024*8;

        opt_default("packetsize", "2048");  // from www.mpucoder.com: DVD sectors contain 2048 bytes of data, this is also the size of one pack.
        opt_default("muxrate", "10080000"); // from mplex project: data_rate = 1260000. mux_rate = data_rate * 8

        opt_default("b:a", "448000");
        parse_option(o, "ar", "48000", options);

    } else if(!strncmp(arg, "dv", 2)) {

        parse_option(o, "f", "dv", options);

        parse_option(o, "s", norm == PAL ? "720x576" : "720x480", options);
        parse_option(o, "pix_fmt", !strncmp(arg, "dv50", 4) ? "yuv422p" :
                          norm == PAL ? "yuv420p" : "yuv411p", options);
        parse_option(o, "r", frame_rates[norm], options);

        parse_option(o, "ar", "48000", options);
        parse_option(o, "ac", "2", options);

    } else {
        av_log(NULL, AV_LOG_ERROR, "Unknown target: %s\n", arg);
        return AVERROR(EINVAL);
    }
    return 0;
}

static int opt_vstats_file(const char *opt, const char *arg)
{
    av_free (vstats_filename);
    vstats_filename=av_strdup (arg);
    return 0;
}

static int opt_vstats(const char *opt, const char *arg)
{
    char filename[40];
    time_t today2 = time(NULL);
    struct tm *today = localtime(&today2);

    snprintf(filename, sizeof(filename), "vstats_%02d%02d%02d.log", today->tm_hour, today->tm_min,
             today->tm_sec);
    return opt_vstats_file(opt, filename);
}

static int opt_video_frames(OptionsContext *o, const char *opt, const char *arg)
{
    return parse_option(o, "frames:v", arg, options);
}

static int opt_audio_frames(OptionsContext *o, const char *opt, const char *arg)
{
    return parse_option(o, "frames:a", arg, options);
}

static int opt_data_frames(OptionsContext *o, const char *opt, const char *arg)
{
    return parse_option(o, "frames:d", arg, options);
}

static int opt_preset(OptionsContext *o, const char *opt, const char *arg)
{
    FILE *f=NULL;
    char filename[1000], tmp[1000], tmp2[1000], line[1000];
    const char *codec_name = *opt == 'v' ? video_codec_name :
                             *opt == 'a' ? audio_codec_name :
                                           subtitle_codec_name;

    if (!(f = get_preset_file(filename, sizeof(filename), arg, *opt == 'f', codec_name))) {
        if(!strncmp(arg, "libx264-lossless", strlen("libx264-lossless"))){
            av_log(0, AV_LOG_FATAL, "Please use -preset <speed> -qp 0\n");
        }else
            av_log(0, AV_LOG_FATAL, "File for preset '%s' not found\n", arg);
        exit_program(1);
    }

    while(!feof(f)){
        int e= fscanf(f, "%999[^\n]\n", line) - 1;
        if(line[0] == '#' && !e)
            continue;
        e|= sscanf(line, "%999[^=]=%999[^\n]\n", tmp, tmp2) - 2;
        if(e){
            av_log(0, AV_LOG_FATAL, "%s: Invalid syntax: '%s'\n", filename, line);
            exit_program(1);
        }
        if(!strcmp(tmp, "acodec")){
            opt_audio_codec(o, tmp, tmp2);
        }else if(!strcmp(tmp, "vcodec")){
            opt_video_codec(o, tmp, tmp2);
        }else if(!strcmp(tmp, "scodec")){
            opt_subtitle_codec(o, tmp, tmp2);
        }else if(!strcmp(tmp, "dcodec")){
            opt_data_codec(o, tmp, tmp2);
        }else if(opt_default(tmp, tmp2) < 0){
            av_log(0, AV_LOG_FATAL, "%s: Invalid option or argument: '%s', parsed as '%s' = '%s'\n", filename, line, tmp, tmp2);
            exit_program(1);
        }
    }

    fclose(f);

    return 0;
}

static void log_callback_null(void *ptr, int level, const char *fmt, va_list vl)
{
}

static int opt_passlogfile(const char *opt, const char *arg)
{
    pass_logfilename_prefix = arg;
#if CONFIG_LIBX264_ENCODER
    return opt_default("passlogfile", arg);
#else
    return 0;
#endif
}

static int opt_old2new(OptionsContext *o, const char *opt, const char *arg)
{
    char *s= av_malloc(strlen(opt)+2);
    snprintf(s, strlen(opt)+2, "%s:%c", opt+1, *opt);
    return parse_option(o, s, arg, options);
}

static int opt_bitrate(OptionsContext *o, const char *opt, const char *arg)
{
    if(!strcmp(opt, "b")){
        av_log(0,AV_LOG_WARNING, "Please use -b:a or -b:v, -b is ambiguous\n");
        return parse_option(o, av_strdup("b:v"), arg, options);
    }
    return opt_default(opt, arg);
}

static int opt_video_filters(OptionsContext *o, const char *opt, const char *arg)
{
    return parse_option(o, "filter:v", arg, options);
}

#define OFFSET(x) offsetof(OptionsContext, x)
static const OptionDef options[] = {
    /* main options */
#include "cmdutils_common_opts.h"
    { "f", HAS_ARG | OPT_STRING | OPT_OFFSET, {.off = OFFSET(format)}, "force format", "fmt" },
    { "i", HAS_ARG | OPT_FUNC2, {(void*)opt_input_file}, "input file name", "filename" },
    { "y", OPT_BOOL, {(void*)&file_overwrite}, "overwrite output files" },
    { "c", HAS_ARG | OPT_STRING | OPT_SPEC, {.off = OFFSET(codec_names)}, "codec name", "codec" },
    { "codec", HAS_ARG | OPT_STRING | OPT_SPEC, {.off = OFFSET(codec_names)}, "codec name", "codec" },
    { "pre", HAS_ARG | OPT_STRING | OPT_SPEC, {.off = OFFSET(presets)}, "preset name", "preset" },
    { "map", HAS_ARG | OPT_EXPERT | OPT_FUNC2, {(void*)opt_map}, "set input stream mapping", "file.stream[:syncfile.syncstream]" },
    { "map_meta_data", HAS_ARG | OPT_EXPERT | OPT_FUNC2, {(void*)opt_map_meta_data}, "DEPRECATED set meta data information of outfile from infile",
      "outfile[,metadata]:infile[,metadata]" },
    { "map_metadata", HAS_ARG | OPT_EXPERT | OPT_FUNC2, {(void*)opt_map_metadata}, "set metadata information of outfile from infile",
      "outfile[,metadata]:infile[,metadata]" },
    { "map_chapters",  OPT_INT | HAS_ARG | OPT_EXPERT | OPT_OFFSET, {.off = OFFSET(chapters_input_file)},  "set chapters mapping", "input_file_index" },
    { "t", HAS_ARG | OPT_TIME | OPT_OFFSET, {.off = OFFSET(recording_time)}, "record or transcode \"duration\" seconds of audio/video", "duration" },
    { "fs", HAS_ARG | OPT_INT64 | OPT_OFFSET, {.off = OFFSET(limit_filesize)}, "set the limit file size in bytes", "limit_size" }, //
    { "ss", HAS_ARG | OPT_TIME | OPT_OFFSET, {.off = OFFSET(start_time)}, "set the start time offset", "time_off" },
    { "itsoffset", HAS_ARG | OPT_TIME | OPT_OFFSET, {.off = OFFSET(input_ts_offset)}, "set the input ts offset", "time_off" },
    { "itsscale", HAS_ARG | OPT_DOUBLE | OPT_SPEC, {.off = OFFSET(ts_scale)}, "set the input ts scale", "scale" },
    { "timestamp", HAS_ARG | OPT_FUNC2, {(void*)opt_recording_timestamp}, "set the recording timestamp ('now' to set the current time)", "time" },
    { "metadata", HAS_ARG | OPT_STRING | OPT_SPEC, {.off = OFFSET(metadata)}, "add metadata", "string=string" },
    { "dframes", HAS_ARG | OPT_FUNC2, {(void*)opt_data_frames}, "set the number of data frames to record", "number" },
    { "benchmark", OPT_BOOL | OPT_EXPERT, {(void*)&do_benchmark},
      "add timings for benchmarking" },
    { "timelimit", HAS_ARG, {(void*)opt_timelimit}, "set max runtime in seconds", "limit" },
    { "dump", OPT_BOOL | OPT_EXPERT, {(void*)&do_pkt_dump},
      "dump each input packet" },
    { "hex", OPT_BOOL | OPT_EXPERT, {(void*)&do_hex_dump},
      "when dumping packets, also dump the payload" },
    { "re", OPT_BOOL | OPT_EXPERT | OPT_OFFSET, {.off = OFFSET(rate_emu)}, "read input at native frame rate", "" },
    { "loop_input", OPT_BOOL | OPT_EXPERT, {(void*)&loop_input}, "deprecated, use -loop" },
    { "loop_output", HAS_ARG | OPT_INT | OPT_EXPERT, {(void*)&loop_output}, "deprecated, use -loop", "" },
    { "target", HAS_ARG | OPT_FUNC2, {(void*)opt_target}, "specify target file type (\"vcd\", \"svcd\", \"dvd\", \"dv\", \"dv50\", \"pal-vcd\", \"ntsc-svcd\", ...)", "type" },
    { "vsync", HAS_ARG | OPT_INT | OPT_EXPERT, {(void*)&video_sync_method}, "video sync method", "" },
    { "async", HAS_ARG | OPT_INT | OPT_EXPERT, {(void*)&audio_sync_method}, "audio sync method", "" },
    { "adrift_threshold", HAS_ARG | OPT_FLOAT | OPT_EXPERT, {(void*)&audio_drift_threshold}, "audio drift threshold", "threshold" },
    { "copyts", OPT_BOOL | OPT_EXPERT, {(void*)&copy_ts}, "copy timestamps" },
    { "copytb", OPT_BOOL | OPT_EXPERT, {(void*)&copy_tb}, "copy input stream time base when stream copying" },
    { "shortest", OPT_BOOL | OPT_EXPERT, {(void*)&opt_shortest}, "finish encoding within shortest input" }, //
    { "dts_delta_threshold", HAS_ARG | OPT_FLOAT | OPT_EXPERT, {(void*)&dts_delta_threshold}, "timestamp discontinuity delta threshold", "threshold" },
    { "xerror", OPT_BOOL, {(void*)&exit_on_error}, "exit on error", "error" },
    { "copyinkf", OPT_BOOL | OPT_EXPERT, {(void*)&copy_initial_nonkeyframes}, "copy initial non-keyframes" },
    { "frames", OPT_INT64 | HAS_ARG | OPT_SPEC, {.off = OFFSET(max_frames)}, "set the number of frames to record", "number" },
    { "tag",   OPT_STRING | HAS_ARG | OPT_SPEC, {.off = OFFSET(codec_tags)}, "force codec tag/fourcc", "fourcc/tag" },
    { "q", HAS_ARG | OPT_EXPERT | OPT_DOUBLE | OPT_SPEC, {.off = OFFSET(qscale)}, "use fixed quality scale (VBR)", "q" },
    { "qscale", HAS_ARG | OPT_EXPERT | OPT_DOUBLE | OPT_SPEC, {.off = OFFSET(qscale)}, "use fixed quality scale (VBR)", "q" },
#if CONFIG_AVFILTER
    { "filter", HAS_ARG | OPT_STRING | OPT_SPEC, {.off = OFFSET(filters)}, "set stream filterchain", "filter_list" },
#endif
    { "stats", OPT_BOOL, {&print_stats}, "print progress report during encoding", },

    /* video options */
    { "vframes", HAS_ARG | OPT_VIDEO | OPT_FUNC2, {(void*)opt_video_frames}, "set the number of video frames to record", "number" },
    { "r", HAS_ARG | OPT_VIDEO | OPT_STRING | OPT_SPEC, {.off = OFFSET(frame_rates)}, "set frame rate (Hz value, fraction or abbreviation)", "rate" },
    { "s", HAS_ARG | OPT_VIDEO | OPT_STRING | OPT_SPEC, {.off = OFFSET(frame_sizes)}, "set frame size (WxH or abbreviation)", "size" },
    { "aspect", HAS_ARG | OPT_VIDEO | OPT_STRING | OPT_SPEC, {.off = OFFSET(frame_aspect_ratios)}, "set aspect ratio (4:3, 16:9 or 1.3333, 1.7777)", "aspect" },
    { "pix_fmt", HAS_ARG | OPT_EXPERT | OPT_VIDEO | OPT_STRING | OPT_SPEC, {.off = OFFSET(frame_pix_fmts)}, "set pixel format", "format" },
    { "bits_per_raw_sample", OPT_INT | HAS_ARG | OPT_VIDEO, {(void*)&frame_bits_per_raw_sample}, "set the number of bits per raw sample", "number" },
    { "croptop",  HAS_ARG | OPT_VIDEO, {(void*)opt_frame_crop}, "Removed, use the crop filter instead", "size" },
    { "cropbottom", HAS_ARG | OPT_VIDEO, {(void*)opt_frame_crop}, "Removed, use the crop filter instead", "size" },
    { "cropleft", HAS_ARG | OPT_VIDEO, {(void*)opt_frame_crop}, "Removed, use the crop filter instead", "size" },
    { "cropright", HAS_ARG | OPT_VIDEO, {(void*)opt_frame_crop}, "Removed, use the crop filter instead", "size" },
    { "padtop", HAS_ARG | OPT_VIDEO, {(void*)opt_pad}, "Removed, use the pad filter instead", "size" },
    { "padbottom", HAS_ARG | OPT_VIDEO, {(void*)opt_pad}, "Removed, use the pad filter instead", "size" },
    { "padleft", HAS_ARG | OPT_VIDEO, {(void*)opt_pad}, "Removed, use the pad filter instead", "size" },
    { "padright", HAS_ARG | OPT_VIDEO, {(void*)opt_pad}, "Removed, use the pad filter instead", "size" },
    { "padcolor", HAS_ARG | OPT_VIDEO, {(void*)opt_pad}, "Removed, use the pad filter instead", "color" },
    { "intra", OPT_BOOL | OPT_EXPERT | OPT_VIDEO, {(void*)&intra_only}, "use only intra frames"},
    { "vn", OPT_BOOL | OPT_VIDEO | OPT_OFFSET, {.off = OFFSET(video_disable)}, "disable video" },
    { "vdt", OPT_INT | HAS_ARG | OPT_EXPERT | OPT_VIDEO, {(void*)&video_discard}, "discard threshold", "n" },
    { "rc_override", HAS_ARG | OPT_EXPERT | OPT_VIDEO | OPT_STRING | OPT_SPEC, {.off = OFFSET(rc_overrides)}, "rate control override for specific intervals", "override" },
    { "vcodec", HAS_ARG | OPT_VIDEO | OPT_FUNC2, {(void*)opt_video_codec}, "force video codec ('copy' to copy stream)", "codec" },
    { "sameq", OPT_BOOL | OPT_VIDEO, {(void*)&same_quant}, "use same quantizer as source (implies VBR)" },
    { "same_quant", OPT_BOOL | OPT_VIDEO, {(void*)&same_quant},
      "use same quantizer as source (implies VBR)" },
    { "pass", HAS_ARG | OPT_VIDEO, {(void*)opt_pass}, "select the pass number (1 or 2)", "n" },
    { "passlogfile", HAS_ARG | OPT_VIDEO, {(void*)&opt_passlogfile}, "select two pass log file name prefix", "prefix" },
    { "deinterlace", OPT_BOOL | OPT_EXPERT | OPT_VIDEO, {(void*)&do_deinterlace},
      "deinterlace pictures" },
    { "vstats", OPT_EXPERT | OPT_VIDEO, {(void*)&opt_vstats}, "dump video coding statistics to file" },
    { "vstats_file", HAS_ARG | OPT_EXPERT | OPT_VIDEO, {(void*)opt_vstats_file}, "dump video coding statistics to file", "file" },
#if CONFIG_AVFILTER
    { "vf", HAS_ARG | OPT_VIDEO | OPT_FUNC2, {(void*)opt_video_filters}, "video filters", "filter list" },
#endif
    { "intra_matrix", HAS_ARG | OPT_EXPERT | OPT_VIDEO | OPT_STRING | OPT_SPEC, {.off = OFFSET(intra_matrices)}, "specify intra matrix coeffs", "matrix" },
    { "inter_matrix", HAS_ARG | OPT_EXPERT | OPT_VIDEO | OPT_STRING | OPT_SPEC, {.off = OFFSET(inter_matrices)}, "specify inter matrix coeffs", "matrix" },
    { "top", HAS_ARG | OPT_EXPERT | OPT_VIDEO | OPT_INT| OPT_SPEC, {.off = OFFSET(top_field_first)}, "top=1/bottom=0/auto=-1 field first", "" },
    { "dc", OPT_INT | HAS_ARG | OPT_EXPERT | OPT_VIDEO, {(void*)&intra_dc_precision}, "intra_dc_precision", "precision" },
    { "vtag", HAS_ARG | OPT_EXPERT | OPT_VIDEO | OPT_FUNC2, {(void*)opt_old2new}, "force video tag/fourcc", "fourcc/tag" },
    { "qphist", OPT_BOOL | OPT_EXPERT | OPT_VIDEO, { (void *)&qp_hist }, "show QP histogram" },
    { "force_fps", OPT_BOOL | OPT_EXPERT | OPT_VIDEO | OPT_SPEC, {.off = OFFSET(force_fps)}, "force the selected framerate, disable the best supported framerate selection" },
    { "streamid", HAS_ARG | OPT_EXPERT | OPT_FUNC2, {(void*)opt_streamid}, "set the value of an outfile streamid", "streamIndex:value" },
    { "force_key_frames", OPT_STRING | HAS_ARG | OPT_EXPERT | OPT_VIDEO | OPT_SPEC, {.off = OFFSET(forced_key_frames)}, "force key frames at specified timestamps", "timestamps" },
    { "b", HAS_ARG | OPT_VIDEO | OPT_FUNC2, {(void*)opt_bitrate}, "video bitrate (please use -b:v)", "bitrate" },

    /* audio options */
    { "aframes", HAS_ARG | OPT_AUDIO | OPT_FUNC2, {(void*)opt_audio_frames}, "set the number of audio frames to record", "number" },
    { "aq", HAS_ARG | OPT_AUDIO | OPT_FUNC2, {(void*)opt_audio_qscale}, "set audio quality (codec-specific)", "quality", },
    { "ar", HAS_ARG | OPT_AUDIO | OPT_INT | OPT_SPEC, {.off = OFFSET(audio_sample_rate)}, "set audio sampling rate (in Hz)", "rate" },
    { "ac", HAS_ARG | OPT_AUDIO | OPT_INT | OPT_SPEC, {.off = OFFSET(audio_channels)}, "set number of audio channels", "channels" },
    { "an", OPT_BOOL | OPT_AUDIO | OPT_OFFSET, {.off = OFFSET(audio_disable)}, "disable audio" },
    { "acodec", HAS_ARG | OPT_AUDIO | OPT_FUNC2, {(void*)opt_audio_codec}, "force audio codec ('copy' to copy stream)", "codec" },
    { "atag", HAS_ARG | OPT_EXPERT | OPT_AUDIO | OPT_FUNC2, {(void*)opt_old2new}, "force audio tag/fourcc", "fourcc/tag" },
    { "vol", OPT_INT | HAS_ARG | OPT_AUDIO, {(void*)&audio_volume}, "change audio volume (256=normal)" , "volume" }, //
    { "sample_fmt", HAS_ARG | OPT_EXPERT | OPT_AUDIO | OPT_SPEC | OPT_STRING, {.off = OFFSET(sample_fmts)}, "set sample format", "format" },
    { "rmvol", HAS_ARG | OPT_AUDIO | OPT_FLOAT | OPT_SPEC, {.off = OFFSET(rematrix_volume)}, "rematrix volume (as factor)", "volume" },

    /* subtitle options */
    { "sn", OPT_BOOL | OPT_SUBTITLE | OPT_OFFSET, {.off = OFFSET(subtitle_disable)}, "disable subtitle" },
    { "scodec", HAS_ARG | OPT_SUBTITLE | OPT_FUNC2, {(void*)opt_subtitle_codec}, "force subtitle codec ('copy' to copy stream)", "codec" },
    { "stag", HAS_ARG | OPT_EXPERT | OPT_SUBTITLE | OPT_FUNC2, {(void*)opt_old2new}, "force subtitle tag/fourcc", "fourcc/tag" },

    /* grab options */
    { "vc", HAS_ARG | OPT_EXPERT | OPT_VIDEO | OPT_GRAB, {(void*)opt_video_channel}, "deprecated, use -channel", "channel" },
    { "tvstd", HAS_ARG | OPT_EXPERT | OPT_VIDEO | OPT_GRAB, {(void*)opt_video_standard}, "deprecated, use -standard", "standard" },
    { "isync", OPT_BOOL | OPT_EXPERT | OPT_GRAB, {(void*)&input_sync}, "sync read on input", "" },

    /* muxer options */
    { "muxdelay", OPT_FLOAT | HAS_ARG | OPT_EXPERT   | OPT_OFFSET, {.off = OFFSET(mux_max_delay)}, "set the maximum demux-decode delay", "seconds" },
    { "muxpreload", OPT_FLOAT | HAS_ARG | OPT_EXPERT | OPT_OFFSET, {.off = OFFSET(mux_preload)},   "set the initial demux-decode delay", "seconds" },

    { "bsf", HAS_ARG | OPT_STRING | OPT_SPEC, {.off = OFFSET(bitstream_filters)}, "A comma-separated list of bitstream filters", "bitstream_filters" },
    { "absf", HAS_ARG | OPT_AUDIO | OPT_EXPERT| OPT_FUNC2, {(void*)opt_old2new}, "deprecated", "audio bitstream_filters" },
    { "vbsf", HAS_ARG | OPT_VIDEO | OPT_EXPERT| OPT_FUNC2, {(void*)opt_old2new}, "deprecated", "video bitstream_filters" },

    { "apre", HAS_ARG | OPT_AUDIO | OPT_EXPERT| OPT_FUNC2, {(void*)opt_preset}, "set the audio options to the indicated preset", "preset" },
    { "vpre", HAS_ARG | OPT_VIDEO | OPT_EXPERT| OPT_FUNC2, {(void*)opt_preset}, "set the video options to the indicated preset", "preset" },
    { "spre", HAS_ARG | OPT_SUBTITLE | OPT_EXPERT| OPT_FUNC2, {(void*)opt_preset}, "set the subtitle options to the indicated preset", "preset" },
    { "fpre", HAS_ARG | OPT_EXPERT| OPT_FUNC2, {(void*)opt_preset}, "set options from indicated preset file", "filename" },
    /* data codec support */
    { "dcodec", HAS_ARG | OPT_DATA | OPT_FUNC2, {(void*)opt_data_codec}, "force data codec ('copy' to copy stream)", "codec" },

    { "default", HAS_ARG | OPT_AUDIO | OPT_VIDEO | OPT_EXPERT, {(void*)opt_default}, "generic catch all option", "" },
    { NULL, },
};

int main(int argc, char **argv)
{
    OptionsContext o = { 0 };
    int64_t ti;

    reset_options(&o, 0);

    av_log_set_flags(AV_LOG_SKIP_REPEATED);
    parse_loglevel(argc, argv, options);

    if(argc>1 && !strcmp(argv[1], "-d")){
        run_as_daemon=1;
        av_log_set_callback(log_callback_null);
        argc--;
        argv++;
    }

    avcodec_register_all();
#if CONFIG_AVDEVICE
    avdevice_register_all();
#endif
#if CONFIG_AVFILTER
    avfilter_register_all();
#endif
    av_register_all();

#if HAVE_ISATTY
    if(isatty(STDIN_FILENO))
        avio_set_interrupt_cb(decode_interrupt_cb);
#endif

    show_banner();

    term_init();

    /* parse options */
    parse_options(&o, argc, argv, options, opt_output_file);

    if(nb_output_files <= 0 && nb_input_files == 0) {
        show_usage();
        av_log(NULL, AV_LOG_WARNING, "Use -h to get full help or, even better, run 'man %s'\n", program_name);
        exit_program(1);
    }

    /* file converter / grab */
    if (nb_output_files <= 0) {
        av_log(NULL, AV_LOG_FATAL, "At least one output file must be specified\n");
        exit_program(1);
    }

    if (nb_input_files == 0) {
        av_log(NULL, AV_LOG_FATAL, "At least one input file must be specified\n");
        exit_program(1);
    }

    ti = getutime();
    if (transcode(output_files, nb_output_files, input_files, nb_input_files) < 0)
        exit_program(1);
    ti = getutime() - ti;
    if (do_benchmark) {
        int maxrss = getmaxrss() / 1024;
        printf("bench: utime=%0.3fs maxrss=%ikB\n", ti / 1000000.0, maxrss);
    }

    exit_program(0);
    return 0;
}<|MERGE_RESOLUTION|>--- conflicted
+++ resolved
@@ -2250,14 +2250,9 @@
                 if (codec->flags & CODEC_FLAG_PASS2) {
                     char  *logbuffer;
                     size_t logbuffer_size;
-<<<<<<< HEAD
-                    if (read_file(logfilename, &logbuffer, &logbuffer_size) < 0) {
+                    if (cmdutils_read_file(logfilename, &logbuffer, &logbuffer_size) < 0) {
                         av_log(NULL, AV_LOG_FATAL, "Error reading log file '%s' for pass-2 encoding\n",
                                logfilename);
-=======
-                    if (cmdutils_read_file(logfilename, &logbuffer, &logbuffer_size) < 0) {
-                        fprintf(stderr, "Error reading log file '%s' for pass-2 encoding\n", logfilename);
->>>>>>> 02170990
                         exit_program(1);
                     }
                     codec->stats_in = logbuffer;
