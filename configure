#!/bin/sh
#
# FFmpeg configure script
#
# Copyright (c) 2000-2002 Fabrice Bellard
# Copyright (c) 2005-2008 Diego Biurrun
# Copyright (c) 2005-2008 Mans Rullgard
#

# Prevent locale nonsense from breaking basic text processing.
LC_ALL=C
export LC_ALL

# make sure we are running under a compatible shell
# try to make this part work with most shells

try_exec(){
    echo "Trying shell $1"
    type "$1" > /dev/null 2>&1 && exec "$@"
}

unset foo
(: ${foo%%bar}) 2> /dev/null
E1="$?"

(: ${foo?}) 2> /dev/null
E2="$?"

if test "$E1" != 0 || test "$E2" = 0; then
    echo "Broken shell detected.  Trying alternatives."
    export FF_CONF_EXEC
    if test "0$FF_CONF_EXEC" -lt 1; then
        FF_CONF_EXEC=1
        try_exec bash "$0" "$@"
    fi
    if test "0$FF_CONF_EXEC" -lt 2; then
        FF_CONF_EXEC=2
        try_exec ksh "$0" "$@"
    fi
    if test "0$FF_CONF_EXEC" -lt 3; then
        FF_CONF_EXEC=3
        try_exec /usr/xpg4/bin/sh "$0" "$@"
    fi
    echo "No compatible shell script interpreter found."
    echo "This configure script requires a POSIX-compatible shell"
    echo "such as bash or ksh."
    echo "THIS IS NOT A BUG IN FFMPEG, DO NOT REPORT IT AS SUCH."
    echo "Instead, install a working POSIX-compatible shell."
    echo "Disabling this configure test will create a broken FFmpeg."
    if test "$BASH_VERSION" = '2.04.0(1)-release'; then
        echo "This bash version ($BASH_VERSION) is broken on your platform."
        echo "Upgrade to a later version if available."
    fi
    exit 1
fi

test -d /usr/xpg4/bin && PATH=/usr/xpg4/bin:$PATH

show_help(){
    cat <<EOF
Usage: configure [options]
Options: [defaults in brackets after descriptions]

Help options:
  --help                   print this message
  --list-decoders          show all available decoders
  --list-encoders          show all available encoders
  --list-hwaccels          show all available hardware accelerators
  --list-demuxers          show all available demuxers
  --list-muxers            show all available muxers
  --list-parsers           show all available parsers
  --list-protocols         show all available protocols
  --list-bsfs              show all available bitstream filters
  --list-indevs            show all available input devices
  --list-outdevs           show all available output devices
  --list-filters           show all available filters

Standard options:
  --logfile=FILE           log tests and output to FILE [config.log]
  --disable-logging        do not log configure debug information
  --fatal-warnings         fail if any configure warning is generated
  --prefix=PREFIX          install in PREFIX [$prefix]
  --bindir=DIR             install binaries in DIR [PREFIX/bin]
  --datadir=DIR            install data files in DIR [PREFIX/share/ffmpeg]
  --docdir=DIR             install documentation in DIR [PREFIX/share/doc/ffmpeg]
  --libdir=DIR             install libs in DIR [PREFIX/lib]
  --shlibdir=DIR           install shared libs in DIR [PREFIX/lib]
  --incdir=DIR             install includes in DIR [PREFIX/include]
  --mandir=DIR             install man page in DIR [PREFIX/share/man]
  --enable-rpath           use rpath to allow installing libraries in paths
                           not part of the dynamic linker search path
                           use rpath when linking programs [USE WITH CARE]

Licensing options:
  --enable-gpl             allow use of GPL code, the resulting libs
                           and binaries will be under GPL [no]
  --enable-version3        upgrade (L)GPL to version 3 [no]
  --enable-nonfree         allow use of nonfree code, the resulting libs
                           and binaries will be unredistributable [no]

Configuration options:
  --disable-static         do not build static libraries [no]
  --enable-shared          build shared libraries [no]
  --enable-small           optimize for size instead of speed
  --disable-runtime-cpudetect disable detecting cpu capabilities at runtime (smaller binary)
  --enable-gray            enable full grayscale support (slower color)
  --disable-swscale-alpha  disable alpha channel support in swscale
  --disable-all            disable building components, libraries and programs
  --enable-incompatible-libav-abi enable incompatible Libav fork ABI [no]
  --enable-raise-major     increase major version numbers in sonames [no]

Program options:
  --disable-programs       do not build command line programs
  --disable-ffmpeg         disable ffmpeg build
  --disable-ffplay         disable ffplay build
  --disable-ffprobe        disable ffprobe build
  --disable-ffserver       disable ffserver build

Documentation options:
  --disable-doc            do not build documentation
  --disable-htmlpages      do not build HTML documentation pages
  --disable-manpages       do not build man documentation pages
  --disable-podpages       do not build POD documentation pages
  --disable-txtpages       do not build text documentation pages

Component options:
  --disable-avdevice       disable libavdevice build
  --disable-avcodec        disable libavcodec build
  --disable-avformat       disable libavformat build
  --disable-avutil         disable libavutil build
  --disable-swresample     disable libswresample build
  --disable-swscale        disable libswscale build
  --disable-postproc       disable libpostproc build
  --disable-avfilter       disable libavfilter build
  --enable-avresample      enable libavresample build [no]
  --disable-pthreads       disable pthreads [auto]
  --disable-w32threads     disable Win32 threads [auto]
  --disable-os2threads     disable OS/2 threads [auto]
  --disable-network        disable network support [no]
  --disable-dct            disable DCT code
  --disable-dwt            disable DWT code
  --disable-error-resilience disable error resilience code
  --disable-lsp            disable LSP code
  --disable-lzo            disable LZO decoder code
  --disable-mdct           disable MDCT code
  --disable-rdft           disable RDFT code
  --disable-fft            disable FFT code
  --disable-faan           disable floating point AAN (I)DCT code
  --disable-pixelutils     disable pixel utils in libavutil

Hardware accelerators:
  --disable-dxva2          disable DXVA2 code [autodetect]
  --disable-vaapi          disable VAAPI code [autodetect]
  --disable-vda            disable VDA code [autodetect]
  --disable-vdpau          disable VDPAU code [autodetect]

Individual component options:
  --disable-everything     disable all components listed below
  --disable-encoder=NAME   disable encoder NAME
  --enable-encoder=NAME    enable encoder NAME
  --disable-encoders       disable all encoders
  --disable-decoder=NAME   disable decoder NAME
  --enable-decoder=NAME    enable decoder NAME
  --disable-decoders       disable all decoders
  --disable-hwaccel=NAME   disable hwaccel NAME
  --enable-hwaccel=NAME    enable hwaccel NAME
  --disable-hwaccels       disable all hwaccels
  --disable-muxer=NAME     disable muxer NAME
  --enable-muxer=NAME      enable muxer NAME
  --disable-muxers         disable all muxers
  --disable-demuxer=NAME   disable demuxer NAME
  --enable-demuxer=NAME    enable demuxer NAME
  --disable-demuxers       disable all demuxers
  --enable-parser=NAME     enable parser NAME
  --disable-parser=NAME    disable parser NAME
  --disable-parsers        disable all parsers
  --enable-bsf=NAME        enable bitstream filter NAME
  --disable-bsf=NAME       disable bitstream filter NAME
  --disable-bsfs           disable all bitstream filters
  --enable-protocol=NAME   enable protocol NAME
  --disable-protocol=NAME  disable protocol NAME
  --disable-protocols      disable all protocols
  --enable-indev=NAME      enable input device NAME
  --disable-indev=NAME     disable input device NAME
  --disable-indevs         disable input devices
  --enable-outdev=NAME     enable output device NAME
  --disable-outdev=NAME    disable output device NAME
  --disable-outdevs        disable output devices
  --disable-devices        disable all devices
  --enable-filter=NAME     enable filter NAME
  --disable-filter=NAME    disable filter NAME
  --disable-filters        disable all filters

External library support:
  --enable-avisynth        enable reading of AviSynth script files [no]
  --disable-bzlib          disable bzlib [autodetect]
  --enable-fontconfig      enable fontconfig
  --enable-frei0r          enable frei0r video filtering
  --enable-gnutls          enable gnutls [no]
  --disable-iconv          disable iconv [autodetect]
  --enable-ladspa          enable LADSPA audio filtering
  --enable-libaacplus      enable AAC+ encoding via libaacplus [no]
  --enable-libass          enable libass subtitles rendering [no]
  --enable-libbluray       enable BluRay reading using libbluray [no]
  --enable-libbs2b         enable bs2b DSP library [no]
  --enable-libcaca         enable textual display using libcaca
  --enable-libcelt         enable CELT decoding via libcelt [no]
  --enable-libcdio         enable audio CD grabbing with libcdio
  --enable-libdc1394       enable IIDC-1394 grabbing using libdc1394
                           and libraw1394 [no]
  --enable-libfaac         enable AAC encoding via libfaac [no]
  --enable-libfdk-aac      enable AAC de/encoding via libfdk-aac [no]
  --enable-libflite        enable flite (voice synthesis) support via libflite [no]
  --enable-libfreetype     enable libfreetype [no]
  --enable-libfribidi      enable libfribidi [no]
  --enable-libgme          enable Game Music Emu via libgme [no]
  --enable-libgsm          enable GSM de/encoding via libgsm [no]
  --enable-libiec61883     enable iec61883 via libiec61883 [no]
  --enable-libilbc         enable iLBC de/encoding via libilbc [no]
  --enable-libmodplug      enable ModPlug via libmodplug [no]
  --enable-libmp3lame      enable MP3 encoding via libmp3lame [no]
  --enable-libnut          enable NUT (de)muxing via libnut,
                           native (de)muxer exists [no]
  --enable-libopencore-amrnb enable AMR-NB de/encoding via libopencore-amrnb [no]
  --enable-libopencore-amrwb enable AMR-WB decoding via libopencore-amrwb [no]
  --enable-libopencv       enable video filtering via libopencv [no]
  --enable-libopenjpeg     enable JPEG 2000 de/encoding via OpenJPEG [no]
  --enable-libopus         enable Opus de/encoding via libopus [no]
  --enable-libpulse        enable Pulseaudio input via libpulse [no]
  --enable-libquvi         enable quvi input via libquvi [no]
  --enable-librtmp         enable RTMP[E] support via librtmp [no]
  --enable-libschroedinger enable Dirac de/encoding via libschroedinger [no]
  --enable-libshine        enable fixed-point MP3 encoding via libshine [no]
  --enable-libsmbclient    enable Samba protocol via libsmbclient [no]
  --enable-libsoxr         enable Include libsoxr resampling [no]
  --enable-libspeex        enable Speex de/encoding via libspeex [no]
  --enable-libssh          enable SFTP protocol via libssh [no]
  --enable-libstagefright-h264  enable H.264 decoding via libstagefright [no]
  --enable-libtheora       enable Theora encoding via libtheora [no]
  --enable-libtwolame      enable MP2 encoding via libtwolame [no]
  --enable-libutvideo      enable Ut Video encoding and decoding via libutvideo [no]
  --enable-libv4l2         enable libv4l2/v4l-utils [no]
  --enable-libvidstab      enable video stabilization using vid.stab [no]
  --enable-libvo-aacenc    enable AAC encoding via libvo-aacenc [no]
  --enable-libvo-amrwbenc  enable AMR-WB encoding via libvo-amrwbenc [no]
  --enable-libvorbis       enable Vorbis en/decoding via libvorbis,
                           native implementation exists [no]
  --enable-libvpx          enable VP8 and VP9 de/encoding via libvpx [no]
  --enable-libwavpack      enable wavpack encoding via libwavpack [no]
  --enable-libwebp         enable WebP encoding via libwebp [no]
  --enable-libx264         enable H.264 encoding via x264 [no]
  --enable-libx265         enable HEVC encoding via x265 [no]
  --enable-libxavs         enable AVS encoding via xavs [no]
  --enable-libxcb          enable X11 grabbing using XCB [no]
  --enable-libxcb-shm      enable X11 grabbing shm communication [auto]
  --enable-libxcb-xfixes   enable X11 grabbing mouse rendering [auto]
  --enable-libxvid         enable Xvid encoding via xvidcore,
                           native MPEG-4/Xvid encoder exists [no]
  --enable-libzmq          enable message passing via libzmq [no]
  --enable-libzvbi         enable teletext support via libzvbi [no]
  --disable-lzma           disable lzma [autodetect]
  --enable-decklink        enable Blackmagick DeckLink I/O support [no]
  --enable-openal          enable OpenAL 1.1 capture support [no]
  --enable-opencl          enable OpenCL code
  --enable-opengl          enable OpenGL rendering [no]
  --enable-openssl         enable openssl [no]
<<<<<<< HEAD
  --disable-sdl            disable sdl [autodetect]
  --enable-x11grab         enable X11 grabbing [no]
  --disable-xlib           disable xlib [autodetect]
  --disable-zlib           disable zlib [autodetect]
=======
  --enable-x11grab         enable X11 grabbing (legacy) [no]
  --enable-zlib            enable zlib [autodetect]
>>>>>>> a6674d2e

Toolchain options:
  --arch=ARCH              select architecture [$arch]
  --cpu=CPU                select the minimum required CPU (affects
                           instruction selection, may crash on older CPUs)
  --cross-prefix=PREFIX    use PREFIX for compilation tools [$cross_prefix]
  --progs-suffix=SUFFIX    program name suffix []
  --enable-cross-compile   assume a cross-compiler is used
  --sysroot=PATH           root of cross-build tree
  --sysinclude=PATH        location of cross-build system headers
  --target-os=OS           compiler targets OS [$target_os]
  --target-exec=CMD        command to run executables on target
  --target-path=DIR        path to view of build directory on target
  --target-samples=DIR     path to samples directory on target
  --tempprefix=PATH        force fixed dir/prefix instead of mktemp for checks
  --toolchain=NAME         set tool defaults according to NAME
  --nm=NM                  use nm tool NM [$nm_default]
  --ar=AR                  use archive tool AR [$ar_default]
  --as=AS                  use assembler AS [$as_default]
  --windres=WINDRES        use windows resource compiler WINDRES [$windres_default]
  --yasmexe=EXE            use yasm-compatible assembler EXE [$yasmexe_default]
  --cc=CC                  use C compiler CC [$cc_default]
  --cxx=CXX                use C compiler CXX [$cxx_default]
  --dep-cc=DEPCC           use dependency generator DEPCC [$cc_default]
  --ld=LD                  use linker LD [$ld_default]
  --pkg-config=PKGCONFIG   use pkg-config tool PKGCONFIG [$pkg_config_default]
  --pkg-config-flags=FLAGS pass additional flags to pkgconf []
  --ranlib=RANLIB          use ranlib RANLIB [$ranlib_default]
  --doxygen=DOXYGEN        use DOXYGEN to generate API doc [$doxygen_default]
  --host-cc=HOSTCC         use host C compiler HOSTCC
  --host-cflags=HCFLAGS    use HCFLAGS when compiling for host
  --host-cppflags=HCPPFLAGS use HCPPFLAGS when compiling for host
  --host-ld=HOSTLD         use host linker HOSTLD
  --host-ldflags=HLDFLAGS  use HLDFLAGS when linking for host
  --host-libs=HLIBS        use libs HLIBS when linking for host
  --host-os=OS             compiler host OS [$target_os]
  --extra-cflags=ECFLAGS   add ECFLAGS to CFLAGS [$CFLAGS]
  --extra-cxxflags=ECFLAGS add ECFLAGS to CXXFLAGS [$CXXFLAGS]
  --extra-ldflags=ELDFLAGS add ELDFLAGS to LDFLAGS [$LDFLAGS]
  --extra-ldexeflags=ELDFLAGS add ELDFLAGS to LDEXEFLAGS [$LDEXEFLAGS]
  --extra-libs=ELIBS       add ELIBS [$ELIBS]
  --extra-version=STRING   version string suffix []
  --optflags=OPTFLAGS      override optimization-related compiler flags
  --build-suffix=SUFFIX    library name suffix []
  --enable-pic             build position-independent code
  --enable-thumb           compile for Thumb instruction set
  --enable-lto             use link-time optimization

Advanced options (experts only):
  --malloc-prefix=PREFIX   prefix malloc and related names with PREFIX
  --disable-symver         disable symbol versioning
  --enable-hardcoded-tables use hardcoded tables instead of runtime generation
  --disable-safe-bitstream-reader
                           disable buffer boundary checking in bitreaders
                           (faster, but may crash)
  --enable-memalign-hack   emulate memalign, interferes with memory debuggers
  --sws-max-filter-size=N  the max filter size swscale uses [$sws_max_filter_size_default]

Optimization options (experts only):
  --disable-asm            disable all assembly optimizations
  --disable-altivec        disable AltiVec optimizations
  --disable-amd3dnow       disable 3DNow! optimizations
  --disable-amd3dnowext    disable 3DNow! extended optimizations
  --disable-mmx            disable MMX optimizations
  --disable-mmxext         disable MMXEXT optimizations
  --disable-sse            disable SSE optimizations
  --disable-sse2           disable SSE2 optimizations
  --disable-sse3           disable SSE3 optimizations
  --disable-ssse3          disable SSSE3 optimizations
  --disable-sse4           disable SSE4 optimizations
  --disable-sse42          disable SSE4.2 optimizations
  --disable-avx            disable AVX optimizations
  --disable-xop            disable XOP optimizations
  --disable-fma3           disable FMA3 optimizations
  --disable-fma4           disable FMA4 optimizations
  --disable-avx2           disable AVX2 optimizations
  --disable-armv5te        disable armv5te optimizations
  --disable-armv6          disable armv6 optimizations
  --disable-armv6t2        disable armv6t2 optimizations
  --disable-vfp            disable VFP optimizations
  --disable-neon           disable NEON optimizations
  --disable-inline-asm     disable use of inline assembly
  --disable-yasm           disable use of nasm/yasm assembly
  --disable-mips32r2       disable MIPS32R2 optimizations
  --disable-mipsdspr1      disable MIPS DSP ASE R1 optimizations
  --disable-mipsdspr2      disable MIPS DSP ASE R2 optimizations
  --disable-mipsfpu        disable floating point MIPS optimizations
  --disable-fast-unaligned consider unaligned accesses slow

Developer options (useful when working on FFmpeg itself):
  --disable-debug          disable debugging symbols
  --enable-debug=LEVEL     set the debug level [$debuglevel]
  --disable-optimizations  disable compiler optimizations
  --enable-extra-warnings  enable more compiler warnings
  --disable-stripping      disable stripping of executables and shared libraries
  --assert-level=level     0(default), 1 or 2, amount of assertion testing,
                           2 causes a slowdown at runtime.
  --enable-memory-poisoning fill heap uninitialized allocated space with arbitrary data
  --valgrind=VALGRIND      run "make fate" tests through valgrind to detect memory
                           leaks and errors, using the specified valgrind binary.
                           Cannot be combined with --target-exec
  --enable-ftrapv          Trap arithmetic overflows
  --samples=PATH           location of test samples for FATE, if not set use
                           \$FATE_SAMPLES at make invocation time.
  --enable-neon-clobber-test check NEON registers for clobbering (should be
                           used only for debugging purposes)
  --enable-xmm-clobber-test check XMM registers for clobbering (Win64-only;
                           should be used only for debugging purposes)
  --enable-random          randomly enable/disable components
  --disable-random
  --enable-random=LIST     randomly enable/disable specific components or
  --disable-random=LIST    component groups. LIST is a comma-separated list
                           of NAME[:PROB] entries where NAME is a component
                           (group) and PROB the probability associated with
                           NAME (default 0.5).
  --random-seed=VALUE      seed value for --enable/disable-random

NOTE: Object files are built at the place where configure is launched.
EOF
  exit 0
}

quotes='""'

log(){
    echo "$@" >> $logfile
}

log_file(){
    log BEGIN $1
    pr -n -t $1 >> $logfile
    log END $1
}

echolog(){
    log "$@"
    echo "$@"
}

warn(){
    log "WARNING: $*"
    WARNINGS="${WARNINGS}WARNING: $*\n"
}

die(){
    echolog "$@"
    cat <<EOF

If you think configure made a mistake, make sure you are using the latest
version from Git.  If the latest version fails, report the problem to the
ffmpeg-user@ffmpeg.org mailing list or IRC #ffmpeg on irc.freenode.net.
EOF
    if disabled logging; then
        cat <<EOF
Rerun configure with logging enabled (do not use --disable-logging), and
include the log this produces with your report.
EOF
    else
        cat <<EOF
Include the log file "$logfile" produced by configure as this will help
solve the problem.
EOF
    fi
    exit 1
}

# Avoid locale weirdness, besides we really just want to translate ASCII.
toupper(){
    echo "$@" | tr abcdefghijklmnopqrstuvwxyz ABCDEFGHIJKLMNOPQRSTUVWXYZ
}

tolower(){
    echo "$@" | tr ABCDEFGHIJKLMNOPQRSTUVWXYZ abcdefghijklmnopqrstuvwxyz
}

c_escape(){
    echo "$*" | sed 's/["\\]/\\\0/g'
}

sh_quote(){
    v=$(echo "$1" | sed "s/'/'\\\\''/g")
    test "x$v" = "x${v#*[!A-Za-z0-9_/.+-]}" || v="'$v'"
    echo "$v"
}

cleanws(){
    echo "$@" | sed 's/^ *//;s/  */ /g;s/ *$//;s/\\r//g'
}

filter(){
    pat=$1
    shift
    for v; do
        eval "case $v in $pat) echo $v ;; esac"
    done
}

filter_out(){
    pat=$1
    shift
    for v; do
        eval "case $v in $pat) ;; *) echo $v ;; esac"
    done
}

map(){
    m=$1
    shift
    for v; do eval $m; done
}

add_suffix(){
    suffix=$1
    shift
    for v; do echo ${v}${suffix}; done
}

set_all(){
    value=$1
    shift
    for var in $*; do
        eval $var=$value
    done
}

set_weak(){
    value=$1
    shift
    for var; do
        eval : \${$var:=$value}
    done
}

sanitize_var_name(){
    echo $@ | sed 's/[^A-Za-z0-9_]/_/g'
}

set_safe(){
    var=$1
    shift
    eval $(sanitize_var_name "$var")='$*'
}

get_safe(){
    eval echo \$$(sanitize_var_name "$1")
}

pushvar(){
    for pvar in $*; do
        eval level=\${${pvar}_level:=0}
        eval ${pvar}_${level}="\$$pvar"
        eval ${pvar}_level=$(($level+1))
    done
}

popvar(){
    for pvar in $*; do
        eval level=\${${pvar}_level:-0}
        test $level = 0 && continue
        eval level=$(($level-1))
        eval $pvar="\${${pvar}_${level}}"
        eval ${pvar}_level=$level
        eval unset ${pvar}_${level}
    done
}

enable(){
    set_all yes $*
}

disable(){
    set_all no $*
}

enable_weak(){
    set_weak yes $*
}

disable_weak(){
    set_weak no $*
}

enable_safe(){
    for var; do
        enable $(echo "$var" | sed 's/[^A-Za-z0-9_]/_/g')
    done
}

disable_safe(){
    for var; do
        disable $(echo "$var" | sed 's/[^A-Za-z0-9_]/_/g')
    done
}

do_enable_deep(){
    for var; do
        enabled $var && continue
        eval sel="\$${var}_select"
        eval sgs="\$${var}_suggest"
        pushvar var sgs
        enable_deep $sel
        popvar sgs
        enable_deep_weak $sgs
        popvar var
    done
}

enable_deep(){
    do_enable_deep $*
    enable $*
}

enable_deep_weak(){
    for var; do
        disabled $var && continue
        pushvar var
        do_enable_deep $var
        popvar var
        enable_weak $var
    done
}

enabled(){
    test "${1#!}" = "$1" && op== || op=!=
    eval test "x\$${1#!}" $op "xyes"
}

disabled(){
    test "${1#!}" = "$1" && op== || op=!=
    eval test "x\$${1#!}" $op "xno"
}

enabled_all(){
    for opt; do
        enabled $opt || return 1
    done
}

disabled_all(){
    for opt; do
        disabled $opt || return 1
    done
}

enabled_any(){
    for opt; do
        enabled $opt && return 0
    done
}

disabled_any(){
    for opt; do
        disabled $opt && return 0
    done
    return 1
}

set_default(){
    for opt; do
        eval : \${$opt:=\$${opt}_default}
    done
}

is_in(){
    value=$1
    shift
    for var in $*; do
        [ $var = $value ] && return 0
    done
    return 1
}

do_check_deps(){
    for cfg; do
        cfg="${cfg#!}"
        enabled ${cfg}_checking && die "Circular dependency for $cfg."
        disabled ${cfg}_checking && continue
        enable ${cfg}_checking
        append allopts $cfg

        eval dep_all="\$${cfg}_deps"
        eval dep_any="\$${cfg}_deps_any"
        eval dep_sel="\$${cfg}_select"
        eval dep_sgs="\$${cfg}_suggest"
        eval dep_ifa="\$${cfg}_if"
        eval dep_ifn="\$${cfg}_if_any"

        pushvar cfg dep_all dep_any dep_sel dep_sgs dep_ifa dep_ifn
        do_check_deps $dep_all $dep_any $dep_sel $dep_sgs $dep_ifa $dep_ifn
        popvar cfg dep_all dep_any dep_sel dep_sgs dep_ifa dep_ifn

        [ -n "$dep_ifa" ] && { enabled_all $dep_ifa && enable_weak $cfg; }
        [ -n "$dep_ifn" ] && { enabled_any $dep_ifn && enable_weak $cfg; }
        enabled_all  $dep_all || disable $cfg
        enabled_any  $dep_any || disable $cfg
        disabled_any $dep_sel && disable $cfg

        if enabled $cfg; then
            enable_deep $dep_sel
            enable_deep_weak $dep_sgs
        fi

        disable ${cfg}_checking
    done
}

check_deps(){
    unset allopts

    do_check_deps "$@"

    for cfg in $allopts; do
        enabled $cfg || continue
        eval dep_extralibs="\$${cfg}_extralibs"
        test -n "$dep_extralibs" && add_extralibs $dep_extralibs
    done
}

print_config(){
    pfx=$1
    files=$2
    shift 2
    map 'eval echo "$v \${$v:-no}"' "$@" |
    awk "BEGIN { split(\"$files\", files) }
        {
            c = \"$pfx\" toupper(\$1);
            v = \$2;
            sub(/yes/, 1, v);
            sub(/no/,  0, v);
            for (f in files) {
                file = files[f];
                if (file ~ /\\.h\$/) {
                    printf(\"#define %s %d\\n\", c, v) >>file;
                } else if (file ~ /\\.asm\$/) {
                    printf(\"%%define %s %d\\n\", c, v) >>file;
                } else if (file ~ /\\.mak\$/) {
                    n = -v ? \"\" : \"!\";
                    printf(\"%s%s=yes\\n\", n, c) >>file;
                } else if (file ~ /\\.texi\$/) {
                    pre = -v ? \"\" : \"@c \";
                    yesno = \$2;
                    c2 = tolower(c);
                    gsub(/_/, \"-\", c2);
                    printf(\"%s@set %s %s\\n\", pre, c2, yesno) >>file;
                }
            }
        }"
}

print_enabled(){
    suf=$1
    shift
    for v; do
        enabled $v && printf "%s\n" ${v%$suf};
    done
}

append(){
    var=$1
    shift
    eval "$var=\"\$$var $*\""
}

prepend(){
    var=$1
    shift
    eval "$var=\"$* \$$var\""
}

unique(){
    var=$1
    uniq_list=""
    for tok in $(eval echo \$$var); do
        uniq_list="$(filter_out $tok $uniq_list) $tok"
    done
    eval "$var=\"${uniq_list}\""
}

add_cppflags(){
    append CPPFLAGS "$@"
}

add_cflags(){
    append CFLAGS $($cflags_filter "$@")
}

add_cxxflags(){
    append CXXFLAGS $($cflags_filter "$@")
}

add_asflags(){
    append ASFLAGS $($asflags_filter "$@")
}

add_ldflags(){
    append LDFLAGS $($ldflags_filter "$@")
}

add_ldexeflags(){
    append LDEXEFLAGS $($ldflags_filter "$@")
}

add_stripflags(){
    append ASMSTRIPFLAGS "$@"
}

add_extralibs(){
    prepend extralibs $($ldflags_filter "$@")
}

add_host_cppflags(){
    append host_cppflags "$@"
}

add_host_cflags(){
    append host_cflags $($host_cflags_filter "$@")
}

add_host_ldflags(){
    append host_ldflags $($host_ldflags_filter "$@")
}

add_compat(){
    append compat_objs $1
    shift
    map 'add_cppflags -D$v' "$@"
}

check_cmd(){
    log "$@"
    "$@" >> $logfile 2>&1
}

check_stat(){
    log check_stat "$@"
    stat "$1" >> $logfile 2>&1
}

cc_o(){
    eval printf '%s\\n' $CC_O
}

cc_e(){
    eval printf '%s\\n' $CC_E
}

check_cc(){
    log check_cc "$@"
    cat > $TMPC
    log_file $TMPC
    check_cmd $cc $CPPFLAGS $CFLAGS "$@" $CC_C $(cc_o $TMPO) $TMPC
}

check_cxx(){
    log check_cxx "$@"
    cat > $TMPCPP
    log_file $TMPCPP
    check_cmd $cxx $CPPFLAGS $CFLAGS $CXXFLAGS "$@" $CXX_C -o $TMPO $TMPCPP
}

check_oc(){
    log check_oc "$@"
    cat > $TMPM
    log_file $TMPM
    check_cmd $cc -Werror=missing-prototypes $CPPFLAGS $CFLAGS "$@" $CC_C $(cc_o $TMPO) $TMPM
}

check_cpp(){
    log check_cpp "$@"
    cat > $TMPC
    log_file $TMPC
    check_cmd $cc $CPPFLAGS $CFLAGS "$@" $(cc_e $TMPO) $TMPC
}

as_o(){
    eval printf '%s\\n' $AS_O
}

check_as(){
    log check_as "$@"
    cat > $TMPS
    log_file $TMPS
    check_cmd $as $CPPFLAGS $ASFLAGS "$@" $AS_C $(as_o $TMPO) $TMPS
}

check_inline_asm(){
    log check_inline_asm "$@"
    name="$1"
    code="$2"
    shift 2
    disable $name
    check_cc "$@" <<EOF && enable $name
void foo(void){ __asm__ volatile($code); }
EOF
}

check_insn(){
    log check_insn "$@"
    check_inline_asm ${1}_inline "\"$2\""
    echo "$2" | check_as && enable ${1}_external || disable ${1}_external
}

check_yasm(){
    log check_yasm "$@"
    echo "$1" > $TMPS
    log_file $TMPS
    shift 1
    check_cmd $yasmexe $YASMFLAGS -Werror "$@" -o $TMPO $TMPS
}

ld_o(){
    eval printf '%s\\n' $LD_O
}

check_ld(){
    log check_ld "$@"
    type=$1
    shift 1
    flags=$(filter_out '-l*|*.so' $@)
    libs=$(filter '-l*|*.so' $@)
    check_$type $($cflags_filter $flags) || return
    flags=$($ldflags_filter $flags)
    libs=$($ldflags_filter $libs)
    check_cmd $ld $LDFLAGS $flags $(ld_o $TMPE) $TMPO $libs $extralibs
}

print_include(){
    hdr=$1
    test "${hdr%.h}" = "${hdr}" &&
        echo "#include $hdr"    ||
        echo "#include <$hdr>"
}

check_code(){
    log check_code "$@"
    check=$1
    headers=$2
    code=$3
    shift 3
    {
        for hdr in $headers; do
            print_include $hdr
        done
        echo "int main(void) { $code; return 0; }"
    } | check_$check "$@"
}

check_cppflags(){
    log check_cppflags "$@"
    check_cc "$@" <<EOF && append CPPFLAGS "$@"
int x;
EOF
}

test_cflags(){
    log test_cflags "$@"
    set -- $($cflags_filter "$@")
    check_cc "$@" <<EOF
int x;
EOF
}

check_cflags(){
    log check_cflags "$@"
    test_cflags "$@" && add_cflags "$@"
}

check_cxxflags(){
    log check_cxxflags "$@"
    set -- $($cflags_filter "$@")
    check_cxx "$@" <<EOF && append CXXFLAGS "$@"
int x;
EOF
}

test_ldflags(){
    log test_ldflags "$@"
    check_ld "cc" "$@" <<EOF
int main(void){ return 0; }
EOF
}

check_ldflags(){
    log check_ldflags "$@"
    test_ldflags "$@" && add_ldflags "$@"
}

test_stripflags(){
    log test_stripflags "$@"
    # call check_cc to get a fresh TMPO
    check_cc <<EOF
int main(void) { return 0; }
EOF
    check_cmd $strip $ASMSTRIPFLAGS "$@" $TMPO
}

check_stripflags(){
    log check_stripflags "$@"
    test_stripflags "$@" && add_stripflags "$@"
}

check_header(){
    log check_header "$@"
    header=$1
    shift
    disable_safe $header
    check_cpp "$@" <<EOF && enable_safe $header
#include <$header>
int x;
EOF
}

check_header_oc(){
    log check_header_oc "$@"
    rm -f -- "$TMPO"
    header=$1
    shift
    disable_safe $header
    {
       echo "#include <$header>"
       echo "int main(void) { return 0; }"
    } | check_oc && check_stat "$TMPO" && enable_safe $headers
}

check_func(){
    log check_func "$@"
    func=$1
    shift
    disable $func
    check_ld "cc" "$@" <<EOF && enable $func
extern int $func();
int main(void){ $func(); }
EOF
}

check_mathfunc(){
    log check_mathfunc "$@"
    func=$1
    narg=$2
    shift 2
    test $narg = 2 && args="f, g" || args="f"
    disable $func
    check_ld "cc" "$@" <<EOF && enable $func
#include <math.h>
float foo(float f, float g) { return $func($args); }
int main(void){ return (int) foo; }
EOF
}

check_func_headers(){
    log check_func_headers "$@"
    headers=$1
    funcs=$2
    shift 2
    {
        for hdr in $headers; do
            print_include $hdr
        done
        for func in $funcs; do
            echo "long check_$func(void) { return (long) $func; }"
        done
        echo "int main(void) { return 0; }"
    } | check_ld "cc" "$@" && enable $funcs && enable_safe $headers
}

check_class_headers_cpp(){
    log check_class_headers_cpp "$@"
    headers=$1
    classes=$2
    shift 2
    {
        for hdr in $headers; do
            echo "#include <$hdr>"
        done
        echo "int main(void) { "
        i=1
        for class in $classes; do
            echo "$class obj$i;"
            i=$(expr $i + 1)
        done
        echo "return 0; }"
    } | check_ld "cxx" "$@" && enable $funcs && enable_safe $headers
}

check_cpp_condition(){
    log check_cpp_condition "$@"
    header=$1
    condition=$2
    shift 2
    check_cpp "$@" <<EOF
#include <$header>
#if !($condition)
#error "unsatisfied condition: $condition"
#endif
EOF
}

check_lib(){
    log check_lib "$@"
    header="$1"
    func="$2"
    shift 2
    check_header $header && check_func $func "$@" && add_extralibs "$@"
}

check_lib2(){
    log check_lib2 "$@"
    headers="$1"
    funcs="$2"
    shift 2
    check_func_headers "$headers" "$funcs" "$@" && add_extralibs "$@"
}

check_lib_cpp(){
    log check_lib_cpp "$@"
    headers="$1"
    classes="$2"
    shift 2
    check_class_headers_cpp "$headers" "$classes" "$@" && add_extralibs "$@"
}

check_pkg_config(){
    log check_pkg_config "$@"
    pkgandversion="$1"
    pkg="${1%% *}"
    headers="$2"
    funcs="$3"
    shift 3
    check_cmd $pkg_config --exists --print-errors $pkgandversion || return
    pkg_cflags=$($pkg_config --cflags $pkg_config_flags $pkg)
    pkg_libs=$($pkg_config --libs $pkg_config_flags $pkg)
    check_func_headers "$headers" "$funcs" $pkg_cflags $pkg_libs "$@" &&
        set_safe ${pkg}_cflags $pkg_cflags   &&
        set_safe ${pkg}_libs   $pkg_libs
}

check_exec(){
    check_ld "cc" "$@" && { enabled cross_compile || $TMPE >> $logfile 2>&1; }
}

check_exec_crash(){
    code=$(cat)

    # exit() is not async signal safe.  _Exit (C99) and _exit (POSIX)
    # are safe but may not be available everywhere.  Thus we use
    # raise(SIGTERM) instead.  The check is run in a subshell so we
    # can redirect the "Terminated" message from the shell.  SIGBUS
    # is not defined by standard C so it is used conditionally.

    (check_exec "$@") >> $logfile 2>&1 <<EOF
#include <signal.h>
static void sighandler(int sig){
    raise(SIGTERM);
}
int foo(void){
    $code
}
int (*func_ptr)(void) = foo;
int main(void){
    signal(SIGILL, sighandler);
    signal(SIGFPE, sighandler);
    signal(SIGSEGV, sighandler);
#ifdef SIGBUS
    signal(SIGBUS, sighandler);
#endif
    return func_ptr();
}
EOF
}

check_type(){
    log check_type "$@"
    headers=$1
    type=$2
    shift 2
    disable_safe "$type"
    check_code cc "$headers" "$type v" "$@" && enable_safe "$type"
}

check_struct(){
    log check_struct "$@"
    headers=$1
    struct=$2
    member=$3
    shift 3
    disable_safe "${struct}_${member}"
    check_code cc "$headers" "const void *p = &(($struct *)0)->$member" "$@" &&
        enable_safe "${struct}_${member}"
}

check_builtin(){
    log check_builtin "$@"
    name=$1
    headers=$2
    builtin=$3
    shift 3
    disable "$name"
    check_code ld "$headers" "$builtin" "cc" "$@" && enable "$name"
}

check_compile_assert(){
    log check_compile_assert "$@"
    name=$1
    headers=$2
    condition=$3
    shift 3
    disable "$name"
    check_code cc "$headers" "char c[2 * !!($condition) - 1]" "$@" && enable "$name"
}

require(){
    name="$1"
    header="$2"
    func="$3"
    shift 3
    check_lib $header $func "$@" || die "ERROR: $name not found"
}

require2(){
    name="$1"
    headers="$2"
    func="$3"
    shift 3
    check_lib2 "$headers" $func "$@" || die "ERROR: $name not found"
}

require_cpp(){
    name="$1"
    headers="$2"
    classes="$3"
    shift 3
    check_lib_cpp "$headers" "$classes" "$@" || die "ERROR: $name not found"
}

require_pkg_config(){
    pkg="$1"
    check_pkg_config "$@" || die "ERROR: $pkg not found"
    add_cflags    $(get_safe ${pkg}_cflags)
    add_extralibs $(get_safe ${pkg}_libs)
}

require_libfreetype(){
    log require_libfreetype "$@"
    pkg="freetype2"
    check_cmd $pkg_config --exists --print-errors $pkg \
      || die "ERROR: $pkg not found"
    pkg_cflags=$($pkg_config --cflags $pkg_config_flags $pkg)
    pkg_libs=$($pkg_config --libs $pkg_config_flags $pkg)
    {
        echo "#include <ft2build.h>"
        echo "#include FT_FREETYPE_H"
        echo "long check_func(void) { return (long) FT_Init_FreeType; }"
        echo "int main(void) { return 0; }"
    } | check_ld "cc" $pkg_cflags $pkg_libs \
      && set_safe ${pkg}_cflags $pkg_cflags \
      && set_safe ${pkg}_libs   $pkg_libs \
      || die "ERROR: $pkg not found"
    add_cflags    $(get_safe ${pkg}_cflags)
    add_extralibs $(get_safe ${pkg}_libs)
}

hostcc_e(){
    eval printf '%s\\n' $HOSTCC_E
}

hostcc_o(){
    eval printf '%s\\n' $HOSTCC_O
}

check_host_cc(){
    log check_host_cc "$@"
    cat > $TMPC
    log_file $TMPC
    check_cmd $host_cc $host_cflags "$@" $HOSTCC_C $(hostcc_o $TMPO) $TMPC
}

check_host_cpp(){
    log check_host_cpp "$@"
    cat > $TMPC
    log_file $TMPC
    check_cmd $host_cc $host_cppflags $host_cflags "$@" $(hostcc_e $TMPO) $TMPC
}

check_host_cppflags(){
    log check_host_cppflags "$@"
    check_host_cc "$@" <<EOF && append host_cppflags "$@"
int x;
EOF
}

check_host_cflags(){
    log check_host_cflags "$@"
    set -- $($host_cflags_filter "$@")
    check_host_cc "$@" <<EOF && append host_cflags "$@"
int x;
EOF
}

check_host_cpp_condition(){
    log check_host_cpp_condition "$@"
    header=$1
    condition=$2
    shift 2
    check_host_cpp "$@" <<EOF
#include <$header>
#if !($condition)
#error "unsatisfied condition: $condition"
#endif
EOF
}

apply(){
    file=$1
    shift
    "$@" < "$file" > "$file.tmp" && mv "$file.tmp" "$file" || rm "$file.tmp"
}

cp_if_changed(){
    cmp -s "$1" "$2" && echo "$2 is unchanged" && return
    mkdir -p "$(dirname $2)"
    $cp_f "$1" "$2"
}

# CONFIG_LIST contains configurable options, while HAVE_LIST is for
# system-dependent things.

COMPONENT_LIST="
    bsfs
    decoders
    demuxers
    encoders
    filters
    hwaccels
    indevs
    muxers
    outdevs
    parsers
    protocols
"

EXAMPLE_LIST="
    avio_reading_example
    decoding_encoding_example
    demuxing_decoding_example
    extract_mvs_example
    filter_audio_example
    filtering_audio_example
    filtering_video_example
    metadata_example
    muxing_example
    remuxing_example
    resampling_audio_example
    scaling_video_example
    transcode_aac_example
    transcoding_example
"

EXTERNAL_LIBRARY_LIST="
    avisynth
    bzlib
    crystalhd
    decklink
    frei0r
    gnutls
    iconv
    ladspa
    libaacplus
    libass
    libbluray
    libbs2b
    libcaca
    libcdio
    libcelt
    libdc1394
    libfaac
    libfdk_aac
    libflite
    libfontconfig
    libfreetype
    libfribidi
    libgme
    libgsm
    libiec61883
    libilbc
    libmodplug
    libmp3lame
    libnut
    libopencore_amrnb
    libopencore_amrwb
    libopencv
    libopenjpeg
    libopus
    libpulse
    libquvi
    librtmp
    libschroedinger
    libshine
    libsmbclient
    libsoxr
    libspeex
    libssh
    libstagefright_h264
    libtheora
    libtwolame
    libutvideo
    libv4l2
    libvidstab
    libvo_aacenc
    libvo_amrwbenc
    libvorbis
    libvpx
    libwavpack
    libwebp
    libx264
    libx265
    libxavs
    libxcb
    libxcb_shm
    libxcb_xfixes
    libxvid
    libzmq
    libzvbi
    lzma
    openal
    opencl
    opengl
    openssl
    sdl
    x11grab
    xlib
    zlib
"

DOCUMENT_LIST="
    doc
    htmlpages
    manpages
    podpages
    txtpages
"

FEATURE_LIST="
    ftrapv
    gray
    hardcoded_tables
    runtime_cpudetect
    safe_bitstream_reader
    shared
    small
    static
    swscale_alpha
"

HWACCEL_LIST="
    dxva2
    vaapi
    vda
    vdpau
    xvmc
"

LIBRARY_LIST="
    avcodec
    avdevice
    avfilter
    avformat
    avresample
    avutil
    postproc
    swresample
    swscale
"

LICENSE_LIST="
    gpl
    nonfree
    version3
"

PROGRAM_LIST="
    ffplay
    ffprobe
    ffserver
    ffmpeg
"

SUBSYSTEM_LIST="
    dct
    dwt
    error_resilience
    faan
    fast_unaligned
    fft
    lsp
    lzo
    mdct
    pixelutils
    network
    rdft
"

CONFIG_LIST="
    $COMPONENT_LIST
    $DOCUMENT_LIST
    $EXAMPLE_LIST
    $EXTERNAL_LIBRARY_LIST
    $FEATURE_LIST
    $HWACCEL_LIST
    $LICENSE_LIST
    $LIBRARY_LIST
    $PROGRAM_LIST
    $SUBSYSTEM_LIST
    fontconfig
    incompatible_libav_abi
    memalign_hack
    memory_poisoning
    neon_clobber_test
    pic
    pod2man
    raise_major
    thumb
    xmm_clobber_test
"

THREADS_LIST="
    pthreads
    os2threads
    w32threads
"

ATOMICS_LIST="
    atomics_gcc
    atomics_suncc
    atomics_win32
"

ARCH_LIST="
    aarch64
    alpha
    arm
    avr32
    avr32_ap
    avr32_uc
    bfin
    ia64
    m68k
    mips
    mips64
    parisc
    ppc
    ppc64
    s390
    sh4
    sparc
    sparc64
    tilegx
    tilepro
    tomi
    x86
    x86_32
    x86_64
"

ARCH_EXT_LIST_ARM="
    armv5te
    armv6
    armv6t2
    armv8
    neon
    vfp
    vfpv3
    setend
"

ARCH_EXT_LIST_MIPS="
    mipsfpu
    mips32r2
    mipsdspr1
    mipsdspr2
"

ARCH_EXT_LIST_X86_SIMD="
    amd3dnow
    amd3dnowext
    avx
    avx2
    fma3
    fma4
    mmx
    mmxext
    sse
    sse2
    sse3
    sse4
    sse42
    ssse3
    xop
"

ARCH_EXT_LIST_PPC="
    altivec
    dcbzl
    ldbrx
    ppc4xx
    vsx
"

ARCH_EXT_LIST_X86="
    $ARCH_EXT_LIST_X86_SIMD
    cpunop
    i686
"

ARCH_EXT_LIST="
    $ARCH_EXT_LIST_ARM
    $ARCH_EXT_LIST_PPC
    $ARCH_EXT_LIST_X86
    $ARCH_EXT_LIST_MIPS
    loongson
"

ARCH_FEATURES="
    aligned_stack
    fast_64bit
    fast_clz
    fast_cmov
    local_aligned_8
    local_aligned_16
    local_aligned_32
    simd_align_16
"

BUILTIN_LIST="
    atomic_cas_ptr
    machine_rw_barrier
    MemoryBarrier
    mm_empty
    rdtsc
    sarestart
    sync_val_compare_and_swap
"
HAVE_LIST_CMDLINE="
    inline_asm
    symver
    yasm
"

HAVE_LIST_PUB="
    bigendian
    fast_unaligned
    incompatible_libav_abi
"

HEADERS_LIST="
    alsa_asoundlib_h
    altivec_h
    arpa_inet_h
    asm_types_h
    cdio_paranoia_h
    cdio_paranoia_paranoia_h
    CL_cl_h
    dev_bktr_ioctl_bt848_h
    dev_bktr_ioctl_meteor_h
    dev_ic_bt8xx_h
    dev_video_bktr_ioctl_bt848_h
    dev_video_meteor_ioctl_meteor_h
    direct_h
    dlfcn_h
    dxva_h
    ES2_gl_h
    gsm_h
    io_h
    mach_mach_time_h
    machine_ioctl_bt848_h
    machine_ioctl_meteor_h
    malloc_h
    openjpeg_1_5_openjpeg_h
    OpenGL_gl3_h
    poll_h
    sndio_h
    soundcard_h
    sys_mman_h
    sys_param_h
    sys_resource_h
    sys_select_h
    sys_soundcard_h
    sys_time_h
    sys_un_h
    sys_videoio_h
    termios_h
    unistd_h
    windows_h
    winsock2_h
"

INTRINSICS_LIST="
    intrinsics_neon
"

MATH_FUNCS="
    atanf
    atan2f
    cbrt
    cbrtf
    cosf
    exp2
    exp2f
    expf
    fminf
    isinf
    isnan
    ldexpf
    llrint
    llrintf
    log2
    log2f
    log10f
    lrint
    lrintf
    powf
    rint
    round
    roundf
    sinf
    trunc
    truncf
"

SYSTEM_FUNCS="
    access
    aligned_malloc
    clock_gettime
    closesocket
    CommandLineToArgvW
    CoTaskMemFree
    CryptGenRandom
    dlopen
    fcntl
    flt_lim
    fork
    getaddrinfo
    gethrtime
    getopt
    GetProcessAffinityMask
    GetProcessMemoryInfo
    GetProcessTimes
    getrusage
    getservbyport
    GetSystemTimeAsFileTime
    gettimeofday
    glob
    glXGetProcAddress
    gmtime_r
    inet_aton
    isatty
    jack_port_get_latency_range
    kbhit
    localtime_r
    lzo1x_999_compress
    mach_absolute_time
    MapViewOfFile
    memalign
    mkstemp
    mmap
    mprotect
    nanosleep
    PeekNamedPipe
    posix_memalign
    pthread_cancel
    sched_getaffinity
    SetConsoleTextAttribute
    setmode
    setrlimit
    Sleep
    strerror_r
    sysconf
    sysctl
    usleep
    VirtualAlloc
    wglGetProcAddress
"

TOOLCHAIN_FEATURES="
    as_dn_directive
    as_func
    asm_mod_q
    attribute_may_alias
    attribute_packed
    ebp_available
    ebx_available
    gnu_as
    gnu_windres
    ibm_asm
    inline_asm_labels
    inline_asm_nonlocal_labels
    inline_asm_direct_symbol_refs
    pragma_deprecated
    rsync_contimeout
    symver_asm_label
    symver_gnu_asm
    vfp_args
    xform_asm
    xmm_clobbers
"

TYPES_LIST="
    CONDITION_VARIABLE_Ptr
    socklen_t
    struct_addrinfo
    struct_group_source_req
    struct_ip_mreq_source
    struct_ipv6_mreq
    struct_pollfd
    struct_rusage_ru_maxrss
    struct_sctp_event_subscribe
    struct_sockaddr_in6
    struct_sockaddr_sa_len
    struct_sockaddr_storage
    struct_stat_st_mtim_tv_nsec
    struct_v4l2_frmivalenum_discrete
"

HAVE_LIST="
    $ARCH_EXT_LIST
    $(add_suffix _external $ARCH_EXT_LIST)
    $(add_suffix _inline   $ARCH_EXT_LIST)
    $ARCH_FEATURES
    $ATOMICS_LIST
    $BUILTIN_LIST
    $HAVE_LIST_CMDLINE
    $HAVE_LIST_PUB
    $HEADERS_LIST
    $INTRINSICS_LIST
    $MATH_FUNCS
    $SYSTEM_FUNCS
    $THREADS_LIST
    $TOOLCHAIN_FEATURES
    $TYPES_LIST
    atomics_native
    dos_paths
    dxva2api_cobj
    dxva2_lib
    libc_msvcrt
    libdc1394_1
    libdc1394_2
    makeinfo
    makeinfo_html
    perl
    pod2man
    sdl
    texi2html
    threads
    vdpau_x11
    xlib
"

# options emitted with CONFIG_ prefix but not available on the command line
CONFIG_EXTRA="
    aandcttables
    ac3dsp
    audio_frame_queue
    audiodsp
    blockdsp
    bswapdsp
    cabac
    dvprofile
    exif
    faandct
    faanidct
    fdctdsp
    frame_thread_encoder
    gcrypt
    golomb
    gplv3
    h263dsp
    h264chroma
    h264dsp
    h264pred
    h264qpel
    hpeldsp
    huffman
    huffyuvdsp
    huffyuvencdsp
    idctdsp
    iirfilter
    intrax8
    lgplv3
    llauddsp
    llviddsp
    lpc
    me_cmp
    mpeg_er
    mpegaudio
    mpegaudiodsp
    mpegvideo
    mpegvideoenc
    nettle
    pixblockdsp
    qpeldsp
    rangecoder
    riffdec
    riffenc
    rtpdec
    rtpenc_chain
    sinewin
    startcode
    tpeldsp
    videodsp
    vp3dsp
    wma_freqs
"

CMDLINE_SELECT="
    $ARCH_EXT_LIST
    $CONFIG_LIST
    $HAVE_LIST_CMDLINE
    $THREADS_LIST
    asm
    cross_compile
    debug
    extra_warnings
    logging
    lto
    optimizations
    rpath
    stripping
"

PATHS_LIST="
    bindir
    datadir
    docdir
    incdir
    libdir
    mandir
    prefix
    shlibdir
"

CMDLINE_SET="
    $PATHS_LIST
    ar
    arch
    as
    assert_level
    build_suffix
    cc
    cpu
    cross_prefix
    cxx
    dep_cc
    doxygen
    extra_version
    gas
    host_cc
    host_cflags
    host_ld
    host_ldflags
    host_libs
    host_os
    install
    ld
    logfile
    malloc_prefix
    nm
    optflags
    pkg_config
    pkg_config_flags
    progs_suffix
    random_seed
    ranlib
    samples
    strip
    sws_max_filter_size
    sysinclude
    sysroot
    target_exec
    target_os
    target_path
    target_samples
    tempprefix
    toolchain
    valgrind
    yasmexe
"

CMDLINE_APPEND="
    extra_cflags
    extra_cxxflags
    host_cppflags
"

# code dependency declarations

# architecture extensions

armv5te_deps="arm"
armv6_deps="arm"
armv6t2_deps="arm"
armv8_deps="aarch64"
neon_deps_any="aarch64 arm"
intrinsics_neon_deps="neon"
vfp_deps_any="aarch64 arm"
vfpv3_deps="vfp"
setend_deps="arm"

map 'eval ${v}_inline_deps=inline_asm' $ARCH_EXT_LIST_ARM

mipsfpu_deps="mips"
mips32r2_deps="mips"
mipsdspr1_deps="mips"
mipsdspr2_deps="mips"

altivec_deps="ppc"
ppc4xx_deps="ppc"
vsx_deps="ppc"

cpunop_deps="i686"
x86_64_select="i686"
x86_64_suggest="fast_cmov"

amd3dnow_deps="mmx"
amd3dnowext_deps="amd3dnow"
i686_deps="x86"
mmx_deps="x86"
mmxext_deps="mmx"
sse_deps="mmxext"
sse2_deps="sse"
sse3_deps="sse2"
ssse3_deps="sse3"
sse4_deps="ssse3"
sse42_deps="sse4"
avx_deps="sse42"
xop_deps="avx"
fma3_deps="avx"
fma4_deps="avx"
avx2_deps="avx"

mmx_external_deps="yasm"
mmx_inline_deps="inline_asm"
mmx_suggest="mmx_external mmx_inline"

for ext in $(filter_out mmx $ARCH_EXT_LIST_X86_SIMD); do
    eval dep=\$${ext}_deps
    eval ${ext}_external_deps='"${dep}_external"'
    eval ${ext}_inline_deps='"${dep}_inline"'
    eval ${ext}_suggest='"${ext}_external ${ext}_inline"'
done

aligned_stack_if_any="aarch64 ppc x86"
fast_64bit_if_any="aarch64 alpha ia64 mips64 parisc64 ppc64 sparc64 x86_64"
fast_clz_if_any="aarch64 alpha avr32 mips ppc x86"
fast_unaligned_if_any="aarch64 ppc x86"
simd_align_16_if_any="altivec neon sse"

# system capabilities

symver_if_any="symver_asm_label symver_gnu_asm"

# threading support
atomics_gcc_if="sync_val_compare_and_swap"
atomics_suncc_if="atomic_cas_ptr machine_rw_barrier"
atomics_win32_if="MemoryBarrier"
atomics_native_if_any="$ATOMICS_LIST"
w32threads_deps="atomics_native"
threads_if_any="$THREADS_LIST"

# subsystems
dct_select="rdft"
error_resilience_select="me_cmp"
faandct_deps="faan fdctdsp"
faanidct_deps="faan idctdsp"
frame_thread_encoder_deps="encoders threads"
intrax8_select="error_resilience"
mdct_select="fft"
rdft_select="fft"
me_cmp_select="fdctdsp idctdsp pixblockdsp"
mpeg_er_select="error_resilience"
mpegaudio_select="mpegaudiodsp"
mpegaudiodsp_select="dct"
mpegvideo_select="blockdsp h264chroma hpeldsp idctdsp me_cmp videodsp"
mpegvideoenc_select="me_cmp mpegvideo pixblockdsp qpeldsp"

# decoders / encoders
aac_decoder_select="mdct sinewin"
aac_encoder_select="audio_frame_queue iirfilter mdct sinewin"
aac_latm_decoder_select="aac_decoder aac_latm_parser"
ac3_decoder_select="ac3_parser ac3dsp bswapdsp mdct"
ac3_fixed_decoder_select="ac3_parser ac3dsp bswapdsp mdct"
ac3_encoder_select="ac3dsp audiodsp mdct me_cmp"
ac3_fixed_encoder_select="ac3dsp audiodsp mdct me_cmp"
aic_decoder_select="golomb idctdsp"
alac_encoder_select="lpc"
als_decoder_select="bswapdsp"
amrnb_decoder_select="lsp"
amrwb_decoder_select="lsp"
amv_decoder_select="sp5x_decoder exif"
amv_encoder_select="aandcttables mpegvideoenc"
ape_decoder_select="bswapdsp llauddsp"
asv1_decoder_select="blockdsp bswapdsp idctdsp"
asv1_encoder_select="bswapdsp fdctdsp pixblockdsp"
asv2_decoder_select="blockdsp bswapdsp idctdsp"
asv2_encoder_select="bswapdsp fdctdsp pixblockdsp"
atrac1_decoder_select="mdct sinewin"
atrac3_decoder_select="mdct"
atrac3p_decoder_select="mdct sinewin"
avrn_decoder_select="exif"
bink_decoder_select="blockdsp hpeldsp"
binkaudio_dct_decoder_select="mdct rdft dct sinewin wma_freqs"
binkaudio_rdft_decoder_select="mdct rdft sinewin wma_freqs"
cavs_decoder_select="blockdsp golomb h264chroma idctdsp qpeldsp videodsp"
cllc_decoder_select="bswapdsp"
comfortnoise_encoder_select="lpc"
cook_decoder_select="audiodsp mdct sinewin"
cscd_decoder_select="lzo"
cscd_decoder_suggest="zlib"
dca_decoder_select="mdct"
dirac_decoder_select="dwt golomb videodsp mpegvideoenc"
dnxhd_decoder_select="blockdsp idctdsp"
dnxhd_encoder_select="aandcttables blockdsp fdctdsp idctdsp mpegvideoenc pixblockdsp"
dvvideo_decoder_select="dvprofile idctdsp"
dvvideo_encoder_select="dvprofile fdctdsp me_cmp pixblockdsp"
dxa_decoder_select="zlib"
eac3_decoder_select="ac3_decoder"
eac3_encoder_select="ac3_encoder"
eamad_decoder_select="aandcttables blockdsp bswapdsp idctdsp mpegvideo"
eatgq_decoder_select="aandcttables"
eatqi_decoder_select="aandcttables blockdsp bswapdsp idctdsp mpeg1video_decoder"
exr_decoder_select="zlib"
ffv1_decoder_select="golomb rangecoder"
ffv1_encoder_select="rangecoder"
ffvhuff_decoder_select="huffyuv_decoder"
ffvhuff_encoder_select="huffyuv_encoder"
fic_decoder_select="golomb"
flac_decoder_select="golomb"
flac_encoder_select="bswapdsp golomb lpc"
flashsv_decoder_select="zlib"
flashsv_encoder_select="zlib"
flashsv2_encoder_select="zlib"
flashsv2_decoder_select="zlib"
flv_decoder_select="h263_decoder"
flv_encoder_select="h263_encoder"
fourxm_decoder_select="blockdsp bswapdsp"
fraps_decoder_select="bswapdsp huffman"
g2m_decoder_select="blockdsp idctdsp zlib"
g729_decoder_select="audiodsp"
h261_decoder_select="mpeg_er mpegvideo"
h261_encoder_select="aandcttables mpegvideoenc"
h263_decoder_select="error_resilience h263_parser h263dsp mpeg_er mpegvideo qpeldsp"
h263_encoder_select="aandcttables h263dsp mpegvideoenc"
h263i_decoder_select="h263_decoder"
h263p_encoder_select="h263_encoder"
h264_decoder_select="cabac golomb h264chroma h264dsp h264pred h264qpel startcode videodsp"
h264_decoder_suggest="error_resilience"
hevc_decoder_select="bswapdsp cabac golomb videodsp"
huffyuv_decoder_select="bswapdsp huffyuvdsp llviddsp"
huffyuv_encoder_select="bswapdsp huffman huffyuvencdsp llviddsp"
iac_decoder_select="imc_decoder"
imc_decoder_select="bswapdsp fft mdct sinewin"
indeo3_decoder_select="hpeldsp"
interplay_video_decoder_select="hpeldsp"
jpegls_decoder_select="golomb mjpeg_decoder"
jpegls_encoder_select="golomb"
jv_decoder_select="blockdsp"
lagarith_decoder_select="huffyuvdsp"
ljpeg_encoder_select="aandcttables idctdsp"
loco_decoder_select="golomb"
mdec_decoder_select="blockdsp idctdsp mpegvideo"
metasound_decoder_select="lsp mdct sinewin"
mimic_decoder_select="blockdsp bswapdsp hpeldsp idctdsp"
mjpeg_decoder_select="blockdsp hpeldsp exif idctdsp"
mjpeg_encoder_select="aandcttables mpegvideoenc"
mjpegb_decoder_select="mjpeg_decoder"
mlp_decoder_select="mlp_parser"
motionpixels_decoder_select="bswapdsp"
mp1_decoder_select="mpegaudio"
mp1float_decoder_select="mpegaudio"
mp2_decoder_select="mpegaudio"
mp2float_decoder_select="mpegaudio"
mp3_decoder_select="mpegaudio"
mp3adu_decoder_select="mpegaudio"
mp3adufloat_decoder_select="mpegaudio"
mp3float_decoder_select="mpegaudio"
mp3on4_decoder_select="mpegaudio"
mp3on4float_decoder_select="mpegaudio"
mpc7_decoder_select="bswapdsp mpegaudiodsp"
mpc8_decoder_select="mpegaudiodsp"
mpeg_xvmc_decoder_deps="X11_extensions_XvMClib_h"
mpeg_xvmc_decoder_select="mpeg2video_decoder"
mpegvideo_decoder_select="error_resilience mpeg_er mpegvideo"
mpeg1video_decoder_select="error_resilience mpeg_er mpegvideo"
mpeg1video_encoder_select="aandcttables mpegvideoenc h263dsp"
mpeg2video_decoder_select="error_resilience mpeg_er mpegvideo"
mpeg2video_encoder_select="aandcttables mpegvideoenc h263dsp"
mpeg4_decoder_select="h263_decoder mpeg4video_parser"
mpeg4_encoder_select="h263_encoder"
msmpeg4v1_decoder_select="h263_decoder"
msmpeg4v2_decoder_select="h263_decoder"
msmpeg4v2_encoder_select="h263_encoder"
msmpeg4v3_decoder_select="h263_decoder"
msmpeg4v3_encoder_select="h263_encoder"
mss2_decoder_select="error_resilience mpeg_er qpeldsp vc1_decoder"
mxpeg_decoder_select="mjpeg_decoder"
nellymoser_decoder_select="mdct sinewin"
nellymoser_encoder_select="audio_frame_queue mdct sinewin"
nuv_decoder_select="idctdsp lzo"
on2avc_decoder_select="mdct"
opus_decoder_deps="swresample"
png_decoder_select="zlib"
png_encoder_select="huffyuvencdsp zlib"
prores_decoder_select="blockdsp idctdsp"
prores_encoder_select="fdctdsp"
qcelp_decoder_select="lsp"
qdm2_decoder_select="mdct rdft mpegaudiodsp"
ra_144_encoder_select="audio_frame_queue lpc audiodsp"
ra_144_decoder_select="audiodsp"
ralf_decoder_select="golomb"
rawvideo_decoder_select="bswapdsp"
rtjpeg_decoder_select="me_cmp"
rv10_decoder_select="error_resilience h263_decoder h263dsp mpeg_er"
rv10_encoder_select="h263_encoder"
rv20_decoder_select="error_resilience h263_decoder h263dsp mpeg_er"
rv20_encoder_select="h263_encoder"
rv30_decoder_select="error_resilience golomb h264chroma h264pred h264qpel mpeg_er mpegvideo videodsp"
rv40_decoder_select="error_resilience golomb h264chroma h264pred h264qpel mpeg_er mpegvideo videodsp"
shorten_decoder_select="golomb"
sipr_decoder_select="lsp"
snow_decoder_select="dwt h264qpel hpeldsp me_cmp rangecoder videodsp"
snow_encoder_select="aandcttables dwt h264qpel hpeldsp me_cmp mpegvideoenc rangecoder"
sonic_decoder_select="golomb rangecoder"
sonic_encoder_select="golomb rangecoder"
sonic_ls_encoder_select="golomb rangecoder"
sp5x_decoder_select="mjpeg_decoder"
svq1_decoder_select="hpeldsp"
svq1_encoder_select="aandcttables hpeldsp me_cmp mpegvideoenc"
svq3_decoder_select="h264_decoder hpeldsp tpeldsp"
svq3_decoder_suggest="zlib"
tak_decoder_select="audiodsp"
theora_decoder_select="vp3_decoder"
thp_decoder_select="mjpeg_decoder"
tiff_decoder_suggest="zlib lzma"
tiff_encoder_suggest="zlib"
truehd_decoder_select="mlp_parser"
truemotion2_decoder_select="bswapdsp"
truespeech_decoder_select="bswapdsp"
tscc_decoder_select="zlib"
twinvq_decoder_select="mdct lsp sinewin"
utvideo_decoder_select="bswapdsp"
utvideo_encoder_select="bswapdsp huffman huffyuvencdsp"
vble_decoder_select="huffyuvdsp"
vc1_decoder_select="blockdsp error_resilience h263_decoder h264chroma h264qpel intrax8 mpeg_er qpeldsp startcode"
vc1image_decoder_select="vc1_decoder"
vorbis_decoder_select="mdct"
vorbis_encoder_select="mdct"
vp3_decoder_select="hpeldsp vp3dsp videodsp"
vp5_decoder_select="h264chroma hpeldsp videodsp vp3dsp"
vp6_decoder_select="h264chroma hpeldsp huffman videodsp vp3dsp"
vp6a_decoder_select="vp6_decoder"
vp6f_decoder_select="vp6_decoder"
vp7_decoder_select="h264pred videodsp"
vp8_decoder_select="h264pred videodsp"
vp9_decoder_select="videodsp vp9_parser"
webp_decoder_select="vp8_decoder"
wmalossless_decoder_select="llauddsp"
wmapro_decoder_select="mdct sinewin wma_freqs"
wmav1_decoder_select="mdct sinewin wma_freqs"
wmav1_encoder_select="mdct sinewin wma_freqs"
wmav2_decoder_select="mdct sinewin wma_freqs"
wmav2_encoder_select="mdct sinewin wma_freqs"
wmavoice_decoder_select="lsp rdft dct mdct sinewin"
wmv1_decoder_select="h263_decoder"
wmv1_encoder_select="h263_encoder"
wmv2_decoder_select="blockdsp h263_decoder idctdsp intrax8 videodsp"
wmv2_encoder_select="h263_encoder"
wmv3_decoder_select="vc1_decoder"
wmv3image_decoder_select="wmv3_decoder"
zerocodec_decoder_select="zlib"
zlib_decoder_select="zlib"
zlib_encoder_select="zlib"
zmbv_decoder_select="zlib"
zmbv_encoder_select="zlib"

# hardware accelerators
crystalhd_deps="libcrystalhd_libcrystalhd_if_h"
dxva2_deps="dxva2api_h"
vaapi_deps="va_va_h"
vda_deps="VideoDecodeAcceleration_VDADecoder_h pthreads"
vda_extralibs="-framework CoreFoundation -framework VideoDecodeAcceleration -framework QuartzCore"
vdpau_deps="vdpau_vdpau_h vdpau_vdpau_x11_h"
xvmc_deps="X11_extensions_XvMClib_h"

h263_vaapi_hwaccel_deps="vaapi"
h263_vaapi_hwaccel_select="h263_decoder"
h263_vdpau_hwaccel_deps="vdpau"
h263_vdpau_hwaccel_select="h263_decoder"
h264_crystalhd_decoder_select="crystalhd h264_mp4toannexb_bsf h264_parser"
h264_dxva2_hwaccel_deps="dxva2"
h264_dxva2_hwaccel_select="h264_decoder"
h264_vaapi_hwaccel_deps="vaapi"
h264_vaapi_hwaccel_select="h264_decoder"
h264_vda_decoder_deps="vda"
h264_vda_decoder_select="h264_decoder"
h264_vda_hwaccel_deps="vda"
h264_vda_hwaccel_select="h264_decoder"
h264_vda_old_hwaccel_deps="vda"
h264_vda_old_hwaccel_select="h264_decoder"
h264_vdpau_decoder_deps="vdpau"
h264_vdpau_decoder_select="h264_decoder"
h264_vdpau_hwaccel_deps="vdpau"
h264_vdpau_hwaccel_select="h264_decoder"
mpeg_vdpau_decoder_deps="vdpau"
mpeg_vdpau_decoder_select="mpeg2video_decoder"
mpeg_xvmc_hwaccel_deps="xvmc"
mpeg_xvmc_hwaccel_select="mpeg2video_decoder"
mpeg1_vdpau_decoder_deps="vdpau"
mpeg1_vdpau_decoder_select="mpeg1video_decoder"
mpeg1_vdpau_hwaccel_deps="vdpau"
mpeg1_vdpau_hwaccel_select="mpeg1video_decoder"
mpeg1_xvmc_hwaccel_deps="xvmc"
mpeg1_xvmc_hwaccel_select="mpeg1video_decoder"
mpeg2_crystalhd_decoder_select="crystalhd"
mpeg2_dxva2_hwaccel_deps="dxva2"
mpeg2_dxva2_hwaccel_select="mpeg2video_decoder"
mpeg2_vaapi_hwaccel_deps="vaapi"
mpeg2_vaapi_hwaccel_select="mpeg2video_decoder"
mpeg2_vdpau_hwaccel_deps="vdpau"
mpeg2_vdpau_hwaccel_select="mpeg2video_decoder"
mpeg2_xvmc_hwaccel_deps="xvmc"
mpeg2_xvmc_hwaccel_select="mpeg2video_decoder"
mpeg4_crystalhd_decoder_select="crystalhd"
mpeg4_vaapi_hwaccel_deps="vaapi"
mpeg4_vaapi_hwaccel_select="mpeg4_decoder"
mpeg4_vdpau_decoder_deps="vdpau"
mpeg4_vdpau_decoder_select="mpeg4_decoder"
mpeg4_vdpau_hwaccel_deps="vdpau"
mpeg4_vdpau_hwaccel_select="mpeg4_decoder"
msmpeg4_crystalhd_decoder_select="crystalhd"
vc1_crystalhd_decoder_select="crystalhd"
vc1_dxva2_hwaccel_deps="dxva2"
vc1_dxva2_hwaccel_select="vc1_decoder"
vc1_vaapi_hwaccel_deps="vaapi"
vc1_vaapi_hwaccel_select="vc1_decoder"
vc1_vdpau_decoder_deps="vdpau"
vc1_vdpau_decoder_select="vc1_decoder"
vc1_vdpau_hwaccel_deps="vdpau"
vc1_vdpau_hwaccel_select="vc1_decoder"
wmv3_crystalhd_decoder_select="crystalhd"
wmv3_dxva2_hwaccel_select="vc1_dxva2_hwaccel"
wmv3_vaapi_hwaccel_select="vc1_vaapi_hwaccel"
wmv3_vdpau_decoder_select="vc1_vdpau_decoder"
wmv3_vdpau_hwaccel_select="vc1_vdpau_hwaccel"

# parsers
h264_parser_select="h264_decoder"
hevc_parser_select="hevc_decoder"
mpegvideo_parser_select="mpegvideo"
mpeg4video_parser_select="error_resilience h263dsp mpeg_er mpegvideo qpeldsp"
vc1_parser_select="mpegvideo startcode vc1_decoder"

# external libraries
libaacplus_encoder_deps="libaacplus"
libcelt_decoder_deps="libcelt"
libfaac_encoder_deps="libfaac"
libfaac_encoder_select="audio_frame_queue"
libfdk_aac_decoder_deps="libfdk_aac"
libfdk_aac_encoder_deps="libfdk_aac"
libfdk_aac_encoder_select="audio_frame_queue"
libgme_demuxer_deps="libgme"
libgsm_decoder_deps="libgsm"
libgsm_encoder_deps="libgsm"
libgsm_ms_decoder_deps="libgsm"
libgsm_ms_encoder_deps="libgsm"
libilbc_decoder_deps="libilbc"
libilbc_encoder_deps="libilbc"
libmodplug_demuxer_deps="libmodplug"
libmp3lame_encoder_deps="libmp3lame"
libmp3lame_encoder_select="audio_frame_queue"
libopencore_amrnb_decoder_deps="libopencore_amrnb"
libopencore_amrnb_encoder_deps="libopencore_amrnb"
libopencore_amrnb_encoder_select="audio_frame_queue"
libopencore_amrwb_decoder_deps="libopencore_amrwb"
libopenjpeg_decoder_deps="libopenjpeg"
libopenjpeg_encoder_deps="libopenjpeg"
libopus_decoder_deps="libopus"
libopus_encoder_deps="libopus"
libopus_encoder_select="audio_frame_queue"
libquvi_demuxer_deps="libquvi"
libschroedinger_decoder_deps="libschroedinger"
libschroedinger_encoder_deps="libschroedinger"
libshine_encoder_deps="libshine"
libshine_encoder_select="audio_frame_queue"
libspeex_decoder_deps="libspeex"
libspeex_encoder_deps="libspeex"
libspeex_encoder_select="audio_frame_queue"
libstagefright_h264_decoder_deps="libstagefright_h264"
libtheora_encoder_deps="libtheora"
libtwolame_encoder_deps="libtwolame"
libvo_aacenc_encoder_deps="libvo_aacenc"
libvo_aacenc_encoder_select="audio_frame_queue"
libvo_amrwbenc_encoder_deps="libvo_amrwbenc"
libvorbis_decoder_deps="libvorbis"
libvorbis_encoder_deps="libvorbis"
libvorbis_encoder_select="audio_frame_queue"
libvpx_vp8_decoder_deps="libvpx"
libvpx_vp8_encoder_deps="libvpx"
libvpx_vp9_decoder_deps="libvpx"
libvpx_vp9_encoder_deps="libvpx"
libwavpack_encoder_deps="libwavpack"
libwebp_encoder_deps="libwebp"
libx264_encoder_deps="libx264"
libx264rgb_encoder_deps="libx264"
libx265_encoder_deps="libx265"
libxavs_encoder_deps="libxavs"
libxvid_encoder_deps="libxvid"
libutvideo_decoder_deps="libutvideo"
libutvideo_encoder_deps="libutvideo"
libzvbi_teletext_decoder_deps="libzvbi"

# demuxers / muxers
ac3_demuxer_select="ac3_parser"
asf_demuxer_select="riffdec"
asf_muxer_select="riffenc"
asf_stream_muxer_select="asf_muxer"
avi_demuxer_select="riffdec exif"
avi_muxer_select="riffenc"
avisynth_demuxer_deps="avisynth"
avisynth_demuxer_select="riffdec"
caf_demuxer_select="riffdec"
dirac_demuxer_select="dirac_parser"
dts_demuxer_select="dca_parser"
dtshd_demuxer_select="dca_parser"
dv_demuxer_select="dvprofile"
dv_muxer_select="dvprofile"
dxa_demuxer_select="riffdec"
eac3_demuxer_select="ac3_parser"
f4v_muxer_select="mov_muxer"
flac_demuxer_select="flac_parser"
hds_muxer_select="flv_muxer"
hls_muxer_select="mpegts_muxer"
image2_alias_pix_demuxer_select="image2_demuxer"
image2_brender_pix_demuxer_select="image2_demuxer"
ipod_muxer_select="mov_muxer"
ismv_muxer_select="mov_muxer"
libnut_demuxer_deps="libnut"
libnut_muxer_deps="libnut"
matroska_audio_muxer_select="matroska_muxer"
matroska_demuxer_select="riffdec"
matroska_demuxer_suggest="bzlib lzo zlib"
matroska_muxer_select="riffenc"
mmf_muxer_select="riffenc"
mov_demuxer_select="riffdec"
mov_demuxer_suggest="zlib"
mov_muxer_select="riffenc rtpenc_chain ac3_parser"
mp3_demuxer_select="mpegaudio_parser"
mp4_muxer_select="mov_muxer"
mpegts_muxer_select="adts_muxer latm_muxer"
mpegtsraw_demuxer_select="mpegts_demuxer"
mxf_d10_muxer_select="mxf_muxer"
nut_muxer_select="riffenc"
nuv_demuxer_select="riffdec"
oga_muxer_select="ogg_muxer"
ogg_demuxer_select="golomb"
opus_muxer_select="ogg_muxer"
psp_muxer_select="mov_muxer"
rtp_demuxer_select="sdp_demuxer"
rtpdec_select="asf_demuxer rm_demuxer rtp_protocol mpegts_demuxer mov_demuxer"
rtsp_demuxer_select="http_protocol rtpdec"
rtsp_muxer_select="rtp_muxer http_protocol rtp_protocol rtpenc_chain"
sap_demuxer_select="sdp_demuxer"
sap_muxer_select="rtp_muxer rtp_protocol rtpenc_chain"
sdp_demuxer_select="rtpdec"
smoothstreaming_muxer_select="ismv_muxer"
spdif_muxer_select="aac_parser"
spx_muxer_select="ogg_muxer"
tak_demuxer_select="tak_parser"
tg2_muxer_select="mov_muxer"
tgp_muxer_select="mov_muxer"
vobsub_demuxer_select="mpegps_demuxer"
w64_demuxer_select="wav_demuxer"
w64_muxer_select="wav_muxer"
wav_demuxer_select="riffdec"
wav_muxer_select="riffenc"
webm_muxer_select="riffenc"
wtv_demuxer_select="riffdec"
wtv_muxer_select="riffenc"
xmv_demuxer_select="riffdec"
xwma_demuxer_select="riffdec"

# indevs / outdevs
alsa_indev_deps="alsa_asoundlib_h snd_pcm_htimestamp"
alsa_outdev_deps="alsa_asoundlib_h"
avfoundation_indev_extralibs="-framework CoreVideo -framework Foundation -framework AVFoundation -framework CoreMedia -framework CoreGraphics"
avfoundation_indev_select="avfoundation"
bktr_indev_deps_any="dev_bktr_ioctl_bt848_h machine_ioctl_bt848_h dev_video_bktr_ioctl_bt848_h dev_ic_bt8xx_h"
caca_outdev_deps="libcaca"
decklink_outdev_deps="decklink pthreads"
decklink_outdev_extralibs="-lstdc++"
decklink_indev_deps="decklink pthreads"
decklink_indev_extralibs="-lstdc++"
dshow_indev_deps="IBaseFilter"
dshow_indev_extralibs="-lpsapi -lole32 -lstrmiids -luuid"
dv1394_indev_deps="dv1394"
dv1394_indev_select="dv_demuxer"
fbdev_indev_deps="linux_fb_h"
fbdev_outdev_deps="linux_fb_h"
gdigrab_indev_deps="CreateDIBSection"
gdigrab_indev_extralibs="-lgdi32"
gdigrab_indev_select="bmp_decoder"
iec61883_indev_deps="libiec61883"
jack_indev_deps="jack_jack_h sem_timedwait"
lavfi_indev_deps="avfilter"
libcdio_indev_deps="libcdio"
libdc1394_indev_deps="libdc1394"
libv4l2_indev_deps="libv4l2"
openal_indev_deps="openal"
opengl_outdev_deps="opengl"
oss_indev_deps_any="soundcard_h sys_soundcard_h"
oss_outdev_deps_any="soundcard_h sys_soundcard_h"
pulse_indev_deps="libpulse"
pulse_outdev_deps="libpulse"
qtkit_indev_extralibs="-framework QTKit -framework Foundation -framework QuartzCore"
qtkit_indev_select="qtkit"
sdl_outdev_deps="sdl"
sndio_indev_deps="sndio_h"
sndio_outdev_deps="sndio_h"
v4l_indev_deps="linux_videodev_h"
v4l2_indev_deps_any="linux_videodev2_h sys_videoio_h"
v4l2_outdev_deps_any="linux_videodev2_h sys_videoio_h"
vfwcap_indev_deps="capCreateCaptureWindow vfwcap_defines"
vfwcap_indev_extralibs="-lavicap32"
<<<<<<< HEAD
xv_outdev_deps="X11_extensions_Xvlib_h XvGetPortAttribute"
xv_outdev_extralibs="-lXv -lX11 -lXext"
x11grab_indev_deps="x11grab"
=======
x11grab_indev_deps="x11grab"
x11grab_xcb_indev_deps="libxcb"
>>>>>>> a6674d2e

# protocols
bluray_protocol_deps="libbluray"
ffrtmpcrypt_protocol_deps="!librtmp_protocol"
ffrtmpcrypt_protocol_deps_any="gcrypt nettle openssl"
ffrtmpcrypt_protocol_select="tcp_protocol"
ffrtmphttp_protocol_deps="!librtmp_protocol"
ffrtmphttp_protocol_select="http_protocol"
ftp_protocol_select="tcp_protocol"
gopher_protocol_select="network"
http_protocol_select="tcp_protocol"
httpproxy_protocol_select="tcp_protocol"
https_protocol_select="tls_protocol"
icecast_protocol_select="http_protocol"
librtmp_protocol_deps="librtmp"
librtmpe_protocol_deps="librtmp"
librtmps_protocol_deps="librtmp"
librtmpt_protocol_deps="librtmp"
librtmpte_protocol_deps="librtmp"
libsmbclient_protocol_deps="libsmbclient gplv3"
libssh_protocol_deps="libssh"
mmsh_protocol_select="http_protocol"
mmst_protocol_select="network"
rtmp_protocol_deps="!librtmp_protocol"
rtmp_protocol_select="tcp_protocol"
rtmpe_protocol_select="ffrtmpcrypt_protocol"
rtmps_protocol_deps="!librtmp_protocol"
rtmps_protocol_select="tls_protocol"
rtmpt_protocol_select="ffrtmphttp_protocol"
rtmpte_protocol_select="ffrtmpcrypt_protocol ffrtmphttp_protocol"
rtmpts_protocol_select="ffrtmphttp_protocol https_protocol"
rtp_protocol_select="udp_protocol"
sctp_protocol_deps="struct_sctp_event_subscribe"
sctp_protocol_select="network"
srtp_protocol_select="rtp_protocol"
tcp_protocol_select="network"
tls_protocol_deps_any="openssl gnutls"
tls_protocol_select="tcp_protocol"
udp_protocol_select="network"
unix_protocol_deps="sys_un_h"
unix_protocol_select="network"

# filters
amovie_filter_deps="avcodec avformat"
aresample_filter_deps="swresample"
ass_filter_deps="libass"
asyncts_filter_deps="avresample"
atempo_filter_deps="avcodec"
atempo_filter_select="rdft"
azmq_filter_deps="libzmq"
blackframe_filter_deps="gpl"
boxblur_filter_deps="gpl"
bs2b_filter_deps="libbs2b"
colormatrix_filter_deps="gpl"
cropdetect_filter_deps="gpl"
delogo_filter_deps="gpl"
deshake_filter_select="pixelutils"
drawtext_filter_deps="libfreetype"
ebur128_filter_deps="gpl"
flite_filter_deps="libflite"
frei0r_filter_deps="frei0r dlopen"
frei0r_filter_extralibs='$ldl'
frei0r_src_filter_deps="frei0r dlopen"
frei0r_src_filter_extralibs='$ldl'
geq_filter_deps="gpl"
histeq_filter_deps="gpl"
hqdn3d_filter_deps="gpl"
interlace_filter_deps="gpl"
kerndeint_filter_deps="gpl"
ladspa_filter_deps="ladspa dlopen"
ladspa_filter_extralibs='$ldl'
mcdeint_filter_deps="avcodec gpl"
movie_filter_deps="avcodec avformat"
mp_filter_deps="gpl avcodec swscale inline_asm"
mpdecimate_filter_deps="gpl"
mpdecimate_filter_select="pixelutils"
mptestsrc_filter_deps="gpl"
negate_filter_deps="lut_filter"
perspective_filter_deps="gpl"
ocv_filter_deps="libopencv"
owdenoise_filter_deps="gpl"
pan_filter_deps="swresample"
phase_filter_deps="gpl"
pp_filter_deps="gpl postproc"
pullup_filter_deps="gpl"
removelogo_filter_deps="avcodec avformat swscale"
resample_filter_deps="avresample"
sab_filter_deps="gpl swscale"
scale_filter_deps="swscale"
select_filter_select="pixelutils"
smartblur_filter_deps="gpl swscale"
showspectrum_filter_deps="avcodec"
showspectrum_filter_select="rdft"
spp_filter_deps="gpl avcodec"
spp_filter_select="fft idctdsp fdctdsp me_cmp pixblockdsp"
stereo3d_filter_deps="gpl"
subtitles_filter_deps="avformat avcodec libass"
super2xsai_filter_deps="gpl"
tinterlace_filter_deps="gpl"
vidstabdetect_filter_deps="libvidstab"
vidstabtransform_filter_deps="libvidstab"
pixfmts_super2xsai_test_deps="super2xsai_filter"
tinterlace_merge_test_deps="tinterlace_filter"
tinterlace_pad_test_deps="tinterlace_filter"
zmq_filter_deps="libzmq"
zoompan_filter_deps="swscale"

# examples
avio_reading="avformat avcodec avutil"
avcodec_example_deps="avcodec avutil"
decoding_encoding_example_deps="avcodec avformat avutil"
demuxing_decoding_example_deps="avcodec avformat avutil"
extract_mvs_example_deps="avcodec avformat avutil"
filter_audio_example_deps="avfilter avutil"
filtering_audio_example_deps="avfilter avcodec avformat avutil"
filtering_video_example_deps="avfilter avcodec avformat avutil"
metadata_example_deps="avformat avutil"
muxing_example_deps="avcodec avformat avutil swscale"
remuxing_example_deps="avcodec avformat avutil"
resampling_audio_example_deps="avutil swresample"
scaling_video_example_deps="avutil swscale"
transcode_aac_example_deps="avcodec avformat swresample"
transcoding_example_deps="avfilter avcodec avformat avutil"

# libraries, in linking order
avcodec_deps="avutil"
avdevice_deps="avformat avcodec avutil"
avfilter_deps="avutil"
avformat_deps="avcodec avutil"
avresample_deps="avutil"
postproc_deps="avutil gpl"
swresample_deps="avutil"
swscale_deps="avutil"

# programs
ffmpeg_deps="avcodec avfilter avformat swresample"
ffmpeg_select="aformat_filter anull_filter atrim_filter format_filter
               null_filter
               setpts_filter trim_filter"
ffplay_deps="avcodec avformat swscale swresample sdl"
ffplay_libs='$sdl_libs'
ffplay_select="rdft crop_filter transpose_filter hflip_filter vflip_filter rotate_filter"
ffprobe_deps="avcodec avformat"
ffserver_deps="avformat fork sarestart"
ffserver_select="ffm_muxer rtp_protocol rtsp_demuxer"

# documentation
podpages_deps="perl"
manpages_deps="perl pod2man"
htmlpages_deps="perl"
htmlpages_deps_any="makeinfo_html texi2html"
txtpages_deps="perl makeinfo"
doc_deps_any="manpages htmlpages podpages txtpages"

# default parameters

logfile="config.log"

# installation paths
prefix_default="/usr/local"
bindir_default='${prefix}/bin'
datadir_default='${prefix}/share/ffmpeg'
docdir_default='${prefix}/share/doc/ffmpeg'
incdir_default='${prefix}/include'
libdir_default='${prefix}/lib'
mandir_default='${prefix}/share/man'
shlibdir_default="$libdir_default"

# toolchain
ar_default="ar"
cc_default="gcc"
cxx_default="g++"
host_cc_default="gcc"
cp_f="cp -f"
doxygen_default="doxygen"
install="install"
ln_s="ln -s -f"
nm_default="nm -g"
objformat="elf"
pkg_config_default=pkg-config
ranlib_default="ranlib"
strip_default="strip"
yasmexe_default="yasm"
windres_default="windres"

# OS
target_os_default=$(tolower $(uname -s))
host_os=$target_os_default

# machine
if test "$target_os_default" = aix; then
    arch_default=$(uname -p)
    strip_default="strip -X32_64"
else
    arch_default=$(uname -m)
fi
cpu="generic"
intrinsics="none"

# configurable options
enable $PROGRAM_LIST
enable $DOCUMENT_LIST
enable $EXAMPLE_LIST
enable $(filter_out avresample $LIBRARY_LIST)
enable stripping

enable asm
enable debug
enable doc
enable faan faandct faanidct
enable optimizations
enable runtime_cpudetect
enable safe_bitstream_reader
enable static
enable swscale_alpha

sws_max_filter_size_default=256
set_default sws_max_filter_size

# Enable hwaccels by default.
enable dxva2 vaapi vda vdpau xvmc
enable xlib

# build settings
SHFLAGS='-shared -Wl,-soname,$$(@F)'
LIBPREF="lib"
LIBSUF=".a"
FULLNAME='$(NAME)$(BUILDSUF)'
LIBNAME='$(LIBPREF)$(FULLNAME)$(LIBSUF)'
SLIBPREF="lib"
SLIBSUF=".so"
SLIBNAME='$(SLIBPREF)$(FULLNAME)$(SLIBSUF)'
SLIBNAME_WITH_VERSION='$(SLIBNAME).$(LIBVERSION)'
SLIBNAME_WITH_MAJOR='$(SLIBNAME).$(LIBMAJOR)'
LIB_INSTALL_EXTRA_CMD='$$(RANLIB) "$(LIBDIR)/$(LIBNAME)"'
SLIB_INSTALL_NAME='$(SLIBNAME_WITH_VERSION)'
SLIB_INSTALL_LINKS='$(SLIBNAME_WITH_MAJOR) $(SLIBNAME)'

asflags_filter=echo
cflags_filter=echo
ldflags_filter=echo

AS_C='-c'
AS_O='-o $@'
CC_C='-c'
CC_E='-E -o $@'
CC_O='-o $@'
CXX_C='-c'
CXX_O='-o $@'
LD_O='-o $@'
LD_LIB='-l%'
LD_PATH='-L'
HOSTCC_C='-c'
HOSTCC_E='-E -o $@'
HOSTCC_O='-o $@'
HOSTLD_O='-o $@'

host_libs='-lm'
host_cflags_filter=echo
host_ldflags_filter=echo

target_path='$(CURDIR)'

# since the object filename is not given with the -MM flag, the compiler
# is only able to print the basename, and we must add the path ourselves
DEPCMD='$(DEP$(1)) $(DEP$(1)FLAGS) $($(1)DEP_FLAGS) $< | sed -e "/^\#.*/d" -e "s,^[[:space:]]*$(*F)\\.o,$(@D)/$(*F).o," > $(@:.o=.d)'
DEPFLAGS='-MM'

# find source path
if test -f configure; then
    source_path=.
else
    source_path=$(cd $(dirname "$0"); pwd)
    echo "$source_path" | grep -q '[[:blank:]]' &&
        die "Out of tree builds are impossible with whitespace in source path."
    test -e "$source_path/config.h" &&
        die "Out of tree builds are impossible with config.h in source dir."
fi

for v in "$@"; do
    r=${v#*=}
    l=${v%"$r"}
    r=$(sh_quote "$r")
    FFMPEG_CONFIGURATION="${FFMPEG_CONFIGURATION# } ${l}${r}"
done

find_things(){
    thing=$1
    pattern=$2
    file=$source_path/$3
    sed -n "s/^[^#]*$pattern.*([^,]*, *\([^,]*\)\(,.*\)*).*/\1_$thing/p" "$file"
}

ENCODER_LIST=$(find_things  encoder  ENC      libavcodec/allcodecs.c)
DECODER_LIST=$(find_things  decoder  DEC      libavcodec/allcodecs.c)
HWACCEL_LIST=$(find_things  hwaccel  HWACCEL  libavcodec/allcodecs.c)
PARSER_LIST=$(find_things   parser   PARSER   libavcodec/allcodecs.c)
BSF_LIST=$(find_things      bsf      BSF      libavcodec/allcodecs.c)
MUXER_LIST=$(find_things    muxer    _MUX     libavformat/allformats.c)
DEMUXER_LIST=$(find_things  demuxer  DEMUX    libavformat/allformats.c)
OUTDEV_LIST=$(find_things   outdev   OUTDEV   libavdevice/alldevices.c)
INDEV_LIST=$(find_things    indev    _IN      libavdevice/alldevices.c)
PROTOCOL_LIST=$(find_things protocol PROTOCOL libavformat/allformats.c)
FILTER_LIST=$(find_things   filter   FILTER   libavfilter/allfilters.c)

ALL_COMPONENTS="
    $BSF_LIST
    $DECODER_LIST
    $DEMUXER_LIST
    $ENCODER_LIST
    $FILTER_LIST
    $HWACCEL_LIST
    $INDEV_LIST
    $MUXER_LIST
    $OUTDEV_LIST
    $PARSER_LIST
    $PROTOCOL_LIST
"

for n in $COMPONENT_LIST; do
    v=$(toupper ${n%s})_LIST
    eval enable \$$v
    eval ${n}_if_any="\$$v"
done

enable $ARCH_EXT_LIST

die_unknown(){
    echo "Unknown option \"$1\"."
    echo "See $0 --help for available options."
    exit 1
}

print_3_columns() {
    cat | tr ' ' '\n' | sort | pr -r -3 -t
}

show_list() {
    suffix=_$1
    shift
    echo $* | sed s/$suffix//g | print_3_columns
    exit 0
}

rand_list(){
    IFS=', '
    set -- $*
    unset IFS
    for thing; do
        comp=${thing%:*}
        prob=${thing#$comp}
        prob=${prob#:}
        is_in ${comp} $COMPONENT_LIST && eval comp=\$$(toupper ${comp%s})_LIST
        echo "prob ${prob:-0.5}"
        printf '%s\n' $comp
    done
}

do_random(){
    action=$1
    shift
    random_seed=$(awk "BEGIN { srand($random_seed); print srand() }")
    $action $(rand_list "$@" | awk "BEGIN { srand($random_seed) } \$1 == \"prob\" { prob = \$2; next } rand() < prob { print }")
}

for opt do
    optval="${opt#*=}"
    case "$opt" in
        --extra-ldflags=*)
            add_ldflags $optval
        ;;
        --extra-ldexeflags=*)
            add_ldexeflags $optval
        ;;
        --extra-libs=*)
            add_extralibs $optval
        ;;
        --disable-devices)
            disable $INDEV_LIST $OUTDEV_LIST
        ;;
        --enable-debug=*)
            debuglevel="$optval"
        ;;
        --disable-programs)
            disable $PROGRAM_LIST
        ;;
        --disable-everything)
            map 'eval unset \${$(toupper ${v%s})_LIST}' $COMPONENT_LIST
        ;;
        --disable-all)
            map 'eval unset \${$(toupper ${v%s})_LIST}' $COMPONENT_LIST
            disable $LIBRARY_LIST $PROGRAM_LIST doc
        ;;
        --enable-random|--disable-random)
            action=${opt%%-random}
            do_random ${action#--} $COMPONENT_LIST
        ;;
        --enable-random=*|--disable-random=*)
            action=${opt%%-random=*}
            do_random ${action#--} $optval
        ;;
        --enable-*=*|--disable-*=*)
            eval $(echo "${opt%%=*}" | sed 's/--/action=/;s/-/ thing=/')
            is_in "${thing}s" $COMPONENT_LIST || die_unknown "$opt"
            eval list=\$$(toupper $thing)_LIST
            name=$(echo "${optval}" | sed "s/,/_${thing}|/g")_${thing}
            list=$(filter "$name" $list)
            [ "$list" = "" ] && warn "Option $opt did not match anything"
            $action $list
        ;;
        --enable-?*|--disable-?*)
            eval $(echo "$opt" | sed 's/--/action=/;s/-/ option=/;s/-/_/g')
            if is_in $option $COMPONENT_LIST; then
                test $action = disable && action=unset
                eval $action \$$(toupper ${option%s})_LIST
            elif is_in $option $CMDLINE_SELECT; then
                $action $option
            else
                die_unknown $opt
            fi
        ;;
        --list-*)
            NAME="${opt#--list-}"
            is_in $NAME $COMPONENT_LIST || die_unknown $opt
            NAME=${NAME%s}
            eval show_list $NAME \$$(toupper $NAME)_LIST
        ;;
        --help|-h) show_help
        ;;
        --fatal-warnings) enable fatal_warnings
        ;;
        *)
            optname="${opt%%=*}"
            optname="${optname#--}"
            optname=$(echo "$optname" | sed 's/-/_/g')
            if is_in $optname $CMDLINE_SET; then
                eval $optname='$optval'
            elif is_in $optname $CMDLINE_APPEND; then
                append $optname "$optval"
            else
                die_unknown $opt
            fi
        ;;
    esac
done

disabled logging && logfile=/dev/null

echo "# $0 $FFMPEG_CONFIGURATION" > $logfile
set >> $logfile

test -n "$cross_prefix" && enable cross_compile

if enabled cross_compile; then
    test -n "$arch" && test -n "$target_os" ||
        die "Must specify target arch and OS when cross-compiling"
fi

ar_default="${cross_prefix}${ar_default}"
cc_default="${cross_prefix}${cc_default}"
cxx_default="${cross_prefix}${cxx_default}"
nm_default="${cross_prefix}${nm_default}"
pkg_config_default="${cross_prefix}${pkg_config_default}"
ranlib_default="${cross_prefix}${ranlib_default}"
strip_default="${cross_prefix}${strip_default}"
windres_default="${cross_prefix}${windres_default}"

sysinclude_default="${sysroot}/usr/include"

test -n "$valgrind" && toolchain="valgrind-memcheck"

case "$toolchain" in
    clang-asan)
        cc_default="clang"
        add_cflags  -fsanitize=address
        add_ldflags -fsanitize=address
    ;;
    clang-tsan)
        cc_default="clang"
        add_cflags  -fsanitize=thread -pie
        add_ldflags -fsanitize=thread -pie
    ;;
    clang-usan)
        cc_default="clang"
        add_cflags  -fsanitize=undefined
        add_ldflags -fsanitize=undefined
    ;;
    gcc-asan)
        cc_default="gcc"
        add_cflags  -fsanitize=address
        add_ldflags -fsanitize=address
    ;;
    gcc-tsan)
        cc_default="gcc"
        add_cflags  -fsanitize=thread -pie -fPIC
        add_ldflags -fsanitize=thread -pie -fPIC
    ;;
    gcc-usan)
        cc_default="gcc"
        add_cflags  -fsanitize=undefined
        add_ldflags -fsanitize=undefined
    ;;
    valgrind-massif)
        target_exec_default=${valgrind:-"valgrind"}
        target_exec_args="--tool=massif --alloc-fn=av_malloc --alloc-fn=av_mallocz --alloc-fn=av_calloc --alloc-fn=av_fast_padded_malloc --alloc-fn=av_fast_malloc --alloc-fn=av_realloc_f --alloc-fn=av_fast_realloc --alloc-fn=av_realloc"
    ;;
    valgrind-memcheck)
        target_exec_default=${valgrind:-"valgrind"}
        target_exec_args="--error-exitcode=1 --malloc-fill=0x2a --track-origins=yes --leak-check=full --gen-suppressions=all --suppressions=$source_path/tests/fate-valgrind.supp"
    ;;
    msvc)
        # Check whether the current MSVC version needs the C99 converter.
        # From MSVC 2013 (compiler major version 18) onwards, it does actually
        # support enough of C99 to build ffmpeg. Default to the new
        # behaviour if the regexp was unable to match anything, since this
        # successfully parses the version number of existing supported
        # versions that require the converter (MSVC 2010 and 2012).
        cl_major_ver=$(cl 2>&1 | sed -n 's/.*Version \([[:digit:]]\{1,\}\)\..*/\1/p')
        if [ -z "$cl_major_ver" ] || [ $cl_major_ver -ge 18 ]; then
            cc_default="cl"
        else
            cc_default="c99wrap cl"
        fi
        ld_default="link"
        nm_default="dumpbin -symbols"
        ar_default="lib"
        target_os_default="win32"
        # Use a relative path for TMPDIR. This makes sure all the
        # ffconf temp files are written with a relative path, avoiding
        # issues with msys/win32 path conversion for MSVC parameters
        # such as -Fo<file> or -out:<file>.
        TMPDIR=.
    ;;
    icl)
        cc_default="icl"
        ld_default="xilink"
        nm_default="dumpbin -symbols"
        ar_default="xilib"
        target_os_default="win32"
        TMPDIR=.
    ;;
    gcov)
        add_cflags  -fprofile-arcs -ftest-coverage
        add_ldflags -fprofile-arcs -ftest-coverage
    ;;
    hardened)
        add_cppflags -U_FORTIFY_SOURCE -D_FORTIFY_SOURCE=2
        add_cflags   -fno-strict-overflow -fstack-protector-all
        add_ldflags  -Wl,-z,relro -Wl,-z,now
    ;;
    ?*)
        die "Unknown toolchain $toolchain"
    ;;
esac

set_default arch cc cxx doxygen pkg_config ranlib strip sysinclude \
    target_exec target_os yasmexe
enabled cross_compile || host_cc_default=$cc
set_default host_cc

if ! $pkg_config --version >/dev/null 2>&1; then
    warn "$pkg_config not found, library detection may fail."
    pkg_config=false
fi

if test $doxygen != $doxygen_default && \
  ! $doxygen --version >/dev/null 2>&1; then
    warn "Specified doxygen \"$doxygen\" not found, API documentation will fail to build."
fi

exesuf() {
    case $1 in
        mingw32*|win32|win64|cygwin*|*-dos|freedos|opendos|os/2*|symbian) echo .exe ;;
    esac
}

EXESUF=$(exesuf $target_os)
HOSTEXESUF=$(exesuf $host_os)

# set temporary file name
: ${TMPDIR:=$TEMPDIR}
: ${TMPDIR:=$TMP}
: ${TMPDIR:=/tmp}

if [ -n "$tempprefix" ] ; then
    mktemp(){
        echo $tempprefix.${HOSTNAME}.${UID}
    }
elif ! check_cmd mktemp -u XXXXXX; then
    # simple replacement for missing mktemp
    # NOT SAFE FOR GENERAL USE
    mktemp(){
        echo "${2%%XXX*}.${HOSTNAME}.${UID}.$$"
    }
fi

tmpfile(){
    tmp=$(mktemp -u "${TMPDIR}/ffconf.XXXXXXXX")$2 &&
        (set -C; exec > $tmp) 2>/dev/null ||
        die "Unable to create temporary file in $TMPDIR."
    append TMPFILES $tmp
    eval $1=$tmp
}

trap 'rm -f -- $TMPFILES' EXIT

tmpfile TMPASM .asm
tmpfile TMPC   .c
tmpfile TMPCPP .cpp
tmpfile TMPE   $EXESUF
tmpfile TMPH   .h
tmpfile TMPM   .m
tmpfile TMPO   .o
tmpfile TMPS   .S
tmpfile TMPSH  .sh
tmpfile TMPV   .ver

unset -f mktemp

chmod +x $TMPE

# make sure we can execute files in $TMPDIR
cat > $TMPSH 2>> $logfile <<EOF
#! /bin/sh
EOF
chmod +x $TMPSH >> $logfile 2>&1
if ! $TMPSH >> $logfile 2>&1; then
    cat <<EOF
Unable to create and execute files in $TMPDIR.  Set the TMPDIR environment
variable to another directory and make sure that it is not mounted noexec.
EOF
    die "Sanity test failed."
fi

armasm_flags(){
    for flag; do
        case $flag in
            # Filter out MSVC cl.exe options from cflags that shouldn't
            # be passed to gas-preprocessor
            -M[TD]*)                                            ;;
            *)                  echo $flag                      ;;
        esac
   done
}

ccc_flags(){
    for flag; do
        case $flag in
            -std=c99)           echo -c99                       ;;
            -mcpu=*)            echo -arch ${flag#*=}           ;;
            -mieee)             echo -ieee                      ;;
            -O*|-fast)          echo $flag                      ;;
            -fno-math-errno)    echo -assume nomath_errno       ;;
            -g)                 echo -g3                        ;;
            -Wall)              echo -msg_enable level2         ;;
            -Wno-pointer-sign)  echo -msg_disable ptrmismatch1  ;;
            -Wl,*)              echo $flag                      ;;
            -f*|-W*)                                            ;;
            *)                  echo $flag                      ;;
        esac
   done
}

cparser_flags(){
    for flag; do
        case $flag in
            -Wno-switch)             echo -Wno-switch-enum ;;
            -Wno-format-zero-length) ;;
            -Wdisabled-optimization) ;;
            -Wno-pointer-sign)       echo -Wno-other ;;
            *)                       echo $flag ;;
        esac
    done
}

msvc_common_flags(){
    for flag; do
        case $flag in
            # In addition to specifying certain flags under the compiler
            # specific filters, they must be specified here as well or else the
            # generic catch all at the bottom will print the original flag.
            -Wall)                ;;
            -std=c99)             ;;
            # Common flags
            -fomit-frame-pointer) ;;
            -g)                   echo -Z7 ;;
            -fno-math-errno)      ;;
            -fno-common)          ;;
            -fno-signed-zeros)    ;;
            -fPIC)                ;;
            -mthumb)              ;;
            -march=*)             ;;
            -lz)                  echo zlib.lib ;;
            -lavifil32)           echo vfw32.lib ;;
            -lavicap32)           echo vfw32.lib user32.lib ;;
            -l*)                  echo ${flag#-l}.lib ;;
            *)                    echo $flag ;;
        esac
    done
}

msvc_flags(){
    msvc_common_flags "$@"
    for flag; do
        case $flag in
            -Wall)                echo -W4 -wd4244 -wd4127 -wd4018 -wd4389     \
                                       -wd4146 -wd4057 -wd4204 -wd4706 -wd4305 \
                                       -wd4152 -wd4324 -we4013 -wd4100 -wd4214 \
                                       -wd4554 \
                                       -wd4273 -wd4701 ;;
        esac
    done
}

icl_flags(){
    msvc_common_flags "$@"
    for flag; do
        case $flag in
            # Despite what Intel's documentation says -Wall, which is supported
            # on Windows, does enable remarks so disable them here.
            -Wall)                echo $flag -Qdiag-disable:remark ;;
            -std=c99)             echo -Qstd=c99 ;;
            -flto)                echo -ipo ;;
        esac
    done
}

icc_flags(){
    for flag; do
        case $flag in
            -flto)                echo -ipo ;;
            *)                    echo $flag ;;
        esac
    done
}

pgi_flags(){
    for flag; do
        case $flag in
            -flto)                echo -Mipa=fast,libopt,libinline,vestigial ;;
            -fomit-frame-pointer) echo -Mnoframe ;;
            -g)                   echo -gopt ;;
            *)                    echo $flag ;;
        esac
    done
}

suncc_flags(){
    for flag; do
        case $flag in
            -march=*|-mcpu=*)
                case "${flag#*=}" in
                    native)                   echo -xtarget=native       ;;
                    v9|niagara)               echo -xarch=sparc          ;;
                    ultrasparc)               echo -xarch=sparcvis       ;;
                    ultrasparc3|niagara2)     echo -xarch=sparcvis2      ;;
                    i586|pentium)             echo -xchip=pentium        ;;
                    i686|pentiumpro|pentium2) echo -xtarget=pentium_pro  ;;
                    pentium3*|c3-2)           echo -xtarget=pentium3     ;;
                    pentium-m)          echo -xarch=sse2 -xchip=pentium3 ;;
                    pentium4*)          echo -xtarget=pentium4           ;;
                    prescott|nocona)    echo -xarch=sse3 -xchip=pentium4 ;;
                    *-sse3)             echo -xarch=sse3                 ;;
                    core2)              echo -xarch=ssse3 -xchip=core2   ;;
                    bonnell)                   echo -xarch=ssse3         ;;
                    corei7|nehalem)            echo -xtarget=nehalem     ;;
                    westmere)                  echo -xtarget=westmere    ;;
                    silvermont)                echo -xarch=sse4_2        ;;
                    corei7-avx|sandybridge)    echo -xtarget=sandybridge ;;
                    core-avx*|ivybridge|haswell|broadwell)
                                               echo -xarch=avx           ;;
                    amdfam10|barcelona)        echo -xtarget=barcelona   ;;
                    btver1)                    echo -xarch=amdsse4a      ;;
                    btver2|bdver*)             echo -xarch=avx           ;;
                    athlon-4|athlon-[mx]p)     echo -xarch=ssea          ;;
                    k8|opteron|athlon64|athlon-fx)
                                               echo -xarch=sse2a         ;;
                    athlon*)                   echo -xarch=pentium_proa  ;;
                esac
                ;;
            -std=c99)             echo -xc99              ;;
            -fomit-frame-pointer) echo -xregs=frameptr    ;;
            -fPIC)                echo -KPIC -xcode=pic32 ;;
            -W*,*)                echo $flag              ;;
            -f*-*|-W*|-mimpure-text)                      ;;
            -shared)              echo -G                 ;;
            *)                    echo $flag              ;;
        esac
    done
}

tms470_flags(){
    for flag; do
        case $flag in
            -march=*|-mcpu=*)
                case "${flag#*=}" in
                    armv7-a|cortex-a*)      echo -mv=7a8 ;;
                    armv7-r|cortex-r*)      echo -mv=7r4 ;;
                    armv7-m|cortex-m*)      echo -mv=7m3 ;;
                    armv6*|arm11*)          echo -mv=6   ;;
                    armv5*e|arm[79]*e*|arm9[24]6*|arm96*|arm102[26])
                                            echo -mv=5e  ;;
                    armv4*|arm7*|arm9[24]*) echo -mv=4   ;;
                esac
                ;;
            -mfpu=neon)     echo --float_support=vfpv3 --neon ;;
            -mfpu=vfp)      echo --float_support=vfpv2        ;;
            -mfpu=vfpv3)    echo --float_support=vfpv3        ;;
            -mfpu=vfpv3-d16) echo --float_support=vfpv3d16    ;;
            -msoft-float)   echo --float_support=vfplib       ;;
            -O[0-3]|-mf=*)  echo $flag                        ;;
            -g)             echo -g -mn                       ;;
            -pds=*)         echo $flag                        ;;
            -D*|-I*)        echo $flag                        ;;
            --gcc|--abi=*)  echo $flag                        ;;
            -me)            echo $flag                        ;;
        esac
    done
}

probe_cc(){
    pfx=$1
    _cc=$2

    unset _type _ident _cc_c _cc_e _cc_o _flags _cflags
    unset _ld_o _ldflags _ld_lib _ld_path
    unset _depflags _DEPCMD _DEPFLAGS
    _flags_filter=echo

    if $_cc --version 2>&1 | grep -q '^GNU assembler'; then
        true # no-op to avoid reading stdin in following checks
    elif $_cc -v 2>&1 | grep -q '^gcc.*LLVM'; then
        _type=llvm_gcc
        gcc_extra_ver=$(expr "$($_cc --version | head -n1)" : '.*\((.*)\)')
        _ident="llvm-gcc $($_cc -dumpversion) $gcc_extra_ver"
        _depflags='-MMD -MF $(@:.o=.d) -MT $@'
        _cflags_speed='-O3'
        _cflags_size='-Os'
    elif $_cc -v 2>&1 | grep -qi ^gcc; then
        _type=gcc
        gcc_version=$($_cc --version | head -n1)
        gcc_basever=$($_cc -dumpversion)
        gcc_pkg_ver=$(expr "$gcc_version" : '[^ ]* \(([^)]*)\)')
        gcc_ext_ver=$(expr "$gcc_version" : ".*$gcc_pkg_ver $gcc_basever \\(.*\\)")
        _ident=$(cleanws "gcc $gcc_basever $gcc_pkg_ver $gcc_ext_ver")
        if ! $_cc -dumpversion | grep -q '^2\.'; then
            _depflags='-MMD -MF $(@:.o=.d) -MT $@'
        fi
        _cflags_speed='-O3'
        _cflags_size='-Os'
    elif $_cc --version 2>/dev/null | grep -q ^icc; then
        _type=icc
        _ident=$($_cc --version | head -n1)
        _depflags='-MMD'
        _cflags_speed='-O3'
        _cflags_size='-Os'
        _cflags_noopt='-O1'
        _flags_filter=icc_flags
    elif $_cc -v 2>&1 | grep -q xlc; then
        _type=xlc
        _ident=$($_cc -qversion 2>/dev/null | head -n1)
        _cflags_speed='-O5'
        _cflags_size='-O5 -qcompact'
    elif $_cc -V 2>/dev/null | grep -q Compaq; then
        _type=ccc
        _ident=$($_cc -V | head -n1 | cut -d' ' -f1-3)
        _DEPFLAGS='-M'
        _cflags_speed='-fast'
        _cflags_size='-O1'
        _flags_filter=ccc_flags
    elif $_cc --vsn 2>/dev/null | grep -Eq "ARM (C/C\+\+ )?Compiler"; then
        test -d "$sysroot" || die "No valid sysroot specified."
        _type=armcc
        _ident=$($_cc --vsn | grep -i build | head -n1 | sed 's/.*: //')
        armcc_conf="$PWD/armcc.conf"
        $_cc --arm_linux_configure                 \
             --arm_linux_config_file="$armcc_conf" \
             --configure_sysroot="$sysroot"        \
             --configure_cpp_headers="$sysinclude" >>$logfile 2>&1 ||
             die "Error creating armcc configuration file."
        $_cc --vsn | grep -q RVCT && armcc_opt=rvct || armcc_opt=armcc
        _flags="--arm_linux_config_file=$armcc_conf --translate_gcc"
        as_default="${cross_prefix}gcc"
        _depflags='-MMD'
        _cflags_speed='-O3'
        _cflags_size='-Os'
    elif $_cc -version 2>/dev/null | grep -Eq 'TMS470|TI ARM'; then
        _type=tms470
        _ident=$($_cc -version | head -n1 | tr -s ' ')
        _flags='--gcc --abi=eabi -me'
        _cc_e='-ppl -fe=$@'
        _cc_o='-fe=$@'
        _depflags='-ppa -ppd=$(@:.o=.d)'
        _cflags_speed='-O3 -mf=5'
        _cflags_size='-O3 -mf=2'
        _flags_filter=tms470_flags
    elif $_cc -v 2>&1 | grep -q clang; then
        _type=clang
        _ident=$($_cc --version | head -n1)
        _depflags='-MMD -MF $(@:.o=.d) -MT $@'
        _cflags_speed='-O3'
        _cflags_size='-Os'
    elif $_cc -V 2>&1 | grep -q Sun; then
        _type=suncc
        _ident=$($_cc -V 2>&1 | head -n1 | cut -d' ' -f 2-)
        _DEPCMD='$(DEP$(1)) $(DEP$(1)FLAGS) $($(1)DEP_FLAGS) $< | sed -e "1s,^.*: ,$@: ," -e "\$$!s,\$$, \\\," -e "1!s,^.*: , ," > $(@:.o=.d)'
        _DEPFLAGS='-xM1 -xc99'
        _ldflags='-std=c99'
        _cflags_speed='-O5'
        _cflags_size='-O5 -xspace'
        _flags_filter=suncc_flags
    elif $_cc -v 2>&1 | grep -q 'PathScale\|Path64'; then
        _type=pathscale
        _ident=$($_cc -v 2>&1 | head -n1 | tr -d :)
        _depflags='-MMD -MF $(@:.o=.d) -MT $@'
        _cflags_speed='-O2'
        _cflags_size='-Os'
        _flags_filter='filter_out -Wdisabled-optimization'
    elif $_cc -v 2>&1 | grep -q Open64; then
        _type=open64
        _ident=$($_cc -v 2>&1 | head -n1 | tr -d :)
        _depflags='-MMD -MF $(@:.o=.d) -MT $@'
        _cflags_speed='-O2'
        _cflags_size='-Os'
        _flags_filter='filter_out -Wdisabled-optimization|-Wtype-limits|-fno-signed-zeros'
    elif $_cc -V 2>&1 | grep -q Portland; then
        _type=pgi
        _ident="PGI $($_cc -V 2>&1 | awk '/^pgcc/ { print $2; exit }')"
        opt_common='-alias=ansi -Mdse -Mlre -Mpre'
        _cflags_speed="-O3 -Mautoinline -Munroll=c:4 $opt_common"
        _cflags_size="-O2 -Munroll=c:1 $opt_common"
        _cflags_noopt="-O"
        _flags_filter=pgi_flags
    elif $_cc 2>&1 | grep -q 'Microsoft.*ARM.*Assembler'; then
        _type=armasm
        _ident=$($_cc | head -n1)
        # 4509: "This form of conditional instruction is deprecated"
        _flags="-nologo -ignore 4509"
        _flags_filter=armasm_flags
    elif $_cc 2>&1 | grep -q Microsoft; then
        _type=msvc
        _ident=$($cc 2>&1 | head -n1)
        _DEPCMD='$(DEP$(1)) $(DEP$(1)FLAGS) $($(1)DEP_FLAGS) $< 2>&1 | awk '\''/including/ { sub(/^.*file: */, ""); gsub(/\\/, "/"); if (!match($$0, / /)) print "$@:", $$0 }'\'' > $(@:.o=.d)'
        _DEPFLAGS='$(CPPFLAGS) $(CFLAGS) -showIncludes -Zs'
        _cflags_speed="-O2"
        _cflags_size="-O1"
        if $_cc 2>&1 | grep -q Linker; then
            _ld_o='-out:$@'
        else
            _ld_o='-Fe$@'
        fi
        _cc_o='-Fo$@'
        _cc_e='-P -Fi$@'
        _flags_filter=msvc_flags
        _ld_lib='lib%.a'
        _ld_path='-libpath:'
        _flags='-nologo'
        _cflags='-D_USE_MATH_DEFINES -D_CRT_SECURE_NO_WARNINGS -Dinline=__inline -FIstdlib.h -Dstrtoll=_strtoi64'
        if [ $pfx = hostcc ]; then
            append _cflags -Dsnprintf=_snprintf
        fi
        disable stripping
    elif $_cc 2>&1 | grep -q Intel; then
        _type=icl
        _ident=$($cc 2>&1 | head -n1)
        _depflags='-QMMD -QMF$(@:.o=.d) -QMT$@'
        # Not only is O3 broken on 13.x+ but it is slower on all previous
        # versions (tested) as well.
        _cflags_speed="-O2"
        _cflags_size="-O1 -Oi" # -O1 without -Oi miscompiles stuff
        if $_cc 2>&1 | grep -q Linker; then
            _ld_o='-out:$@'
        else
            _ld_o='-Fe$@'
        fi
        _cc_o='-Fo$@'
        _cc_e='-P'
        _flags_filter=icl_flags
        _ld_lib='lib%.a'
        _ld_path='-libpath:'
        # -Qdiag-error to make icl error when seeing certain unknown arguments
        _flags='-nologo -Qdiag-error:4044,10157'
        # -Qvec- -Qsimd- to prevent miscompilation, -GS, fp:precise for consistency
        # with MSVC which enables it by default.
        _cflags='-D_USE_MATH_DEFINES -FIstdlib.h -Dstrtoll=_strtoi64 -Qms0 -Qvec- -Qsimd- -GS -fp:precise'
        if [ $pfx = hostcc ]; then
            append _cflags -Dsnprintf=_snprintf
        fi
    elif $_cc --version 2>/dev/null | grep -q ^cparser; then
        _type=cparser
        _ident=$($_cc --version | head -n1)
        _depflags='-MMD'
        _cflags_speed='-O4'
        _cflags_size='-O2'
        _flags_filter=cparser_flags
    fi

    eval ${pfx}_type=\$_type
    eval ${pfx}_ident=\$_ident
}

set_ccvars(){
    eval ${1}_C=\${_cc_c-\${${1}_C}}
    eval ${1}_E=\${_cc_e-\${${1}_E}}
    eval ${1}_O=\${_cc_o-\${${1}_O}}

    if [ -n "$_depflags" ]; then
        eval ${1}_DEPFLAGS=\$_depflags
    else
        eval ${1}DEP=\${_DEPCMD:-\$DEPCMD}
        eval ${1}DEP_FLAGS=\${_DEPFLAGS:-\$DEPFLAGS}
        eval DEP${1}FLAGS=\$_flags
    fi
}

probe_cc cc "$cc"
cflags_filter=$_flags_filter
cflags_speed=$_cflags_speed
cflags_size=$_cflags_size
cflags_noopt=$_cflags_noopt
add_cflags $_flags $_cflags
cc_ldflags=$_ldflags
set_ccvars CC

probe_cc hostcc "$host_cc"
host_cflags_filter=$_flags_filter
add_host_cflags  $_flags $_cflags
set_ccvars HOSTCC

test -n "$cc_type" && enable $cc_type ||
    warn "Unknown C compiler $cc, unable to select optimal CFLAGS"

: ${as_default:=$cc}
: ${dep_cc_default:=$cc}
: ${ld_default:=$cc}
: ${host_ld_default:=$host_cc}
set_default ar as dep_cc ld host_ld windres

probe_cc as "$as"
asflags_filter=$_flags_filter
add_asflags $_flags $_cflags
set_ccvars AS

probe_cc ld "$ld"
ldflags_filter=$_flags_filter
add_ldflags $_flags $_ldflags
test "$cc_type" != "$ld_type" && add_ldflags $cc_ldflags
LD_O=${_ld_o-$LD_O}
LD_LIB=${_ld_lib-$LD_LIB}
LD_PATH=${_ld_path-$LD_PATH}

probe_cc hostld "$host_ld"
host_ldflags_filter=$_flags_filter
add_host_ldflags $_flags $_ldflags
HOSTLD_O=${_ld_o-$HOSTLD_O}

if [ -z "$CC_DEPFLAGS" ] && [ "$dep_cc" != "$cc" ]; then
    probe_cc depcc "$dep_cc"
    CCDEP=${_DEPCMD:-$DEPCMD}
    CCDEP_FLAGS=${_DEPFLAGS:=$DEPFLAGS}
    DEPCCFLAGS=$_flags
fi

if $ar 2>&1 | grep -q Microsoft; then
    arflags="-nologo"
    ar_o='-out:$@'
elif $ar 2>&1 | grep -q 'Texas Instruments'; then
    arflags="rq"
    ar_o='$@'
elif $ar 2>&1 | grep -q 'Usage: ar.*-X.*any'; then
    arflags='-Xany -r -c'
    ar_o='$@'
else
    arflags="rc"
    ar_o='$@'
fi

add_cflags $extra_cflags
add_cxxflags $extra_cxxflags
add_asflags $extra_cflags

if test -n "$sysroot"; then
    case "$cc_type" in
        gcc|llvm_gcc|clang)
            add_cppflags --sysroot="$sysroot"
            add_ldflags --sysroot="$sysroot"
# On Darwin --sysroot may be ignored, -isysroot always affects headers and linking
            add_cppflags -isysroot "$sysroot"
            add_ldflags -isysroot "$sysroot"
        ;;
        tms470)
            add_cppflags -I"$sysinclude"
            add_ldflags  --sysroot="$sysroot"
        ;;
    esac
fi

if test "$cpu" = host; then
    enabled cross_compile &&
        die "--cpu=host makes no sense when cross-compiling."

    case "$cc_type" in
        gcc|llvm_gcc)
            check_native(){
                $cc $1=native -v -c -o $TMPO $TMPC >$TMPE 2>&1 || return
                sed -n "/cc1.*$1=/{
                            s/.*$1=\\([^ ]*\\).*/\\1/
                            p
                            q
                        }" $TMPE
            }
            cpu=$(check_native -march || check_native -mcpu)
        ;;
    esac

    test "${cpu:-host}" = host &&
        die "--cpu=host not supported with compiler $cc"
fi

# Deal with common $arch aliases
case "$arch" in
    aarch64|arm64)
        arch="aarch64"
    ;;
    arm*|iPad*|iPhone*)
        arch="arm"
    ;;
    mips*|IP*)
        arch="mips"
    ;;
    parisc*|hppa*)
        arch="parisc"
    ;;
    "Power Macintosh"|ppc*|powerpc*)
        arch="ppc"
    ;;
    s390|s390x)
        arch="s390"
    ;;
    sh4|sh)
        arch="sh4"
    ;;
    sun4u|sparc*)
        arch="sparc"
    ;;
    tilegx|tile-gx)
        arch="tilegx"
    ;;
    i[3-6]86*|i86pc|BePC|x86pc|x86_64|x86_32|amd64)
        arch="x86"
    ;;
esac

is_in $arch $ARCH_LIST || warn "unknown architecture $arch"
enable $arch

# Add processor-specific flags
if enabled aarch64; then

    case $cpu in
        armv*)
            cpuflags="-march=$cpu"
        ;;
        *)
            cpuflags="-mcpu=$cpu"
        ;;
    esac

elif enabled alpha; then

    cpuflags="-mcpu=$cpu"

elif enabled arm; then

    check_arm_arch() {
        check_cpp_condition stddef.h \
            "defined __ARM_ARCH_${1}__ || defined __TARGET_ARCH_${2:-$1}" \
            $cpuflags
    }

    probe_arm_arch() {
        if   check_arm_arch 4;        then echo armv4;
        elif check_arm_arch 4T;       then echo armv4t;
        elif check_arm_arch 5;        then echo armv5;
        elif check_arm_arch 5E;       then echo armv5e;
        elif check_arm_arch 5T;       then echo armv5t;
        elif check_arm_arch 5TE;      then echo armv5te;
        elif check_arm_arch 5TEJ;     then echo armv5te;
        elif check_arm_arch 6;        then echo armv6;
        elif check_arm_arch 6J;       then echo armv6j;
        elif check_arm_arch 6K;       then echo armv6k;
        elif check_arm_arch 6Z;       then echo armv6z;
        elif check_arm_arch 6ZK;      then echo armv6zk;
        elif check_arm_arch 6T2;      then echo armv6t2;
        elif check_arm_arch 7;        then echo armv7;
        elif check_arm_arch 7A  7_A;  then echo armv7-a;
        elif check_arm_arch 7R  7_R;  then echo armv7-r;
        elif check_arm_arch 7M  7_M;  then echo armv7-m;
        elif check_arm_arch 7EM 7E_M; then echo armv7-m;
        elif check_arm_arch 8A  8_A;  then echo armv8-a;
        fi
    }

    [ "$cpu" = generic ] && cpu=$(probe_arm_arch)

    case $cpu in
        armv*)
            cpuflags="-march=$cpu"
            subarch=$(echo $cpu | sed 's/[^a-z0-9]//g')
        ;;
        *)
            cpuflags="-mcpu=$cpu"
            case $cpu in
                cortex-a*)                               subarch=armv7a  ;;
                cortex-r*)                               subarch=armv7r  ;;
                cortex-m*)                 enable thumb; subarch=armv7m  ;;
                arm11*)                                  subarch=armv6   ;;
                arm[79]*e*|arm9[24]6*|arm96*|arm102[26]) subarch=armv5te ;;
                armv4*|arm7*|arm9[24]*)                  subarch=armv4   ;;
                *)                             subarch=$(probe_arm_arch) ;;
            esac
        ;;
    esac

    case "$subarch" in
        armv5t*)    enable fast_clz                ;;
        armv[6-8]*)
            enable fast_clz
            disabled fast_unaligned || enable fast_unaligned
            ;;
    esac

elif enabled avr32; then

    case $cpu in
        ap7[02]0[0-2])
            subarch="avr32_ap"
            cpuflags="-mpart=$cpu"
        ;;
        ap)
            subarch="avr32_ap"
            cpuflags="-march=$cpu"
        ;;
        uc3[ab]*)
            subarch="avr32_uc"
            cpuflags="-mcpu=$cpu"
        ;;
        uc)
            subarch="avr32_uc"
            cpuflags="-march=$cpu"
        ;;
    esac

elif enabled bfin; then

    cpuflags="-mcpu=$cpu"

elif enabled mips; then

    cpuflags="-march=$cpu"

    case $cpu in
        24kc)
            disable mipsfpu
            disable mipsdspr1
            disable mipsdspr2
        ;;
        24kf*)
            disable mipsdspr1
            disable mipsdspr2
        ;;
        24kec|34kc|1004kc)
            disable mipsfpu
            disable mipsdspr2
        ;;
        24kef*|34kf*|1004kf*)
            disable mipsdspr2
        ;;
        74kc)
            disable mipsfpu
        ;;
    esac

elif enabled ppc; then

    disable ldbrx
    disable vsx

    case $(tolower $cpu) in
        601|ppc601|powerpc601)
            cpuflags="-mcpu=601"
            disable altivec
        ;;
        603*|ppc603*|powerpc603*)
            cpuflags="-mcpu=603"
            disable altivec
        ;;
        604*|ppc604*|powerpc604*)
            cpuflags="-mcpu=604"
            disable altivec
        ;;
        g3|75*|ppc75*|powerpc75*)
            cpuflags="-mcpu=750"
            disable altivec
        ;;
        g4|745*|ppc745*|powerpc745*)
            cpuflags="-mcpu=7450"
        ;;
        74*|ppc74*|powerpc74*)
            cpuflags="-mcpu=7400"
        ;;
        g5|970|ppc970|powerpc970)
            cpuflags="-mcpu=970"
        ;;
        power[3-8]*)
            cpuflags="-mcpu=$cpu"
        ;;
        cell)
            cpuflags="-mcpu=cell"
            enable ldbrx
        ;;
        e500mc)
            cpuflags="-mcpu=e500mc"
            disable altivec
        ;;
        e500v2)
            cpuflags="-mcpu=8548 -mhard-float -mfloat-gprs=double"
            disable altivec
            disable dcbzl
        ;;
        e500)
            cpuflags="-mcpu=8540 -mhard-float"
            disable altivec
            disable dcbzl
        ;;
    esac

elif enabled sparc; then

    case $cpu in
        cypress|f93[04]|tsc701|sparcl*|supersparc|hypersparc|niagara|v[789])
            cpuflags="-mcpu=$cpu"
        ;;
        ultrasparc*|niagara[234])
            cpuflags="-mcpu=$cpu"
        ;;
    esac

elif enabled x86; then

    case $cpu in
        i[345]86|pentium)
            cpuflags="-march=$cpu"
            disable i686
            disable mmx
        ;;
        # targets that do NOT support nopl and conditional mov (cmov)
        pentium-mmx|k6|k6-[23]|winchip-c6|winchip2|c3)
            cpuflags="-march=$cpu"
            disable i686
        ;;
        # targets that do support nopl and conditional mov (cmov)
        i686|pentiumpro|pentium[23]|pentium-m|athlon|athlon-tbird|athlon-4|athlon-[mx]p|athlon64*|k8*|opteron*|athlon-fx\
        |core*|atom|bonnell|nehalem|westmere|silvermont|sandybridge|ivybridge|haswell|broadwell|amdfam10|barcelona|b[dt]ver*)
            cpuflags="-march=$cpu"
            enable i686
            enable fast_cmov
        ;;
        # targets that do support conditional mov but on which it's slow
        pentium4|pentium4m|prescott|nocona)
            cpuflags="-march=$cpu"
            enable i686
            disable fast_cmov
        ;;
    esac

fi

if [ "$cpu" != generic ]; then
    add_cflags  $cpuflags
    add_asflags $cpuflags
fi

# compiler sanity check
check_exec <<EOF
int main(void){ return 0; }
EOF
if test "$?" != 0; then
    echo "$cc is unable to create an executable file."
    if test -z "$cross_prefix" && ! enabled cross_compile ; then
        echo "If $cc is a cross-compiler, use the --enable-cross-compile option."
        echo "Only do this if you know what cross compiling means."
    fi
    die "C compiler test failed."
fi

add_cppflags -D_ISOC99_SOURCE
add_cxxflags -D__STDC_CONSTANT_MACROS
check_cflags -std=c99
check_cc -D_FILE_OFFSET_BITS=64 <<EOF && add_cppflags -D_FILE_OFFSET_BITS=64
#include <stdlib.h>
EOF
check_cc -D_LARGEFILE_SOURCE <<EOF && add_cppflags -D_LARGEFILE_SOURCE
#include <stdlib.h>
EOF

add_host_cppflags -D_ISOC99_SOURCE
check_host_cflags -std=c99
check_host_cflags -Wall
check_host_cflags -O3

check_64bit(){
    arch32=$1
    arch64=$2
    expr=$3
    check_code cc "" "int test[2*($expr) - 1]" &&
        subarch=$arch64 || subarch=$arch32
}

case "$arch" in
    aarch64|alpha|ia64)
        spic=$shared
    ;;
    mips)
        check_64bit mips mips64 '_MIPS_SIM > 1'
        spic=$shared
    ;;
    parisc)
        check_64bit parisc parisc64 'sizeof(void *) > 4'
        spic=$shared
    ;;
    ppc)
        check_64bit ppc ppc64 'sizeof(void *) > 4'
        spic=$shared
    ;;
    s390)
        check_64bit s390 s390x 'sizeof(void *) > 4'
        spic=$shared
    ;;
    sparc)
        check_64bit sparc sparc64 'sizeof(void *) > 4'
        spic=$shared
    ;;
    x86)
        check_64bit x86_32 x86_64 'sizeof(void *) > 4'
        if test "$subarch" = "x86_64"; then
            spic=$shared
        fi
    ;;
    ppc)
        check_cc <<EOF && subarch="ppc64"
        int test[(int)sizeof(char*) - 7];
EOF
    ;;
esac

enable $subarch
enabled spic && enable_weak pic

# OS specific
case $target_os in
    aix)
        SHFLAGS=-shared
        add_cppflags '-I\$(SRC_PATH)/compat/aix'
        enabled shared && add_ldflags -Wl,-brtl
        ;;
    android)
        disable symver
        SLIB_INSTALL_NAME='$(SLIBNAME)'
        SLIB_INSTALL_LINKS=
        # soname not set on purpose
        SHFLAGS=-shared
        ;;
    haiku)
        prefix_default="/boot/common"
        network_extralibs="-lnetwork"
        host_libs=
        ;;
    sunos)
        SHFLAGS='-shared -Wl,-h,$$(@F)'
        enabled x86 && SHFLAGS="-mimpure-text $SHFLAGS"
        network_extralibs="-lsocket -lnsl"
        # When using suncc to build, the Solaris linker will mark
        # an executable with each instruction set encountered by
        # the Solaris assembler.  As our libraries contain their own
        # guards for processor-specific code, instead suppress
        # generation of the HWCAPS ELF section on Solaris x86 only.
        enabled_all suncc x86 &&
            echo "hwcap_1 = OVERRIDE;" > mapfile &&
            add_ldflags -Wl,-M,mapfile
        nm_default='nm -P -g'
        ;;
    netbsd)
        disable symver
        oss_indev_extralibs="-lossaudio"
        oss_outdev_extralibs="-lossaudio"
        enabled gcc || check_ldflags -Wl,-zmuldefs
        ;;
    openbsd|bitrig)
        disable symver
        SHFLAGS='-shared'
        SLIB_INSTALL_NAME='$(SLIBNAME).$(LIBMAJOR).$(LIBMINOR)'
        SLIB_INSTALL_LINKS=
        oss_indev_extralibs="-lossaudio"
        oss_outdev_extralibs="-lossaudio"
        ;;
    dragonfly)
        disable symver
        ;;
    freebsd)
        ;;
    bsd/os)
        add_extralibs -lpoll -lgnugetopt
        strip="strip -d"
        ;;
    darwin)
        enabled ppc && add_asflags -force_cpusubtype_ALL
        SHFLAGS='-dynamiclib -Wl,-single_module -Wl,-install_name,$(SHLIBDIR)/$(SLIBNAME_WITH_MAJOR),-current_version,$(LIBVERSION),-compatibility_version,$(LIBMAJOR)'
        enabled x86_32 && append SHFLAGS -Wl,-read_only_relocs,suppress
        strip="${strip} -x"
        add_ldflags -Wl,-dynamic,-search_paths_first
        SLIBSUF=".dylib"
        SLIBNAME_WITH_VERSION='$(SLIBPREF)$(FULLNAME).$(LIBVERSION)$(SLIBSUF)'
        SLIBNAME_WITH_MAJOR='$(SLIBPREF)$(FULLNAME).$(LIBMAJOR)$(SLIBSUF)'
        objformat="macho"
        enabled x86_64 && objformat="macho64"
        enabled_any pic shared ||
            { check_cflags -mdynamic-no-pic && add_asflags -mdynamic-no-pic; }
        ;;
    mingw32*)
        if test $target_os = "mingw32ce"; then
            disable network
        else
            target_os=mingw32
        fi
        LIBTARGET=i386
        if enabled x86_64; then
            LIBTARGET="i386:x86-64"
        elif enabled arm; then
            LIBTARGET=arm-wince
        fi
        enabled shared && ! enabled small && check_cmd $windres --version && enable gnu_windres
        check_ldflags -Wl,--nxcompat
        check_ldflags -Wl,--dynamicbase
        enabled x86_32 && check_ldflags -Wl,--large-address-aware
        shlibdir_default="$bindir_default"
        SLIBPREF=""
        SLIBSUF=".dll"
        SLIBNAME_WITH_VERSION='$(SLIBPREF)$(FULLNAME)-$(LIBVERSION)$(SLIBSUF)'
        SLIBNAME_WITH_MAJOR='$(SLIBPREF)$(FULLNAME)-$(LIBMAJOR)$(SLIBSUF)'
        dlltool="${cross_prefix}dlltool"
        if check_cmd lib.exe -list; then
            SLIB_EXTRA_CMD=-'sed -e "s/ @[^ ]*//" $$(@:$(SLIBSUF)=.orig.def) > $$(@:$(SLIBSUF)=.def); lib.exe /machine:$(LIBTARGET) /def:$$(@:$(SLIBSUF)=.def) /out:$(SUBDIR)$(SLIBNAME:$(SLIBSUF)=.lib)'
            if enabled x86_64; then
                LIBTARGET=x64
            fi
        elif check_cmd $dlltool --version; then
            SLIB_EXTRA_CMD=-'sed -e "s/ @[^ ]*//" $$(@:$(SLIBSUF)=.orig.def) > $$(@:$(SLIBSUF)=.def); $(DLLTOOL) -m $(LIBTARGET) -d $$(@:$(SLIBSUF)=.def) -l $(SUBDIR)$(SLIBNAME:$(SLIBSUF)=.lib) -D $(SLIBNAME_WITH_MAJOR)'
        fi
        SLIB_INSTALL_NAME='$(SLIBNAME_WITH_MAJOR)'
        SLIB_INSTALL_LINKS=
        SLIB_INSTALL_EXTRA_SHLIB='$(SLIBNAME:$(SLIBSUF)=.lib)'
        SLIB_INSTALL_EXTRA_LIB='lib$(SLIBNAME:$(SLIBSUF)=.dll.a) $(SLIBNAME_WITH_MAJOR:$(SLIBSUF)=.def)'
        SHFLAGS='-shared -Wl,--output-def,$$(@:$(SLIBSUF)=.orig.def) -Wl,--out-implib,$(SUBDIR)lib$(SLIBNAME:$(SLIBSUF)=.dll.a) -Wl,--enable-runtime-pseudo-reloc -Wl,--enable-auto-image-base'
        objformat="win32"
        ranlib=:
        enable dos_paths
        ;;
    win32|win64)
        disable symver
        if enabled shared; then
            # Link to the import library instead of the normal static library
            # for shared libs.
            LD_LIB='%.lib'
            # Cannot build both shared and static libs with MSVC or icl.
            disable static
        fi
        enabled x86_32 && check_ldflags -LARGEADDRESSAWARE
        shlibdir_default="$bindir_default"
        SLIBPREF=""
        SLIBSUF=".dll"
        SLIBNAME_WITH_VERSION='$(SLIBPREF)$(FULLNAME)-$(LIBVERSION)$(SLIBSUF)'
        SLIBNAME_WITH_MAJOR='$(SLIBPREF)$(FULLNAME)-$(LIBMAJOR)$(SLIBSUF)'
        SLIB_CREATE_DEF_CMD='$(SRC_PATH)/compat/windows/makedef $(SUBDIR)lib$(NAME).ver $(OBJS) > $$(@:$(SLIBSUF)=.def)'
        SLIB_INSTALL_NAME='$(SLIBNAME_WITH_MAJOR)'
        SLIB_INSTALL_LINKS=
        SLIB_INSTALL_EXTRA_SHLIB='$(SLIBNAME:$(SLIBSUF)=.lib)'
        SLIB_INSTALL_EXTRA_LIB='$(SLIBNAME_WITH_MAJOR:$(SLIBSUF)=.def)'
        SHFLAGS='-dll -def:$$(@:$(SLIBSUF)=.def) -implib:$(SUBDIR)$(SLIBNAME:$(SLIBSUF)=.lib)'
        objformat="win32"
        ranlib=:
        enable dos_paths
        ;;
    cygwin*)
        target_os=cygwin
        shlibdir_default="$bindir_default"
        SLIBPREF="cyg"
        SLIBSUF=".dll"
        SLIBNAME_WITH_VERSION='$(SLIBPREF)$(FULLNAME)-$(LIBVERSION)$(SLIBSUF)'
        SLIBNAME_WITH_MAJOR='$(SLIBPREF)$(FULLNAME)-$(LIBMAJOR)$(SLIBSUF)'
        SLIB_INSTALL_NAME='$(SLIBNAME_WITH_MAJOR)'
        SLIB_INSTALL_LINKS=
        SLIB_INSTALL_EXTRA_LIB='lib$(FULLNAME).dll.a'
        SHFLAGS='-shared -Wl,--out-implib,$(SUBDIR)lib$(FULLNAME).dll.a'
        objformat="win32"
        enable dos_paths
        enabled shared && ! enabled small && check_cmd $windres --version && enable gnu_windres
        ;;
    *-dos|freedos|opendos)
        network_extralibs="-lsocket"
        objformat="coff"
        enable dos_paths
        add_cppflags -U__STRICT_ANSI__
        ;;
    linux)
        enable dv1394
        ;;
    irix*)
        target_os=irix
        ranlib="echo ignoring ranlib"
        ;;
    os/2*)
        strip="lxlite -CS"
        ln_s="cp -f"
        objformat="aout"
        add_cppflags -D_GNU_SOURCE
        add_ldflags -Zomf -Zbin-files -Zargs-wild -Zmap
        SHFLAGS='$(SUBDIR)$(NAME).def -Zdll -Zomf'
        LIBSUF="_s.a"
        SLIBPREF=""
        SLIBSUF=".dll"
        SLIBNAME_WITH_VERSION='$(SLIBPREF)$(NAME)-$(LIBVERSION)$(SLIBSUF)'
        SLIBNAME_WITH_MAJOR='$(SLIBPREF)$(shell echo $(NAME) | cut -c1-6)$(LIBMAJOR)$(SLIBSUF)'
        SLIB_CREATE_DEF_CMD='echo LIBRARY $(SLIBNAME_WITH_MAJOR) INITINSTANCE TERMINSTANCE > $(SUBDIR)$(NAME).def; \
            echo PROTMODE >> $(SUBDIR)$(NAME).def; \
            echo CODE PRELOAD MOVEABLE DISCARDABLE >> $(SUBDIR)$(NAME).def; \
            echo DATA PRELOAD MOVEABLE MULTIPLE NONSHARED >> $(SUBDIR)$(NAME).def; \
            echo EXPORTS >> $(SUBDIR)$(NAME).def; \
            emxexp -o $(OBJS) >> $(SUBDIR)$(NAME).def'
        SLIB_EXTRA_CMD='emximp -o $(SUBDIR)$(LIBPREF)$(NAME)_dll.a $(SUBDIR)$(NAME).def; \
            emximp -o $(SUBDIR)$(LIBPREF)$(NAME)_dll.lib $(SUBDIR)$(NAME).def;'
        SLIB_INSTALL_EXTRA_LIB='$(LIBPREF)$(NAME)_dll.a $(LIBPREF)$(NAME)_dll.lib'
        enable dos_paths
        enable_weak os2threads
        ;;
    gnu/kfreebsd)
        add_cppflags -D_BSD_SOURCE
        ;;
    gnu)
        ;;
    qnx)
        add_cppflags -D_QNX_SOURCE
        network_extralibs="-lsocket"
        ;;
    symbian)
        SLIBSUF=".dll"
        enable dos_paths
        add_cflags --include=$sysinclude/gcce/gcce.h -fvisibility=default
        add_cppflags -D__GCCE__ -D__SYMBIAN32__ -DSYMBIAN_OE_POSIX_SIGNALS
        add_ldflags -Wl,--target1-abs,--no-undefined \
                    -Wl,-Ttext,0x80000,-Tdata,0x1000000 -shared \
                    -Wl,--entry=_E32Startup -Wl,-u,_E32Startup
        add_extralibs -l:eexe.lib -l:usrt2_2.lib -l:dfpaeabi.dso \
                      -l:drtaeabi.dso -l:scppnwdl.dso -lsupc++ -lgcc \
                      -l:libc.dso -l:libm.dso -l:euser.dso -l:libcrt0.lib
        ;;
    osf1)
        add_cppflags -D_OSF_SOURCE -D_POSIX_PII -D_REENTRANT
        ;;
    minix)
        ;;
    plan9)
        add_cppflags -D_C99_SNPRINTF_EXTENSION  \
                     -D_REENTRANT_SOURCE        \
                     -D_RESEARCH_SOURCE         \
                     -DFD_SETSIZE=96            \
                     -DHAVE_SOCK_OPTS
        add_compat strtod.o strtod=avpriv_strtod
        network_extralibs='-lbsd'
        exeobjs=compat/plan9/main.o
        disable ffserver
        cp_f='cp'
        ;;
    none)
        ;;
    *)
        die "Unknown OS '$target_os'."
        ;;
esac

# determine libc flavour

probe_libc(){
    pfx=$1
    pfx_no_=${pfx%_}
    # uclibc defines __GLIBC__, so it needs to be checked before glibc.
    if check_${pfx}cpp_condition features.h "defined __UCLIBC__"; then
        eval ${pfx}libc_type=uclibc
        add_${pfx}cppflags -D_POSIX_C_SOURCE=200112 -D_XOPEN_SOURCE=600
    elif check_${pfx}cpp_condition features.h "defined __GLIBC__"; then
        eval ${pfx}libc_type=glibc
        add_${pfx}cppflags -D_POSIX_C_SOURCE=200112 -D_XOPEN_SOURCE=600
    # MinGW headers can be installed on Cygwin, so check for newlib first.
    elif check_${pfx}cpp_condition newlib.h "defined _NEWLIB_VERSION"; then
        eval ${pfx}libc_type=newlib
        add_${pfx}cppflags -U__STRICT_ANSI__
    # MinGW64 is backwards compatible with MinGW32, so check for it first.
    elif check_${pfx}cpp_condition _mingw.h "defined __MINGW64_VERSION_MAJOR"; then
        eval ${pfx}libc_type=mingw64
        if check_${pfx}cpp_condition _mingw.h "__MINGW64_VERSION_MAJOR < 3"; then
            add_compat msvcrt/snprintf.o
            add_cflags "-include $source_path/compat/msvcrt/snprintf.h"
        fi
        add_${pfx}cppflags -U__STRICT_ANSI__ -D__USE_MINGW_ANSI_STDIO=1
        eval test \$${pfx_no_}cc_type = "gcc" &&
            add_${pfx}cppflags -D__printf__=__gnu_printf__
    elif check_${pfx}cpp_condition _mingw.h "defined __MINGW_VERSION"  ||
         check_${pfx}cpp_condition _mingw.h "defined __MINGW32_VERSION"; then
        eval ${pfx}libc_type=mingw32
        check_${pfx}cpp_condition _mingw.h "__MINGW32_MAJOR_VERSION > 3 || \
            (__MINGW32_MAJOR_VERSION == 3 && __MINGW32_MINOR_VERSION >= 15)" ||
            die "ERROR: MinGW32 runtime version must be >= 3.15."
        add_${pfx}cppflags -U__STRICT_ANSI__ -D__USE_MINGW_ANSI_STDIO=1
        eval test \$${pfx_no_}cc_type = "gcc" &&
            add_${pfx}cppflags -D__printf__=__gnu_printf__
    elif check_${pfx}cpp_condition crtversion.h "defined _VC_CRT_MAJOR_VERSION"; then
        eval ${pfx}libc_type=msvcrt
        # The MSVC 2010 headers (Win 7.0 SDK) set _WIN32_WINNT to
        # 0x601 by default unless something else is set by the user.
        # This can easily lead to us detecting functions only present
        # in such new versions and producing binaries requiring windows 7.0.
        # Therefore explicitly set the default to XP unless the user has
        # set something else on the command line.
        check_${pfx}cpp_condition stdlib.h "defined(_WIN32_WINNT)" ||
            add_${pfx}cppflags -D_WIN32_WINNT=0x0502
    elif check_${pfx}cpp_condition stddef.h "defined __KLIBC__"; then
        eval ${pfx}libc_type=klibc
    elif check_${pfx}cpp_condition sys/cdefs.h "defined __BIONIC__"; then
        eval ${pfx}libc_type=bionic
    elif check_${pfx}cpp_condition sys/brand.h "defined LABELED_BRAND_NAME"; then
        eval ${pfx}libc_type=solaris
        add_${pfx}cppflags -D__EXTENSIONS__ -D_XOPEN_SOURCE=600
    fi
    check_${pfx}cc <<EOF
#include <time.h>
void *v = localtime_r;
EOF
test "$?" != 0 && check_${pfx}cc -D_POSIX_C_SOURCE=200112 -D_XOPEN_SOURCE=600 <<EOF && add_${pfx}cppflags -D_POSIX_C_SOURCE=200112 -D_XOPEN_SOURCE=600
#include <time.h>
void *v = localtime_r;
EOF

}

probe_libc
test -n "$libc_type" && enable libc_$libc_type
probe_libc host_
test -n "$host_libc_type" && enable host_libc_$host_libc_type

case $libc_type in
    bionic)
        add_compat strtod.o strtod=avpriv_strtod
        ;;
    msvcrt)
        add_compat strtod.o strtod=avpriv_strtod
        add_compat msvcrt/snprintf.o snprintf=avpriv_snprintf   \
                                     _snprintf=avpriv_snprintf  \
                                     vsnprintf=avpriv_vsnprintf
        ;;
esac

# hacks for compiler/libc/os combinations

if enabled_all tms470 libc_glibc; then
    CPPFLAGS="-I${source_path}/compat/tms470 ${CPPFLAGS}"
    add_cppflags -D__USER_LABEL_PREFIX__=
    add_cppflags -D__builtin_memset=memset
    add_cppflags -D__gnuc_va_list=va_list -D_VA_LIST_DEFINED
    add_cflags   -pds=48    # incompatible redefinition of macro
fi

if enabled_all ccc libc_glibc; then
    add_ldflags -Wl,-z,now  # calls to libots crash without this
fi

check_compile_assert flt_lim "float.h limits.h" "DBL_MAX == (double)DBL_MAX" ||
    add_cppflags '-I\$(SRC_PATH)/compat/float'

esc(){
    echo "$*" | sed 's/%/%25/g;s/:/%3a/g'
}

echo "config:$arch:$subarch:$cpu:$target_os:$(esc $cc_ident):$(esc $FFMPEG_CONFIGURATION)" >config.fate

check_cpp_condition stdlib.h "defined(__PIC__) || defined(__pic__) || defined(PIC)" && enable_weak pic

set_default $PATHS_LIST
set_default nm

# we need to build at least one lib type
if ! enabled_any static shared; then
    cat <<EOF
At least one library type must be built.
Specify --enable-static to build the static libraries or --enable-shared to
build the shared libraries as well. To only build the shared libraries specify
--disable-static in addition to --enable-shared.
EOF
    exit 1;
fi

die_license_disabled() {
    enabled $1 || { enabled $2 && die "$2 is $1 and --enable-$1 is not specified."; }
}

die_license_disabled_gpl() {
    enabled $1 || { enabled $2 && die "$2 is incompatible with the gpl and --enable-$1 is not specified."; }
}

die_license_disabled gpl frei0r
die_license_disabled gpl libcdio
die_license_disabled gpl libsmbclient
die_license_disabled gpl libutvideo
die_license_disabled gpl libvidstab
die_license_disabled gpl libx264
die_license_disabled gpl libx265
die_license_disabled gpl libxavs
die_license_disabled gpl libxvid
die_license_disabled gpl libzvbi
die_license_disabled gpl x11grab

die_license_disabled nonfree libaacplus
die_license_disabled nonfree libfaac
enabled gpl && die_license_disabled_gpl nonfree libfdk_aac
enabled gpl && die_license_disabled_gpl nonfree openssl

die_license_disabled version3 libopencore_amrnb
die_license_disabled version3 libopencore_amrwb
die_license_disabled version3 libsmbclient
die_license_disabled version3 libvo_aacenc
die_license_disabled version3 libvo_amrwbenc

enabled version3 && { enabled gpl && enable gplv3 || enable lgplv3; }

disabled optimizations || check_cflags -fomit-frame-pointer

enable_weak_pic() {
    disabled pic && return
    enable pic
    add_cppflags -DPIC
    case "$target_os" in
    mingw*|cygwin*)
        ;;
    *)
        add_cflags -fPIC
        ;;
    esac
    add_asflags  -fPIC
}

enabled pic && enable_weak_pic

check_cc <<EOF || die "Symbol mangling check failed."
int ff_extern;
EOF
sym=$($nm $TMPO | awk '/ff_extern/{ print substr($0, match($0, /[^ \t]*ff_extern/)) }')
extern_prefix=${sym%%ff_extern*}

check_cc <<EOF && enable_weak inline_asm
void foo(void) { __asm__ volatile ("" ::); }
EOF

_restrict=
for restrict_keyword in restrict __restrict__ __restrict; do
    check_cc <<EOF && _restrict=$restrict_keyword && break
void foo(char * $restrict_keyword p);
EOF
done

check_cc <<EOF && enable pragma_deprecated
void foo(void) { _Pragma("GCC diagnostic ignored \"-Wdeprecated-declarations\"") }
EOF

check_cc <<EOF && enable attribute_packed
struct { int x; } __attribute__((packed)) x;
EOF

check_cc <<EOF && enable attribute_may_alias
union { int x; } __attribute__((may_alias)) x;
EOF

check_cc <<EOF || die "endian test failed"
unsigned int endian = 'B' << 24 | 'I' << 16 | 'G' << 8 | 'E';
EOF
od -t x1 $TMPO | grep -q '42 *49 *47 *45' && enable bigendian

if  [ "$cpu" = "power7" ] || [ "$cpu" = "power8" ] ;then
    if ! enabled bigendian && enabled altivec ;then
        enable vsx
    fi
fi

check_gas() {
    log "check_gas using '$as' as AS"
    # :vararg is used on aarch64, arm and ppc altivec
    check_as <<EOF || return 1
.macro m n, y:vararg=0
\n: .int \y
.endm
m x
EOF
    # .altmacro is only used in arm asm
    ! enabled arm || check_as <<EOF || return 1
.altmacro
EOF
    enable gnu_as
    return 0
}

if enabled_any arm aarch64 || enabled_all ppc altivec && enabled asm; then
    nogas=:
    enabled_any arm aarch64 && nogas=die
    enabled_all ppc altivec && [ $target_os_default != aix ] && nogas=warn
    as_noop=-v

    case $as_type in
        arm*) gaspp_as_type=armasm; as_noop=-h ;;
        gcc)  gaspp_as_type=gas ;;
        *)    gaspp_as_type=$as_type ;;
    esac

    [ $target_os = "darwin" ] && gaspp_as_type="apple-$gaspp_as_type"

    test "${as#*gas-preprocessor.pl}" != "$as" ||
    check_cmd gas-preprocessor.pl -arch $arch -as-type $gaspp_as_type -- ${as:=$cc} $as_noop &&
        gas="${gas:=gas-preprocessor.pl} -arch $arch -as-type $gaspp_as_type -- ${as:=$cc}"

    if ! check_gas ; then
        as=${gas:=$as}
        check_gas || \
            $nogas "GNU assembler not found, install/update gas-preprocessor"
    fi

    check_as <<EOF && enable as_func
.func test
.endfunc
EOF
fi

check_inline_asm inline_asm_labels '"1:\n"'

check_inline_asm inline_asm_nonlocal_labels '"Label:\n"'

if enabled aarch64; then
    enabled armv8 && check_insn armv8 'prfm   pldl1strm, [x0]'
    # internal assembler in clang 3.3 does not support this instruction
    enabled neon && check_insn neon 'ext   v0.8B, v0.8B, v1.8B, #1'
    enabled vfp  && check_insn vfp  'fmadd d0,    d0,    d1,    d2'

    map 'enabled_any ${v}_external ${v}_inline || disable $v' $ARCH_EXT_LIST_ARM

elif enabled alpha; then

    check_cflags -mieee

elif enabled arm; then

    check_cpp_condition stddef.h "defined __thumb__" && check_cc <<EOF && enable_weak thumb
float func(float a, float b){ return a+b; }
EOF

    enabled thumb && check_cflags -mthumb || check_cflags -marm

    if     check_cpp_condition stddef.h "defined __ARM_PCS_VFP"; then
        enable vfp_args
    elif ! check_cpp_condition stddef.h "defined __ARM_PCS || defined __SOFTFP__"; then
        case "${cross_prefix:-$cc}" in
            *hardfloat*)         enable vfp_args;   fpabi=vfp ;;
            *) check_ld "cc" <<EOF && enable vfp_args && fpabi=vfp || fpabi=soft ;;
__asm__ (".eabi_attribute 28, 1");
int main(void) { return 0; }
EOF
        esac
        warn "Compiler does not indicate floating-point ABI, guessing $fpabi."
    fi

    enabled armv5te && check_insn armv5te 'qadd r0, r0, r0'
    enabled armv6   && check_insn armv6   'sadd16 r0, r0, r0'
    enabled armv6t2 && check_insn armv6t2 'movt r0, #0'
    enabled neon    && check_insn neon    'vadd.i16 q0, q0, q0'
    enabled vfp     && check_insn vfp     'fadds s0, s0, s0'
    enabled vfpv3   && check_insn vfpv3   'vmov.f32 s0, #1.0'
    enabled setend  && check_insn setend  'setend be'

    [ $target_os = linux ] || [ $target_os = android ] ||
        map 'enabled_any ${v}_external ${v}_inline || disable $v' \
            $ARCH_EXT_LIST_ARM

    check_inline_asm asm_mod_q '"add r0, %Q0, %R0" :: "r"((long long)0)'

    check_as <<EOF && enable as_dn_directive
ra .dn d0.i16
.unreq ra
EOF

    [ $target_os != win32 ] && enabled_all armv6t2 shared !pic && enable_weak_pic

elif enabled mips; then

    check_inline_asm loongson '"dmult.g $1, $2, $3"'
    enabled mips32r2  && add_cflags "-mips32r2" && add_asflags "-mips32r2" &&
     check_inline_asm mips32r2  '"rotr $t0, $t1, 1"'
    enabled mipsdspr1 && add_cflags "-mdsp" && add_asflags "-mdsp" &&
     check_inline_asm mipsdspr1 '"addu.qb $t0, $t1, $t2"'
    enabled mipsdspr2 && add_cflags "-mdspr2" && add_asflags "-mdspr2" &&
     check_inline_asm mipsdspr2 '"absq_s.qb $t0, $t1"'
    enabled mipsfpu   && add_cflags "-mhard-float" && add_asflags "-mhard-float" &&
     check_inline_asm mipsfpu   '"madd.d $f0, $f2, $f4, $f6"'

elif enabled parisc; then

    if enabled gcc; then
        case $($cc -dumpversion) in
            4.[3-8].*) check_cflags -fno-optimize-sibling-calls ;;
        esac
    fi

elif enabled ppc; then

    enable local_aligned_8 local_aligned_16 local_aligned_32

    check_inline_asm dcbzl     '"dcbzl 0, %0" :: "r"(0)'
    check_inline_asm ibm_asm   '"add 0, 0, 0"'
    check_inline_asm ppc4xx    '"maclhw r10, r11, r12"'
    check_inline_asm xform_asm '"lwzx %1, %y0" :: "Z"(*(int*)0), "r"(0)'

    # AltiVec flags: The FSF version of GCC differs from the Apple version
    if enabled altivec; then
        check_cflags -maltivec -mabi=altivec &&
        { check_header altivec.h && inc_altivec_h="#include <altivec.h>" ; } ||
        check_cflags -faltivec

        # check if our compiler supports Motorola AltiVec C API
        check_cc <<EOF || disable altivec
$inc_altivec_h
int main(void) {
    vector signed int v1 = (vector signed int) { 0 };
    vector signed int v2 = (vector signed int) { 1 };
    v1 = vec_add(v1, v2);
    return 0;
}
EOF

        enabled altivec || warn "Altivec disabled, possibly missing --cpu flag"
    fi

    if enabled vsx; then
        check_cflags -mvsx
    fi
elif enabled x86; then

    check_builtin rdtsc    intrin.h   "__rdtsc()"
    check_builtin mm_empty mmintrin.h "_mm_empty()"

    enable local_aligned_8 local_aligned_16 local_aligned_32

    # check whether EBP is available on x86
    # As 'i' is stored on the stack, this program will crash
    # if the base pointer is used to access it because the
    # base pointer is cleared in the inline assembly code.
    check_exec_crash <<EOF && enable ebp_available
volatile int i=0;
__asm__ volatile ("xorl %%ebp, %%ebp" ::: "%ebp");
return i;
EOF

    # check whether EBX is available on x86
    check_inline_asm ebx_available '""::"b"(0)' &&
        check_inline_asm ebx_available '"":::"%ebx"'

    # check whether xmm clobbers are supported
    check_inline_asm xmm_clobbers '"":::"%xmm0"'

    check_inline_asm inline_asm_direct_symbol_refs '"movl '$extern_prefix'test, %eax"' ||
        check_inline_asm inline_asm_direct_symbol_refs '"movl '$extern_prefix'test(%rip), %eax"'

    # check whether binutils is new enough to compile SSSE3/MMXEXT
    enabled ssse3  && check_inline_asm ssse3_inline  '"pabsw %xmm0, %xmm0"'
    enabled mmxext && check_inline_asm mmxext_inline '"pmaxub %mm0, %mm1"'

    if ! disabled_any asm mmx yasm; then
        if check_cmd $yasmexe --version; then
            enabled x86_64 && yasm_extra="-m amd64"
            yasm_debug="-g dwarf2"
        elif check_cmd nasm -v; then
            yasmexe=nasm
            yasm_debug="-g -F dwarf"
            if enabled x86_64; then
                case "$objformat" in
                    elf)   objformat=elf64 ;;
                    win32) objformat=win64 ;;
                esac
            fi
        fi

        YASMFLAGS="-f $objformat $yasm_extra"
        enabled pic               && append YASMFLAGS "-DPIC"
        test -n "$extern_prefix"  && append YASMFLAGS "-DPREFIX"
        case "$objformat" in
            elf*) enabled debug && append YASMFLAGS $yasm_debug ;;
        esac

        check_yasm "movbe ecx, [5]" && enable yasm ||
            die "yasm/nasm not found or too old. Use --disable-yasm for a crippled build."
        check_yasm "vextracti128 xmm0, ymm0, 0"      || disable avx2_external
        check_yasm "vpmacsdd xmm0, xmm1, xmm2, xmm3" || disable xop_external
        check_yasm "vfmaddps ymm0, ymm1, ymm2, ymm3" || disable fma4_external
        check_yasm "CPU amdnop" || disable cpunop
    fi

    case "$cpu" in
        athlon*|opteron*|k8*|pentium|pentium-mmx|prescott|nocona|atom|geode)
            disable fast_clz
        ;;
    esac

fi

check_code cc arm_neon.h "int16x8_t test = vdupq_n_s16(0)" && enable intrinsics_neon

check_ldflags -Wl,--as-needed
check_ldflags -Wl,-z,noexecstack

if check_func dlopen; then
    ldl=
elif check_func dlopen -ldl; then
    ldl=-ldl
fi

if ! disabled network; then
    check_func getaddrinfo $network_extralibs
    check_func getservbyport $network_extralibs
    check_func inet_aton $network_extralibs

    check_type netdb.h "struct addrinfo"
    check_type netinet/in.h "struct group_source_req" -D_BSD_SOURCE
    check_type netinet/in.h "struct ip_mreq_source" -D_BSD_SOURCE
    check_type netinet/in.h "struct ipv6_mreq" -D_DARWIN_C_SOURCE
    check_type poll.h "struct pollfd"
    check_type netinet/sctp.h "struct sctp_event_subscribe"
    check_struct "sys/types.h sys/socket.h" "struct sockaddr" sa_len
    check_type netinet/in.h "struct sockaddr_in6"
    check_type "sys/types.h sys/socket.h" "struct sockaddr_storage"
    check_type "sys/types.h sys/socket.h" socklen_t

    # Prefer arpa/inet.h over winsock2
    if check_header arpa/inet.h ; then
        check_func closesocket
    elif check_header winsock2.h ; then
        check_func_headers winsock2.h closesocket -lws2 &&
            network_extralibs="-lws2" ||
        { check_func_headers winsock2.h closesocket -lws2_32 &&
            network_extralibs="-lws2_32"; } || disable winsock2_h network
        check_func_headers ws2tcpip.h getaddrinfo $network_extralibs

        check_type ws2tcpip.h socklen_t
        check_type ws2tcpip.h "struct addrinfo"
        check_type ws2tcpip.h "struct group_source_req"
        check_type ws2tcpip.h "struct ip_mreq_source"
        check_type ws2tcpip.h "struct ipv6_mreq"
        check_type winsock2.h "struct pollfd"
        check_struct winsock2.h "struct sockaddr" sa_len
        check_type ws2tcpip.h "struct sockaddr_in6"
        check_type ws2tcpip.h "struct sockaddr_storage"
    else
        disable network
    fi
fi

check_builtin atomic_cas_ptr atomic.h "void **ptr; void *oldval, *newval; atomic_cas_ptr(ptr, oldval, newval)"
check_builtin machine_rw_barrier mbarrier.h "__machine_rw_barrier()"
check_builtin MemoryBarrier windows.h "MemoryBarrier()"
check_builtin sarestart signal.h "SA_RESTART"
check_builtin sync_val_compare_and_swap "" "int *ptr; int oldval, newval; __sync_val_compare_and_swap(ptr, oldval, newval)"

check_func_headers malloc.h _aligned_malloc     && enable aligned_malloc
check_func  ${malloc_prefix}memalign            && enable memalign
check_func  ${malloc_prefix}posix_memalign      && enable posix_memalign

check_func  access
check_func_headers time.h clock_gettime || { check_func_headers time.h clock_gettime -lrt && add_extralibs -lrt && LIBRT="-lrt"; }
check_func  fcntl
check_func  fork
check_func  gethrtime
check_func  getopt
check_func  getrusage
check_func  gettimeofday
check_func  gmtime_r
check_func  isatty
check_func  localtime_r
check_func  mach_absolute_time
check_func  mkstemp
check_func  mmap
check_func  mprotect
# Solaris has nanosleep in -lrt, OpenSolaris no longer needs that
check_func_headers time.h nanosleep || { check_func_headers time.h nanosleep -lrt && add_extralibs -lrt && LIBRT="-lrt"; }
check_func  sched_getaffinity
check_func  setrlimit
check_struct "sys/stat.h" "struct stat" st_mtim.tv_nsec -D_BSD_SOURCE
check_func  strerror_r
check_func  sysconf
check_func  sysctl
check_func  usleep

check_func_headers conio.h kbhit
check_func_headers io.h setmode
check_func_headers lzo/lzo1x.h lzo1x_999_compress
check_func_headers stdlib.h getenv

check_func_headers windows.h CoTaskMemFree -lole32
check_func_headers windows.h GetProcessAffinityMask
check_func_headers windows.h GetProcessTimes
check_func_headers windows.h GetSystemTimeAsFileTime
check_func_headers windows.h MapViewOfFile
check_func_headers windows.h PeekNamedPipe
check_func_headers windows.h SetConsoleTextAttribute
check_func_headers windows.h Sleep
check_func_headers windows.h VirtualAlloc
check_struct windows.h "CONDITION_VARIABLE" Ptr
check_func_headers glob.h glob
enabled xlib &&
    check_func_headers "X11/Xlib.h X11/extensions/Xvlib.h" XvGetPortAttribute -lXv -lX11 -lXext

check_header cl/cl.h
check_header direct.h
check_header dlfcn.h
check_header dxva.h
check_header dxva2api.h -D_WIN32_WINNT=0x0600
check_header io.h
check_header libcrystalhd/libcrystalhd_if.h
check_header mach/mach_time.h
check_header malloc.h
check_header poll.h
check_header sys/mman.h
check_header sys/param.h
check_header sys/resource.h
check_header sys/select.h
check_header sys/time.h
check_header sys/un.h
check_header termios.h
check_header unistd.h
check_header vdpau/vdpau.h
check_header vdpau/vdpau_x11.h
check_header VideoDecodeAcceleration/VDADecoder.h
check_header windows.h
check_header X11/extensions/XvMClib.h
check_header asm/types.h

check_lib2 "windows.h shellapi.h" CommandLineToArgvW -lshell32
check_lib2 "windows.h wincrypt.h" CryptGenRandom -ladvapi32
check_lib2 "windows.h psapi.h" GetProcessMemoryInfo -lpsapi

check_struct "sys/time.h sys/resource.h" "struct rusage" ru_maxrss

if ! disabled w32threads && ! enabled pthreads; then
    check_func_headers "windows.h process.h" _beginthreadex &&
        enable w32threads || disable w32threads
fi

# check for some common methods of building with pthread support
# do this before the optional library checks as some of them require pthreads
if ! disabled pthreads && ! enabled w32threads && ! enabled os2threads; then
    enable pthreads
    if check_func pthread_join -pthread && check_func pthread_create -pthread; then
        add_cflags -pthread
        add_extralibs -pthread
    elif check_func pthread_join -pthreads && check_func pthread_create -pthreads; then
        add_cflags -pthreads
        add_extralibs -pthreads
    elif check_func pthread_join -ldl -pthread && check_func pthread_create -ldl -pthread; then
        add_cflags -ldl -pthread
        add_extralibs -ldl -pthread
    elif check_func pthread_join -lpthreadGC2 && check_func pthread_create -lpthreadGC2; then
        add_extralibs -lpthreadGC2
    elif check_lib pthread.h pthread_join -lpthread && check_lib pthread.h pthread_create -lpthread; then
        :
    elif ! check_func pthread_join && ! check_func pthread_create; then
        disable pthreads
    fi
    check_code cc "pthread.h" "static pthread_mutex_t atomic_lock = PTHREAD_MUTEX_INITIALIZER" || disable pthreads
fi


if enabled pthreads; then
  check_func pthread_cancel
fi

disabled  zlib || check_lib   zlib.h      zlibVersion -lz   || disable  zlib
disabled bzlib || check_lib2 bzlib.h BZ2_bzlibVersion -lbz2 || disable bzlib
disabled  lzma || check_lib2  lzma.h lzma_version_number -llzma || disable lzma

check_lib math.h sin -lm && LIBM="-lm"
disabled crystalhd || check_lib libcrystalhd/libcrystalhd_if.h DtsCrystalHDVersion -lcrystalhd || disable crystalhd

atan2f_args=2
ldexpf_args=2
powf_args=2
fminf_args=2

for func in $MATH_FUNCS; do
    eval check_mathfunc $func \${${func}_args:-1}
done

# these are off by default, so fail if requested and not available
enabled avfoundation_indev && { check_header_oc AVFoundation/AVFoundation.h || disable avfoundation_indev; }
enabled avisynth          && { { check_lib2 "windows.h" LoadLibrary; } ||
                               { check_lib2 "dlfcn.h" dlopen -ldl; } ||
                               die "ERROR: LoadLibrary/dlopen not found for avisynth"; }
enabled decklink          && { check_header DeckLinkAPI.h || die "ERROR: DeckLinkAPI.h header not found"; }
enabled frei0r            && { check_header frei0r.h || die "ERROR: frei0r.h header not found"; }
enabled gnutls            && require_pkg_config gnutls gnutls/gnutls.h gnutls_global_init
enabled ladspa            && { check_header ladspa.h || die "ERROR: ladspa.h header not found"; }
enabled libiec61883       && require libiec61883 libiec61883/iec61883.h iec61883_cmp_connect -lraw1394 -lavc1394 -lrom1394 -liec61883
enabled libaacplus        && require "libaacplus >= 2.0.0" aacplus.h aacplusEncOpen -laacplus
enabled libass            && require_pkg_config libass ass/ass.h ass_library_init
enabled libbluray         && require_pkg_config libbluray libbluray/bluray.h bd_open
enabled libbs2b           && require_pkg_config libbs2b bs2b.h bs2b_open
enabled libcelt           && require libcelt celt/celt.h celt_decode -lcelt0 &&
                             { check_lib celt/celt.h celt_decoder_create_custom -lcelt0 ||
                               die "ERROR: libcelt must be installed and version must be >= 0.11.0."; }
enabled libcaca           && require_pkg_config caca caca.h caca_create_canvas
enabled libfaac           && require2 libfaac "stdint.h faac.h" faacEncGetVersion -lfaac
enabled libfdk_aac        && require libfdk_aac fdk-aac/aacenc_lib.h aacEncOpen -lfdk-aac
flite_libs="-lflite_cmu_time_awb -lflite_cmu_us_awb -lflite_cmu_us_kal -lflite_cmu_us_kal16 -lflite_cmu_us_rms -lflite_cmu_us_slt -lflite_usenglish -lflite_cmulex -lflite"
enabled libflite          && require2 libflite "flite/flite.h" flite_init $flite_libs
enabled fontconfig        && enable libfontconfig
enabled libfontconfig     && require_pkg_config fontconfig "fontconfig/fontconfig.h" FcInit
enabled libfreetype       && require_libfreetype
enabled libfribidi        && require_pkg_config fribidi fribidi.h fribidi_version_info
enabled libgme            && require  libgme gme/gme.h gme_new_emu -lgme -lstdc++
enabled libgsm            && { for gsm_hdr in "gsm.h" "gsm/gsm.h"; do
                                   check_lib "${gsm_hdr}" gsm_create -lgsm && break;
                               done || die "ERROR: libgsm not found"; }
enabled libilbc           && require libilbc ilbc.h WebRtcIlbcfix_InitDecode -lilbc
enabled libmodplug        && require_pkg_config libmodplug libmodplug/modplug.h ModPlug_Load
enabled libmp3lame        && require "libmp3lame >= 3.98.3" lame/lame.h lame_set_VBR_quality -lmp3lame
enabled libnut            && require libnut libnut.h nut_demuxer_init -lnut
enabled libopencore_amrnb && require libopencore_amrnb opencore-amrnb/interf_dec.h Decoder_Interface_init -lopencore-amrnb
enabled libopencore_amrwb && require libopencore_amrwb opencore-amrwb/dec_if.h D_IF_init -lopencore-amrwb
enabled libopencv         && require_pkg_config opencv opencv/cxcore.h cvCreateImageHeader
enabled libopenjpeg       && { check_lib openjpeg.h opj_version -lopenmj2 -DOPJ_STATIC ||
                               check_lib openjpeg-1.5/openjpeg.h opj_version -lopenjpeg -DOPJ_STATIC ||
                               check_lib openjpeg.h opj_version -lopenjpeg -DOPJ_STATIC ||
                               die "ERROR: libopenjpeg not found"; }
enabled libopus           && require_pkg_config opus opus_multistream.h opus_multistream_decoder_create
enabled libpulse          && require_pkg_config libpulse pulse/pulseaudio.h pa_context_new
enabled libquvi           && require_pkg_config libquvi quvi/quvi.h quvi_init
enabled librtmp           && require_pkg_config librtmp librtmp/rtmp.h RTMP_Socket
enabled libschroedinger   && require_pkg_config schroedinger-1.0 schroedinger/schro.h schro_init
enabled libshine          && require_pkg_config shine shine/layer3.h shine_encode_buffer
enabled libsmbclient      && { { check_pkg_config smbclient libsmbclient.h smbc_init &&
                                 require_pkg_config smbclient libsmbclient.h smbc_init; } ||
                                 require smbclient libsmbclient.h smbc_init -lsmbclient; }
enabled libsoxr           && require libsoxr soxr.h soxr_create -lsoxr
enabled libssh            && require_pkg_config libssh libssh/sftp.h sftp_init
enabled libspeex          && require_pkg_config speex speex/speex.h speex_decoder_init -lspeex
enabled libstagefright_h264 && require_cpp libstagefright_h264 "binder/ProcessState.h media/stagefright/MetaData.h
    media/stagefright/MediaBufferGroup.h media/stagefright/MediaDebug.h media/stagefright/MediaDefs.h
    media/stagefright/OMXClient.h media/stagefright/OMXCodec.h" android::OMXClient -lstagefright -lmedia -lutils -lbinder -lgnustl_static
enabled libtheora         && require libtheora theora/theoraenc.h th_info_init -ltheoraenc -ltheoradec -logg
enabled libtwolame        && require libtwolame twolame.h twolame_init -ltwolame &&
                             { check_lib twolame.h twolame_encode_buffer_float32_interleaved -ltwolame ||
                               die "ERROR: libtwolame must be installed and version must be >= 0.3.10"; }
enabled libutvideo        && require_cpp utvideo "stdint.h stdlib.h utvideo/utvideo.h utvideo/Codec.h" 'CCodec*' -lutvideo -lstdc++
enabled libv4l2           && require_pkg_config libv4l2 libv4l2.h v4l2_ioctl
enabled libvidstab        && require_pkg_config "vidstab >= 0.98" vid.stab/libvidstab.h vsMotionDetectInit
enabled libvo_aacenc      && require libvo_aacenc vo-aacenc/voAAC.h voGetAACEncAPI -lvo-aacenc
enabled libvo_amrwbenc    && require libvo_amrwbenc vo-amrwbenc/enc_if.h E_IF_init -lvo-amrwbenc
enabled libvorbis         && require libvorbis vorbis/vorbisenc.h vorbis_info_init -lvorbisenc -lvorbis -logg
enabled libvpx            && {
    enabled libvpx_vp8_decoder && { check_lib2 "vpx/vpx_decoder.h vpx/vp8dx.h" vpx_codec_dec_init_ver -lvpx ||
                                    die "ERROR: libvpx decoder version must be >=0.9.1"; }
    enabled libvpx_vp8_encoder && { check_lib2 "vpx/vpx_encoder.h vpx/vp8cx.h" "vpx_codec_enc_init_ver VP8E_SET_MAX_INTRA_BITRATE_PCT" -lvpx ||
                                    die "ERROR: libvpx encoder version must be >=0.9.7"; }
    enabled libvpx_vp9_decoder && { check_lib2 "vpx/vpx_decoder.h vpx/vp8dx.h" "vpx_codec_vp9_dx" -lvpx || disable libvpx_vp9_decoder; }
    enabled libvpx_vp9_encoder && { check_lib2 "vpx/vpx_encoder.h vpx/vp8cx.h" "vpx_codec_vp9_cx VP9E_SET_AQ_MODE" -lvpx || disable libvpx_vp9_encoder; } }
enabled libwavpack        && require libwavpack wavpack/wavpack.h WavpackOpenFileOutput  -lwavpack
enabled libwebp           && require_pkg_config "libwebp >= 0.2.0" webp/encode.h WebPGetEncoderVersion
enabled libx264           && { { check_pkg_config x264 "stdint.h x264.h" x264_encoder_encode &&
                                 require_pkg_config x264 "stdint.h x264.h" x264_encoder_encode; } ||
                               { require libx264 x264.h x264_encoder_encode -lx264 &&
                                 warn "using libx264 without pkg-config"; } } &&
                             { check_cpp_condition x264.h "X264_BUILD >= 118" ||
                               die "ERROR: libx264 must be installed and version must be >= 0.118."; }
enabled libx265           && require_pkg_config x265 x265.h x265_encoder_encode &&
                             { check_cpp_condition x265.h "X265_BUILD >= 17" ||
                               die "ERROR: libx265 version must be >= 17."; }
enabled libxavs           && require libxavs xavs.h xavs_encoder_encode -lxavs
enabled libxvid           && require libxvid xvid.h xvid_global -lxvidcore
enabled libzmq            && require_pkg_config libzmq zmq.h zmq_ctx_new
enabled libzvbi           && require libzvbi libzvbi.h vbi_decoder_new -lzvbi
enabled openal            && { { for al_libs in "${OPENAL_LIBS}" "-lopenal" "-lOpenAL32"; do
                               check_lib 'AL/al.h' alGetError "${al_libs}" && break; done } ||
                               die "ERROR: openal not found"; } &&
                             { check_cpp_condition "AL/al.h" "defined(AL_VERSION_1_1)" ||
                               die "ERROR: openal must be installed and version must be 1.1 or compatible"; }
enabled opencl            && { check_lib2 OpenCL/cl.h clEnqueueNDRangeKernel -Wl,-framework,OpenCL ||
                               check_lib2 CL/cl.h clEnqueueNDRangeKernel -lOpenCL ||
                               die "ERROR: opencl not found"; } &&
                             { check_cpp_condition "OpenCL/cl.h" "defined(CL_VERSION_1_2)" ||
                               check_cpp_condition "CL/cl.h" "defined(CL_VERSION_1_2)" ||
                               die "ERROR: opencl must be installed and version must be 1.2 or compatible"; }
enabled opengl            && { check_lib GL/glx.h glXGetProcAddress "-lGL" ||
                               check_lib2 windows.h wglGetProcAddress "-lopengl32 -lgdi32" ||
                               check_lib2 OpenGL/gl3.h glGetError "-Wl,-framework,OpenGL" ||
                               check_lib2 ES2/gl.h glGetError "-isysroot=${sysroot} -Wl,-framework,OpenGLES" ||
                               die "ERROR: opengl not found."
                             }
enabled openssl           && { check_lib openssl/ssl.h SSL_library_init -lssl -lcrypto ||
                               check_lib openssl/ssl.h SSL_library_init -lssl32 -leay32 ||
                               check_lib openssl/ssl.h SSL_library_init -lssl -lcrypto -lws2_32 -lgdi32 ||
                               die "ERROR: openssl not found"; }
enabled qtkit_indev      && { check_header_oc QTKit/QTKit.h || disable qtkit_indev; }

if enabled gnutls; then
    { check_lib nettle/bignum.h nettle_mpz_get_str_256 -lnettle -lhogweed -lgmp && enable nettle; } ||
    { check_lib gcrypt.h gcry_mpi_new -lgcrypt && enable gcrypt; }
fi

# libdc1394 check
if enabled libdc1394; then
    { check_lib dc1394/dc1394.h dc1394_new -ldc1394 -lraw1394 &&
        enable libdc1394_2; } ||
    { check_lib libdc1394/dc1394_control.h dc1394_create_handle -ldc1394_control -lraw1394 &&
        enable libdc1394_1; } ||
    die "ERROR: No version of libdc1394 found "
fi
if ! disabled sdl; then
    SDL_CONFIG="${cross_prefix}sdl-config"
    if check_pkg_config sdl SDL_events.h SDL_PollEvent; then
        check_cpp_condition SDL.h "(SDL_MAJOR_VERSION<<16 | SDL_MINOR_VERSION<<8 | SDL_PATCHLEVEL) >= 0x010201" $sdl_cflags &&
        check_cpp_condition SDL.h "(SDL_MAJOR_VERSION<<16 | SDL_MINOR_VERSION<<8 | SDL_PATCHLEVEL) < 0x010300" $sdl_cflags &&
        enable sdl
    else
        if "${SDL_CONFIG}" --version > /dev/null 2>&1; then
            sdl_cflags=$("${SDL_CONFIG}" --cflags)
            sdl_libs=$("${SDL_CONFIG}" --libs)
            check_func_headers SDL_version.h SDL_Linked_Version $sdl_cflags $sdl_libs &&
            check_cpp_condition SDL.h "(SDL_MAJOR_VERSION<<16 | SDL_MINOR_VERSION<<8 | SDL_PATCHLEVEL) >= 0x010201" $sdl_cflags &&
            check_cpp_condition SDL.h "(SDL_MAJOR_VERSION<<16 | SDL_MINOR_VERSION<<8 | SDL_PATCHLEVEL) < 0x010300" $sdl_cflags &&
            enable sdl
        elif enabled sdl ; then
            die "ERROR: SDL not found"
        else
            disable sdl
        fi
    fi
fi
enabled sdl && add_cflags $sdl_cflags && add_extralibs $sdl_libs

makeinfo --version > /dev/null 2>&1 && enable makeinfo  || disable makeinfo
enabled makeinfo && (makeinfo --version | \
                     grep -q 'makeinfo (GNU texinfo) 5' > /dev/null 2>&1) \
    && enable makeinfo_html || disable makeinfo_html
disabled makeinfo_html && texi2html --help 2> /dev/null | grep -q 'init-file' && enable texi2html || disable texi2html
perl -v            > /dev/null 2>&1 && enable perl      || disable perl
pod2man --help     > /dev/null 2>&1 && enable pod2man   || disable pod2man
rsync --help 2> /dev/null | grep -q 'contimeout' && enable rsync_contimeout || disable rsync_contimeout

check_header linux/fb.h
check_header linux/videodev.h
check_header linux/videodev2.h
check_code cc linux/videodev2.h "struct v4l2_frmsizeenum vfse; vfse.discrete.width = 0;" && enable_safe struct_v4l2_frmivalenum_discrete

check_header sys/videoio.h
check_code cc sys/videoio.h "struct v4l2_frmsizeenum vfse; vfse.discrete.width = 0;" && enable_safe struct_v4l2_frmivalenum_discrete

check_func_headers "windows.h vfw.h" capCreateCaptureWindow "$vfwcap_indev_extralibs"
# check that WM_CAP_DRIVER_CONNECT is defined to the proper value
# w32api 3.12 had it defined wrong
check_cpp_condition vfw.h "WM_CAP_DRIVER_CONNECT > WM_USER" && enable vfwcap_defines

check_type "dshow.h" IBaseFilter

# check for ioctl_meteor.h, ioctl_bt848.h and alternatives
{ check_header dev/bktr/ioctl_meteor.h &&
  check_header dev/bktr/ioctl_bt848.h; } ||
{ check_header machine/ioctl_meteor.h &&
  check_header machine/ioctl_bt848.h; } ||
{ check_header dev/video/meteor/ioctl_meteor.h &&
  check_header dev/video/bktr/ioctl_bt848.h; } ||
check_header dev/ic/bt8xx.h

check_header sndio.h
if check_struct sys/soundcard.h audio_buf_info bytes; then
    enable_safe sys/soundcard.h
else
    check_cc -D__BSD_VISIBLE -D__XSI_VISIBLE <<EOF && add_cppflags -D__BSD_VISIBLE -D__XSI_VISIBLE && enable_safe sys/soundcard.h
    #include <sys/soundcard.h>
    audio_buf_info abc;
EOF
fi
check_header soundcard.h

enabled_any alsa_indev alsa_outdev &&
    check_lib2 alsa/asoundlib.h snd_pcm_htimestamp -lasound

enabled jack_indev && check_lib2 jack/jack.h jack_client_open -ljack && check_func sem_timedwait &&
    check_func jack_port_get_latency_range -ljack

enabled_any sndio_indev sndio_outdev && check_lib2 sndio.h sio_open -lsndio

if enabled libcdio; then
    check_lib2 "cdio/cdda.h cdio/paranoia.h" cdio_cddap_open -lcdio_paranoia -lcdio_cdda -lcdio ||
    check_lib2 "cdio/paranoia/cdda.h cdio/paranoia/paranoia.h" cdio_cddap_open -lcdio_paranoia -lcdio_cdda -lcdio ||
    die "ERROR: libcdio-paranoia not found"
fi

enabled xlib &&
    check_lib X11/Xlib.h XOpenDisplay -lX11 || disable xlib

if enabled libxcb || enabled x11grab && ! disabled libxcb; then
    check_pkg_config xcb-event xcb/xcb.h xcb_connect || {
        enabled libxcb && die "ERROR: libxcb not found";
    } && disable x11grab && enable libxcb

    disabled libxcb_shm ||
        check_pkg_config xcb-shm xcb/shm.h xcb_shm_attach || {
            enabled libxcb_shm && die "ERROR: libxcb_shm not found";
        } && check_header sys/shm.h && enable libxcb_shm

    disabled libxcb_xfixes ||
        check_pkg_config xcb-xfixes xcb/xfixes.h xcb_xfixes_get_cursor_image || {
            enabled libxcb_xfixes && die "ERROR: libxcb_xfixes not found";
        } && enable libxcb_xfixes

    add_cflags "$xcb_event_cflags $xcb_shm_cflags $xcb_xfixes_cflags"
    add_extralibs "$xcb_event_libs $xcb_shm_libs $xcb_xfixes_libs"
fi

if enabled x11grab; then
    enabled xlib || die "ERROR: Xlib not found"
    require Xext X11/extensions/XShm.h XShmCreateImage -lXext
    require Xfixes X11/extensions/Xfixes.h XFixesGetCursorImage -lXfixes
fi

check_func_headers "windows.h" CreateDIBSection "$gdigrab_indev_extralibs"

enabled dxva2api_h &&
    check_cc <<EOF && enable dxva2api_cobj
#define _WIN32_WINNT 0x0600
#define COBJMACROS
#include <windows.h>
#include <d3d9.h>
#include <dxva2api.h>
int main(void) { IDirectXVideoDecoder *o = NULL; IDirectXVideoDecoder_Release(o); return 0; }
EOF

enabled vaapi &&
    check_lib va/va.h vaInitialize -lva ||
    disable vaapi

enabled vdpau &&
    check_cpp_condition vdpau/vdpau.h "defined VDP_DECODER_PROFILE_MPEG4_PART2_ASP" ||
    disable vdpau

enabled vdpau && enabled xlib &&
    check_func_headers "vdpau/vdpau.h vdpau/vdpau_x11.h" vdp_device_create_x11 -lvdpau &&
    prepend ffmpeg_libs $($ldflags_filter "-lvdpau") &&
    enable vdpau_x11

# Funny iconv installations are not unusual, so check it after all flags have been set
disabled iconv || check_func_headers iconv.h iconv || check_lib2 iconv.h iconv -liconv || disable iconv

enabled debug && add_cflags -g"$debuglevel" && add_asflags -g"$debuglevel"

# add some useful compiler flags if supported
check_cflags -Wdeclaration-after-statement
check_cflags -Wall
check_cflags -Wdisabled-optimization
check_cflags -Wpointer-arith
check_cflags -Wredundant-decls
check_cflags -Wwrite-strings
check_cflags -Wtype-limits
check_cflags -Wundef
check_cflags -Wmissing-prototypes
check_cflags -Wno-pointer-to-int-cast
check_cflags -Wstrict-prototypes
check_cflags -Wempty-body
enabled extra_warnings && check_cflags -Winline

check_disable_warning(){
    warning_flag=-W${1#-Wno-}
    test_cflags $warning_flag && add_cflags $1
}

check_disable_warning -Wno-parentheses
check_disable_warning -Wno-switch
check_disable_warning -Wno-format-zero-length
check_disable_warning -Wno-pointer-sign

# add some linker flags
check_ldflags -Wl,--warn-common
check_ldflags -Wl,-rpath-link=libpostproc:libswresample:libswscale:libavfilter:libavdevice:libavformat:libavcodec:libavutil:libavresample
enabled rpath && add_ldexeflags -Wl,-rpath,$libdir
test_ldflags -Wl,-Bsymbolic && append SHFLAGS -Wl,-Bsymbolic

# add some strip flags
# -wN '..@*' is more selective than -x, but not available everywhere.
check_stripflags -wN \'..@*\' || check_stripflags -x

enabled neon_clobber_test &&
    check_ldflags -Wl,--wrap,avcodec_open2              \
                  -Wl,--wrap,avcodec_decode_audio4      \
                  -Wl,--wrap,avcodec_decode_video2      \
                  -Wl,--wrap,avcodec_decode_subtitle2   \
                  -Wl,--wrap,avcodec_encode_audio2      \
                  -Wl,--wrap,avcodec_encode_video2      \
                  -Wl,--wrap,avcodec_encode_subtitle    \
                  -Wl,--wrap,swr_convert                \
                  -Wl,--wrap,avresample_convert ||
    disable neon_clobber_test

enabled xmm_clobber_test &&
    check_ldflags -Wl,--wrap,avcodec_open2              \
                  -Wl,--wrap,avcodec_decode_audio4      \
                  -Wl,--wrap,avcodec_decode_video2      \
                  -Wl,--wrap,avcodec_decode_subtitle2   \
                  -Wl,--wrap,avcodec_encode_audio2      \
                  -Wl,--wrap,avcodec_encode_video       \
                  -Wl,--wrap,avcodec_encode_video2      \
                  -Wl,--wrap,avcodec_encode_subtitle    \
                  -Wl,--wrap,swr_convert                \
                  -Wl,--wrap,avresample_convert         \
                  -Wl,--wrap,sws_scale ||
    disable xmm_clobber_test

echo "X{};" > $TMPV
if test_ldflags -Wl,--version-script,$TMPV; then
    append SHFLAGS '-Wl,--version-script,\$(SUBDIR)lib\$(NAME).ver'
    check_cc <<EOF && enable symver_asm_label
void ff_foo(void) __asm__ ("av_foo@VERSION");
void ff_foo(void) { ${inline_asm+__asm__($quotes);} }
EOF
    check_cc <<EOF && enable symver_gnu_asm
__asm__(".symver ff_foo,av_foo@VERSION");
void ff_foo(void) {}
EOF
fi

if [ -z "$optflags" ]; then
    if enabled small; then
        optflags=$cflags_size
    elif enabled optimizations; then
        optflags=$cflags_speed
    else
        optflags=$cflags_noopt
    fi
fi

check_optflags(){
    check_cflags "$@"
    enabled lto && check_ldflags "$@"
}


if enabled lto; then
    test "$cc_type" != "$ld_type" && die "LTO requires same compiler and linker"
    check_cflags  -flto
    check_ldflags -flto $cpuflags
    disable inline_asm_direct_symbol_refs
fi

check_optflags $optflags
check_optflags -fno-math-errno
check_optflags -fno-signed-zeros

enabled ftrapv && check_cflags -ftrapv

check_cc -mno-red-zone <<EOF && noredzone_flags="-mno-red-zone"
int x;
EOF


if enabled icc; then
    # Just warnings, no remarks
    check_cflags -w1
    # -wd: Disable following warnings
    # 144, 167, 556: -Wno-pointer-sign
    # 188: enumerated type mixed with another type
    # 1292: attribute "foo" ignored
    # 1419: external declaration in primary source file
    # 10006: ignoring unknown option -fno-signed-zeros
    # 10148: ignoring unknown option -Wno-parentheses
    # 10156: ignoring option '-W'; no argument required
    check_cflags -wd144,167,188,556,1292,1419,10006,10148,10156
    # 11030: Warning unknown option --as-needed
    # 10156: ignoring option '-export'; no argument required
    check_ldflags -wd10156,11030
    # icc 11.0 and 11.1 work with ebp_available, but don't pass the test
    enable ebp_available
    # The test above does not test linking
    enabled lto && disable symver_asm_label
    if enabled x86_32; then
        icc_version=$($cc -dumpversion)
        test ${icc_version%%.*} -ge 11 &&
            check_cflags -falign-stack=maintain-16-byte ||
            disable aligned_stack
    fi
elif enabled ccc; then
    # disable some annoying warnings
    add_cflags -msg_disable bitnotint
    add_cflags -msg_disable mixfuncvoid
    add_cflags -msg_disable nonstandcast
    add_cflags -msg_disable unsupieee
elif enabled gcc; then
    check_optflags -fno-tree-vectorize
    check_cflags -Werror=format-security
    check_cflags -Werror=implicit-function-declaration
    check_cflags -Werror=missing-prototypes
    check_cflags -Werror=return-type
    check_cflags -Werror=vla
    check_cflags -Wformat
    enabled extra_warnings || check_disable_warning -Wno-maybe-uninitialized
elif enabled llvm_gcc; then
    check_cflags -mllvm -stack-alignment=16
elif enabled clang; then
    check_cflags -mllvm -stack-alignment=16
    check_cflags -Qunused-arguments
    check_cflags -Werror=implicit-function-declaration
    check_cflags -Werror=missing-prototypes
    check_cflags -Werror=return-type
elif enabled cparser; then
    add_cflags -Wno-missing-variable-declarations
    add_cflags -Wno-empty-statement
elif enabled armcc; then
    add_cflags -W${armcc_opt},--diag_suppress=4343 # hardfp compat
    add_cflags -W${armcc_opt},--diag_suppress=3036 # using . as system include dir
    # 2523: use of inline assembly is deprecated
    add_cflags -W${armcc_opt},--diag_suppress=2523
    add_cflags -W${armcc_opt},--diag_suppress=1207
    add_cflags -W${armcc_opt},--diag_suppress=1293 # assignment in condition
    add_cflags -W${armcc_opt},--diag_suppress=3343 # hardfp compat
    add_cflags -W${armcc_opt},--diag_suppress=167  # pointer sign
    add_cflags -W${armcc_opt},--diag_suppress=513  # pointer sign
elif enabled tms470; then
    add_cflags -pds=824 -pds=837
    disable inline_asm
elif enabled pathscale; then
    add_cflags -fstrict-overflow -OPT:wrap_around_unsafe_opt=OFF
elif enabled_any msvc icl; then
    enabled x86_32 && disable aligned_stack
    enabled_all x86_32 debug && add_cflags -Oy-
    enabled debug && add_ldflags -debug
    enable pragma_deprecated
    if enabled icl; then
        # -Qansi-alias is basically -fstrict-aliasing, but does not work
        # (correctly) on icl 13.x.
        check_cpp_condition "windows.h" "__ICL < 1300 || __ICL >= 1400" &&
            add_cflags -Qansi-alias
        # Some inline asm is not compilable in debug
        if enabled debug; then
            disable ebp_available
            disable ebx_available
        fi
    fi
    # msvcrt10 x64 incorrectly enables log2, only msvcrt12 onwards actually has log2.
    check_cpp_condition crtversion.h "_VC_CRT_MAJOR_VERSION >= 12" || disable log2
fi

case $as_type in
    clang)
        add_asflags -Qunused-arguments
    ;;
esac

case $ld_type in
    clang)
        check_ldflags -Qunused-arguments
    ;;
esac

case $target_os in
    osf1)
        enabled ccc && add_ldflags '-Wl,-expect_unresolved,*'
    ;;
    plan9)
        add_cppflags -Dmain=plan9_main
    ;;
esac

enable frame_thread_encoder

enabled asm || { arch=c; disable $ARCH_LIST $ARCH_EXT_LIST; }

check_deps $CONFIG_LIST       \
           $CONFIG_EXTRA      \
           $HAVE_LIST         \
           $ALL_COMPONENTS    \

enabled threads && ! enabled pthreads && ! enabled atomics_native && die "non pthread threading without atomics not supported, try adding --enable-pthreads or --cpu=i486 or higher if you are on x86"


if test $target_os = "haiku"; then
    disable memalign
    disable posix_memalign
fi

enabled_all dxva2 dxva2api_cobj CoTaskMemFree &&
    prepend ffmpeg_libs $($ldflags_filter "-lole32") &&
    enable dxva2_lib

! enabled_any memalign posix_memalign aligned_malloc &&
    enabled simd_align_16 && enable memalign_hack

# add_dep lib dep
# -> enable ${lib}_deps_${dep}
# -> add $dep to ${lib}_deps only once
add_dep() {
    lib=$1
    dep=$2
    enabled "${lib}_deps_${dep}" && return 0
    enable  "${lib}_deps_${dep}"
    prepend "${lib}_deps" $dep
}

# merge deps lib components
# merge all ${component}_deps into ${lib}_deps and ${lib}_deps_*
merge_deps() {
    lib=$1
    shift
    for comp in $*; do
        enabled $comp || continue
        eval "dep=\"\$${comp}_deps\""
        for d in $dep; do
            add_dep $lib $d
        done
    done
}

merge_deps libavfilter $FILTER_LIST

map 'enabled $v && intrinsics=${v#intrinsics_}' $INTRINSICS_LIST

for thread in $THREADS_LIST; do
    if enabled $thread; then
        test -n "$thread_type" &&
            die "ERROR: Only one thread type must be selected." ||
            thread_type="$thread"
    fi
done

enabled zlib && add_cppflags -DZLIB_CONST

# conditional library dependencies, in linking order
enabled amovie_filter       && prepend avfilter_deps "avformat avcodec"
enabled aresample_filter    && prepend avfilter_deps "swresample"
enabled asyncts_filter      && prepend avfilter_deps "avresample"
enabled atempo_filter       && prepend avfilter_deps "avcodec"
enabled ebur128_filter && enabled swresample && prepend avfilter_deps "swresample"
enabled elbg_filter         && prepend avfilter_deps "avcodec"
enabled mcdeint_filter      && prepend avfilter_deps "avcodec"
enabled movie_filter    && prepend avfilter_deps "avformat avcodec"
enabled mp_filter           && prepend avfilter_deps "avcodec"
enabled pan_filter          && prepend avfilter_deps "swresample"
enabled pp_filter           && prepend avfilter_deps "postproc"
enabled removelogo_filter   && prepend avfilter_deps "avformat avcodec swscale"
enabled resample_filter && prepend avfilter_deps "avresample"
enabled sab_filter          && prepend avfilter_deps "swscale"
enabled scale_filter    && prepend avfilter_deps "swscale"
enabled showspectrum_filter && prepend avfilter_deps "avcodec"
enabled smartblur_filter    && prepend avfilter_deps "swscale"
enabled subtitles_filter    && prepend avfilter_deps "avformat avcodec"

enabled lavfi_indev         && prepend avdevice_deps "avfilter"

enabled opus_decoder    && prepend avcodec_deps "swresample"

expand_deps(){
    lib_deps=${1}_deps
    eval "deps=\$$lib_deps"
    append $lib_deps $(map 'eval echo \$${v}_deps' $deps)
    unique $lib_deps
}

#we have to remove gpl from the deps here as some code assumes all lib deps are libs
postproc_deps="$(filter_out 'gpl' $postproc_deps)"

map 'expand_deps $v' $LIBRARY_LIST

echo "install prefix            $prefix"
echo "source path               $source_path"
echo "C compiler                $cc"
echo "C library                 $libc_type"
if test "$host_cc" != "$cc"; then
    echo "host C compiler           $host_cc"
    echo "host C library            $host_libc_type"
fi
echo "ARCH                      $arch ($cpu)"
if test "$build_suffix" != ""; then
    echo "build suffix              $build_suffix"
fi
if test "$progs_suffix" != ""; then
    echo "progs suffix              $progs_suffix"
fi
if test "$extra_version" != ""; then
    echo "version string suffix     $extra_version"
fi
echo "big-endian                ${bigendian-no}"
echo "runtime cpu detection     ${runtime_cpudetect-no}"
if enabled x86; then
    echo "${yasmexe}                      ${yasm-no}"
    echo "MMX enabled               ${mmx-no}"
    echo "MMXEXT enabled            ${mmxext-no}"
    echo "3DNow! enabled            ${amd3dnow-no}"
    echo "3DNow! extended enabled   ${amd3dnowext-no}"
    echo "SSE enabled               ${sse-no}"
    echo "SSSE3 enabled             ${ssse3-no}"
    echo "AVX enabled               ${avx-no}"
    echo "XOP enabled               ${xop-no}"
    echo "FMA3 enabled              ${fma3-no}"
    echo "FMA4 enabled              ${fma4-no}"
    echo "i686 features enabled     ${i686-no}"
    echo "CMOV is fast              ${fast_cmov-no}"
    echo "EBX available             ${ebx_available-no}"
    echo "EBP available             ${ebp_available-no}"
fi
if enabled aarch64; then
    echo "NEON enabled              ${neon-no}"
    echo "VFP enabled               ${vfp-no}"
fi
if enabled arm; then
    echo "ARMv5TE enabled           ${armv5te-no}"
    echo "ARMv6 enabled             ${armv6-no}"
    echo "ARMv6T2 enabled           ${armv6t2-no}"
    echo "VFP enabled               ${vfp-no}"
    echo "NEON enabled              ${neon-no}"
    echo "THUMB enabled             ${thumb-no}"
fi
if enabled mips; then
    echo "MIPS FPU enabled          ${mipsfpu-no}"
    echo "MIPS32R2 enabled          ${mips32r2-no}"
    echo "MIPS DSP R1 enabled       ${mipsdspr1-no}"
    echo "MIPS DSP R2 enabled       ${mipsdspr2-no}"
fi
if enabled ppc; then
    echo "AltiVec enabled           ${altivec-no}"
    echo "PPC 4xx optimizations     ${ppc4xx-no}"
    echo "PPC VSX optimizations     ${vsx-no}"
    echo "dcbzl available           ${dcbzl-no}"
fi
echo "debug symbols             ${debug-no}"
echo "strip symbols             ${stripping-no}"
echo "optimize for size         ${small-no}"
echo "optimizations             ${optimizations-no}"
echo "static                    ${static-no}"
echo "shared                    ${shared-no}"
echo "postprocessing support    ${postproc-no}"
echo "new filter support        ${avfilter-no}"
echo "network support           ${network-no}"
echo "threading support         ${thread_type-no}"
echo "safe bitstream reader     ${safe_bitstream_reader-no}"
echo "SDL support               ${sdl-no}"
echo "opencl enabled            ${opencl-no}"
echo "texi2html enabled         ${texi2html-no}"
echo "perl enabled              ${perl-no}"
echo "pod2man enabled           ${pod2man-no}"
echo "makeinfo enabled          ${makeinfo-no}"
echo "makeinfo supports HTML    ${makeinfo_html-no}"
test -n "$random_seed" &&
    echo "random seed               ${random_seed}"
echo

echo "External libraries:"
print_enabled '' $EXTERNAL_LIBRARY_LIST | print_3_columns
echo

for type in decoder encoder hwaccel parser demuxer muxer protocol filter bsf indev outdev; do
    echo "Enabled ${type}s:"
    eval list=\$$(toupper $type)_LIST
    print_enabled '_*' $list | print_3_columns
    echo
done

license="LGPL version 2.1 or later"
if enabled nonfree; then
    license="nonfree and unredistributable"
elif enabled gplv3; then
    license="GPL version 3 or later"
elif enabled lgplv3; then
    license="LGPL version 3 or later"
elif enabled gpl; then
    license="GPL version 2 or later"
fi

echo "License: $license"

echo "Creating config.mak, config.h, and doc/config.texi..."

test -e Makefile || echo "include $source_path/Makefile" > Makefile

enabled stripping || strip="echo skipping strip"

config_files="$TMPH config.mak doc/config.texi"

cat > config.mak <<EOF
# Automatically generated by configure - do not modify!
ifndef FFMPEG_CONFIG_MAK
FFMPEG_CONFIG_MAK=1
FFMPEG_CONFIGURATION=$FFMPEG_CONFIGURATION
prefix=$prefix
LIBDIR=\$(DESTDIR)$libdir
SHLIBDIR=\$(DESTDIR)$shlibdir
INCDIR=\$(DESTDIR)$incdir
BINDIR=\$(DESTDIR)$bindir
DATADIR=\$(DESTDIR)$datadir
DOCDIR=\$(DESTDIR)$docdir
MANDIR=\$(DESTDIR)$mandir
SRC_PATH=$source_path
ifndef MAIN_MAKEFILE
SRC_PATH:=\$(SRC_PATH:.%=..%)
endif
CC_IDENT=$cc_ident
ARCH=$arch
INTRINSICS=$intrinsics
CC=$cc
CXX=$cxx
AS=$as
LD=$ld
DEPCC=$dep_cc
DEPCCFLAGS=$DEPCCFLAGS \$(CPPFLAGS)
DEPAS=$as
DEPASFLAGS=$DEPASFLAGS \$(CPPFLAGS)
YASM=$yasmexe
DEPYASM=$yasmexe
AR=$ar
ARFLAGS=$arflags
AR_O=$ar_o
RANLIB=$ranlib
STRIP=$strip
CP=cp -p
LN_S=$ln_s
CPPFLAGS=$CPPFLAGS
CFLAGS=$CFLAGS
CXXFLAGS=$CXXFLAGS
ASFLAGS=$ASFLAGS
AS_C=$AS_C
AS_O=$AS_O
CC_C=$CC_C
CC_E=$CC_E
CC_O=$CC_O
CXX_C=$CXX_C
CXX_O=$CXX_O
LD_O=$LD_O
LD_LIB=$LD_LIB
LD_PATH=$LD_PATH
DLLTOOL=$dlltool
WINDRES=$windres
DEPWINDRES=$dep_cc
DOXYGEN=$doxygen
LDFLAGS=$LDFLAGS
LDEXEFLAGS=$LDEXEFLAGS
SHFLAGS=$(echo $($ldflags_filter $SHFLAGS))
ASMSTRIPFLAGS=$ASMSTRIPFLAGS
YASMFLAGS=$YASMFLAGS
BUILDSUF=$build_suffix
PROGSSUF=$progs_suffix
FULLNAME=$FULLNAME
LIBPREF=$LIBPREF
LIBSUF=$LIBSUF
LIBNAME=$LIBNAME
SLIBPREF=$SLIBPREF
SLIBSUF=$SLIBSUF
EXESUF=$EXESUF
EXTRA_VERSION=$extra_version
CCDEP=$CCDEP
CXXDEP=$CXXDEP
CCDEP_FLAGS=$CCDEP_FLAGS
ASDEP=$ASDEP
ASDEP_FLAGS=$ASDEP_FLAGS
CC_DEPFLAGS=$CC_DEPFLAGS
AS_DEPFLAGS=$AS_DEPFLAGS
HOSTCC=$host_cc
HOSTLD=$host_ld
HOSTCFLAGS=$host_cflags
HOSTCPPFLAGS=$host_cppflags
HOSTEXESUF=$HOSTEXESUF
HOSTLDFLAGS=$host_ldflags
HOSTLIBS=$host_libs
DEPHOSTCC=$host_cc
DEPHOSTCCFLAGS=$DEPHOSTCCFLAGS \$(HOSTCCFLAGS)
HOSTCCDEP=$HOSTCCDEP
HOSTCCDEP_FLAGS=$HOSTCCDEP_FLAGS
HOSTCC_DEPFLAGS=$HOSTCC_DEPFLAGS
HOSTCC_C=$HOSTCC_C
HOSTCC_O=$HOSTCC_O
HOSTLD_O=$HOSTLD_O
TARGET_EXEC=$target_exec $target_exec_args
TARGET_PATH=$target_path
TARGET_SAMPLES=${target_samples:-\$(SAMPLES)}
CFLAGS-ffplay=$sdl_cflags
ZLIB=$($ldflags_filter -lz)
LIB_INSTALL_EXTRA_CMD=$LIB_INSTALL_EXTRA_CMD
EXTRALIBS=$extralibs
COMPAT_OBJS=$compat_objs
EXEOBJS=$exeobjs
INSTALL=$install
LIBTARGET=${LIBTARGET}
SLIBNAME=${SLIBNAME}
SLIBNAME_WITH_VERSION=${SLIBNAME_WITH_VERSION}
SLIBNAME_WITH_MAJOR=${SLIBNAME_WITH_MAJOR}
SLIB_CREATE_DEF_CMD=${SLIB_CREATE_DEF_CMD}
SLIB_EXTRA_CMD=${SLIB_EXTRA_CMD}
SLIB_INSTALL_NAME=${SLIB_INSTALL_NAME}
SLIB_INSTALL_LINKS=${SLIB_INSTALL_LINKS}
SLIB_INSTALL_EXTRA_LIB=${SLIB_INSTALL_EXTRA_LIB}
SLIB_INSTALL_EXTRA_SHLIB=${SLIB_INSTALL_EXTRA_SHLIB}
SAMPLES:=${samples:-\$(FATE_SAMPLES)}
NOREDZONE_FLAGS=$noredzone_flags
EOF

get_version(){
    lcname=lib${1}
    name=$(toupper $lcname)
    file=$source_path/$lcname/version.h
    eval $(awk "/#define ${name}_VERSION_M/ { print \$2 \"=\" \$3 }" "$file")
    enabled raise_major && eval ${name}_VERSION_MAJOR=$((${name}_VERSION_MAJOR+100))
    eval ${name}_VERSION=\$${name}_VERSION_MAJOR.\$${name}_VERSION_MINOR.\$${name}_VERSION_MICRO
    eval echo "${lcname}_VERSION=\$${name}_VERSION" >> config.mak
    eval echo "${lcname}_VERSION_MAJOR=\$${name}_VERSION_MAJOR" >> config.mak
    eval echo "${lcname}_VERSION_MINOR=\$${name}_VERSION_MINOR" >> config.mak
}

map 'get_version $v' $LIBRARY_LIST

map 'eval echo "${v}_FFLIBS=\$${v}_deps" >> config.mak' $LIBRARY_LIST

print_program_libs(){
    eval "program_libs=\$${1}_libs"
    eval echo "LIBS-${1}=${program_libs}" >> config.mak
}

map 'print_program_libs $v' $PROGRAM_LIST

cat > $TMPH <<EOF
/* Automatically generated by configure - do not modify! */
#ifndef FFMPEG_CONFIG_H
#define FFMPEG_CONFIG_H
#define FFMPEG_CONFIGURATION "$(c_escape $FFMPEG_CONFIGURATION)"
#define FFMPEG_LICENSE "$(c_escape $license)"
#define CONFIG_THIS_YEAR 2014
#define FFMPEG_DATADIR "$(eval c_escape $datadir)"
#define AVCONV_DATADIR "$(eval c_escape $datadir)"
#define CC_IDENT "$(c_escape ${cc_ident:-Unknown compiler})"
#define av_restrict $_restrict
#define EXTERN_PREFIX "${extern_prefix}"
#define EXTERN_ASM ${extern_prefix}
#define BUILDSUF "$build_suffix"
#define SLIBSUF "$SLIBSUF"
#define HAVE_MMX2 HAVE_MMXEXT
#define SWS_MAX_FILTER_SIZE $sws_max_filter_size
EOF

test -n "$assert_level" &&
    echo "#define ASSERT_LEVEL $assert_level" >>$TMPH

test -n "$malloc_prefix" &&
    echo "#define MALLOC_PREFIX $malloc_prefix" >>$TMPH

if enabled yasm; then
    append config_files $TMPASM
    printf '' >$TMPASM
fi

enabled getenv || echo "#define getenv(x) NULL" >> $TMPH


mkdir -p doc
echo "@c auto-generated by configure" > doc/config.texi

print_config ARCH_   "$config_files" $ARCH_LIST
print_config HAVE_   "$config_files" $HAVE_LIST
print_config CONFIG_ "$config_files" $CONFIG_LIST       \
                                     $CONFIG_EXTRA      \
                                     $ALL_COMPONENTS    \

echo "#endif /* FFMPEG_CONFIG_H */" >> $TMPH
echo "endif # FFMPEG_CONFIG_MAK" >> config.mak

# Do not overwrite an unchanged config.h to avoid superfluous rebuilds.
cp_if_changed $TMPH config.h
touch .config

enabled yasm && cp_if_changed $TMPASM config.asm

cat > $TMPH <<EOF
/* Generated by ffconf */
#ifndef AVUTIL_AVCONFIG_H
#define AVUTIL_AVCONFIG_H
EOF

print_config AV_HAVE_ $TMPH $HAVE_LIST_PUB

echo "#endif /* AVUTIL_AVCONFIG_H */" >> $TMPH

cp_if_changed $TMPH libavutil/avconfig.h

if test -n "$WARNINGS"; then
    printf "\n$WARNINGS"
    enabled fatal_warnings && exit 1
fi

# build pkg-config files

lib_version(){
    eval printf "\"lib${1}${build_suffix} >= \$LIB$(toupper ${1})_VERSION, \""
}

pkgconfig_generate(){
    name=$1
    shortname=${name#lib}${build_suffix}
    comment=$2
    version=$3
    libs=$4
    requires=$(map 'lib_version $v' $(eval echo \$${name#lib}_deps))
    requires=${requires%, }
    enabled ${name#lib} || return 0
    mkdir -p $name
    cat <<EOF > $name/$name${build_suffix}.pc
prefix=$prefix
exec_prefix=\${prefix}
libdir=$libdir
includedir=$incdir

Name: $name
Description: $comment
Version: $version
Requires: $(enabled shared || echo $requires)
Requires.private: $(enabled shared && echo $requires)
Conflicts:
Libs: -L\${libdir} $(enabled rpath && echo "-Wl,-rpath,\${libdir}") -l${shortname} $(enabled shared || echo $libs)
Libs.private: $(enabled shared && echo $libs)
Cflags: -I\${includedir}
EOF

mkdir -p doc/examples/pc-uninstalled
includedir=${source_path}
[ "$includedir" = . ] && includedir="\${pcfiledir}/../../.."
    cat <<EOF > doc/examples/pc-uninstalled/$name.pc
prefix=
exec_prefix=
libdir=\${pcfiledir}/../../../$name
includedir=${includedir}

Name: $name
Description: $comment
Version: $version
Requires: $requires
Conflicts:
Libs: -L\${libdir} -Wl,-rpath,\${libdir} -l${shortname} $(enabled shared || echo $libs)
Cflags: -I\${includedir}
EOF
}

pkgconfig_generate libavutil     "FFmpeg utility library"               "$LIBAVUTIL_VERSION"     "$LIBRT $LIBM"
pkgconfig_generate libavcodec    "FFmpeg codec library"                 "$LIBAVCODEC_VERSION"    "$extralibs"
pkgconfig_generate libavformat   "FFmpeg container format library"      "$LIBAVFORMAT_VERSION"   "$extralibs"
pkgconfig_generate libavdevice   "FFmpeg device handling library"       "$LIBAVDEVICE_VERSION"   "$extralibs"
pkgconfig_generate libavfilter   "FFmpeg audio/video filtering library" "$LIBAVFILTER_VERSION"   "$extralibs"
pkgconfig_generate libpostproc   "FFmpeg postprocessing library"        "$LIBPOSTPROC_VERSION"   ""
pkgconfig_generate libavresample "Libav audio resampling library"       "$LIBAVRESAMPLE_VERSION" "$LIBM"
pkgconfig_generate libswscale    "FFmpeg image rescaling library"       "$LIBSWSCALE_VERSION"    "$LIBM"
pkgconfig_generate libswresample "FFmpeg audio resampling library"      "$LIBSWRESAMPLE_VERSION" "$LIBM"<|MERGE_RESOLUTION|>--- conflicted
+++ resolved
@@ -264,15 +264,10 @@
   --enable-opencl          enable OpenCL code
   --enable-opengl          enable OpenGL rendering [no]
   --enable-openssl         enable openssl [no]
-<<<<<<< HEAD
   --disable-sdl            disable sdl [autodetect]
-  --enable-x11grab         enable X11 grabbing [no]
+  --enable-x11grab         enable X11 grabbing (legacy) [no]
   --disable-xlib           disable xlib [autodetect]
   --disable-zlib           disable zlib [autodetect]
-=======
-  --enable-x11grab         enable X11 grabbing (legacy) [no]
-  --enable-zlib            enable zlib [autodetect]
->>>>>>> a6674d2e
 
 Toolchain options:
   --arch=ARCH              select architecture [$arch]
@@ -2503,14 +2498,10 @@
 v4l2_outdev_deps_any="linux_videodev2_h sys_videoio_h"
 vfwcap_indev_deps="capCreateCaptureWindow vfwcap_defines"
 vfwcap_indev_extralibs="-lavicap32"
-<<<<<<< HEAD
 xv_outdev_deps="X11_extensions_Xvlib_h XvGetPortAttribute"
 xv_outdev_extralibs="-lXv -lX11 -lXext"
 x11grab_indev_deps="x11grab"
-=======
-x11grab_indev_deps="x11grab"
 x11grab_xcb_indev_deps="libxcb"
->>>>>>> a6674d2e
 
 # protocols
 bluray_protocol_deps="libbluray"
