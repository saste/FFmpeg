/*
 * Copyright 2007 Bobby Bingham
 * Copyright Stefano Sabatini <stefasab gmail com>
 * Copyright Vitor Sessak <vitor1001 gmail com>
 *
 * This file is part of FFmpeg.
 *
 * FFmpeg is free software; you can redistribute it and/or
 * modify it under the terms of the GNU Lesser General Public
 * License as published by the Free Software Foundation; either
 * version 2.1 of the License, or (at your option) any later version.
 *
 * FFmpeg is distributed in the hope that it will be useful,
 * but WITHOUT ANY WARRANTY; without even the implied warranty of
 * MERCHANTABILITY or FITNESS FOR A PARTICULAR PURPOSE.  See the GNU
 * Lesser General Public License for more details.
 *
 * You should have received a copy of the GNU Lesser General Public
 * License along with FFmpeg; if not, write to the Free Software
 * Foundation, Inc., 51 Franklin Street, Fifth Floor, Boston, MA 02110-1301 USA
 */

#include <string.h>
#include <stdio.h>

#include "libavutil/avassert.h"
#include "libavutil/buffer.h"
#include "libavutil/imgutils.h"
#include "libavutil/mem.h"

#include "avfilter.h"
#include "internal.h"
#include "video.h"

AVFrame *ff_null_get_video_buffer(AVFilterLink *link, int w, int h)
{
    return ff_get_video_buffer(link->dst->outputs[0], w, h);
}

/* TODO: set the buffer's priv member to a context structure for the whole
 * filter chain.  This will allow for a buffer pool instead of the constant
 * alloc & free cycle currently implemented. */
AVFrame *ff_default_get_video_buffer(AVFilterLink *link, int w, int h)
{
    AVFrame *frame = av_frame_alloc();
    int ret;

    if (!frame)
        return NULL;

    frame->width  = w;
    frame->height = h;
    frame->format = link->format;

    ret = av_frame_get_buffer(frame, 32);
    if (ret < 0)
        av_frame_free(&frame);

    return frame;
}

#if FF_API_AVFILTERBUFFER
AVFilterBufferRef *
avfilter_get_video_buffer_ref_from_arrays(uint8_t * const data[4], const int linesize[4], int perms,
                                          int w, int h, enum AVPixelFormat format)
{
    AVFilterBuffer *pic = av_mallocz(sizeof(AVFilterBuffer));
    AVFilterBufferRef *picref = av_mallocz(sizeof(AVFilterBufferRef));

    if (!pic || !picref)
        goto fail;

    picref->buf = pic;
    picref->buf->free = ff_avfilter_default_free_buffer;
    if (!(picref->video = av_mallocz(sizeof(AVFilterBufferRefVideoProps))))
        goto fail;

    pic->w = picref->video->w = w;
    pic->h = picref->video->h = h;

    /* make sure the buffer gets read permission or it's useless for output */
    picref->perms = perms | AV_PERM_READ;

    pic->refcount = 1;
    picref->type = AVMEDIA_TYPE_VIDEO;
    pic->format = picref->format = format;

    memcpy(pic->data,        data,          4*sizeof(data[0]));
    memcpy(pic->linesize,    linesize,      4*sizeof(linesize[0]));
    memcpy(picref->data,     pic->data,     sizeof(picref->data));
    memcpy(picref->linesize, pic->linesize, sizeof(picref->linesize));

    pic->   extended_data = pic->data;
    picref->extended_data = picref->data;

    picref->pts = AV_NOPTS_VALUE;

    return picref;

fail:
    if (picref && picref->video)
        av_free(picref->video);
    av_free(picref);
    av_free(pic);
    return NULL;
}
#endif

AVFrame *ff_get_video_buffer(AVFilterLink *link, int w, int h)
{
    AVFrame *ret = NULL;

<<<<<<< HEAD
    av_unused char buf[16];
    FF_TPRINTF_START(NULL, get_video_buffer); ff_tlog_link(NULL, link, 0);
=======
    FF_DPRINTF_START(NULL, get_video_buffer); ff_dlog_link(NULL, link, 0);
>>>>>>> 67a7695c

    if (link->dstpad->get_video_buffer)
        ret = link->dstpad->get_video_buffer(link, w, h);

    if (!ret)
        ret = ff_default_get_video_buffer(link, w, h);

    return ret;
}<|MERGE_RESOLUTION|>--- conflicted
+++ resolved
@@ -110,12 +110,7 @@
 {
     AVFrame *ret = NULL;
 
-<<<<<<< HEAD
-    av_unused char buf[16];
     FF_TPRINTF_START(NULL, get_video_buffer); ff_tlog_link(NULL, link, 0);
-=======
-    FF_DPRINTF_START(NULL, get_video_buffer); ff_dlog_link(NULL, link, 0);
->>>>>>> 67a7695c
 
     if (link->dstpad->get_video_buffer)
         ret = link->dstpad->get_video_buffer(link, w, h);
